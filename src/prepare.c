/*
** 2005 May 25
**
** The author disclaims copyright to this source code.  In place of
** a legal notice, here is a blessing:
**
**    May you do good and not evil.
**    May you find forgiveness for yourself and forgive others.
**    May you share freely, never taking more than you give.
**
*************************************************************************
** This file contains the implementation of the sqlite3_prepare()
** interface, and routines that contribute to loading the database schema
** from disk.
*/
#include "sqliteInt.h"

/*
** Fill the InitData structure with an error message that indicates
** that the database is corrupt.
*/
static void corruptSchema(
  InitData *pData,     /* Initialization context */
  const char *zObj,    /* Object being parsed at the point of error */
  const char *zExtra   /* Error information */
){
  sqlite3 *db = pData->db;
  if( db->mallocFailed ){
    pData->rc = SQLITE_NOMEM_BKPT;
  }else if( pData->pzErrMsg[0]!=0 ){
    /* A error message has already been generated.  Do not overwrite it */
  }else if( pData->mInitFlags & INITFLAG_AlterTable ){
    *pData->pzErrMsg = sqlite3DbStrDup(db, zExtra);
    pData->rc = SQLITE_ERROR;
  }else if( db->flags & SQLITE_WriteSchema ){
    pData->rc = SQLITE_CORRUPT_BKPT;
  }else if( IsSharedSchema(db) 
         && 0==sqlite3StrNICmp(zExtra, "malformed database schema", 17)
  ){
    pData->rc = SQLITE_CORRUPT_BKPT;
    *pData->pzErrMsg = sqlite3DbStrDup(db, zExtra);
  }else{
    char *z;
    if( zObj==0 ) zObj = "?";
    z = sqlite3MPrintf(db, "malformed database schema (%s)", zObj);
    if( zExtra && zExtra[0] ) z = sqlite3MPrintf(db, "%z - %s", z, zExtra);
    *pData->pzErrMsg = z;
    pData->rc = SQLITE_CORRUPT_BKPT;
  }
}

#ifdef SQLITE_ENABLE_SHARED_SCHEMA
/*
** Update the Schema.cksum checksum to account for the database object
** specified by the three arguments following the first.
*/
static void schemaUpdateChecksum(
  InitData *pData,                /* Schema parse context */
  const char *zName,              /* Name of new database object */
  const char *zRoot,              /* Root page of new database object */
  const char *zSql                /* SQL used to create new database object */
){
  int i;
  u64 cksum = pData->cksum;
  if( zName ){
    for(i=0; zName[i]; i++) cksum += (cksum<<3) + zName[i];
  }
  if( zRoot ) for(i=0; zRoot[i]; i++) cksum += (cksum<<3) + zRoot[i];
  if( zSql ) for(i=0; zSql[i]; i++) cksum += (cksum<<3) + zSql[i];
  pData->cksum = cksum;
}
#endif /* ifdef SQLITE_ENABLE_SHARED_SCHEMA */

/*
** Check to see if any sibling index (another index on the same table)
** of pIndex has the same root page number, and if it does, return true.
** This would indicate a corrupt schema.
*/
int sqlite3IndexHasDuplicateRootPage(Index *pIndex){
  Index *p;
  for(p=pIndex->pTable->pIndex; p; p=p->pNext){
    if( p->tnum==pIndex->tnum && p!=pIndex ) return 1;
  }
  return 0;
}

/*
** This is the callback routine for the code that initializes the
** database.  See sqlite3Init() below for additional information.
** This routine is also called from the OP_ParseSchema opcode of the VDBE.
**
** Each callback contains the following information:
**
**     argv[0] = type of object: "table", "index", "trigger", or "view".
**     argv[1] = name of thing being created
**     argv[2] = associated table if an index or trigger
**     argv[3] = root page number for table or index. 0 for trigger or view.
**     argv[4] = SQL text for the CREATE statement.
**
*/
int sqlite3InitCallback(void *pInit, int argc, char **argv, char **NotUsed){
  InitData *pData = (InitData*)pInit;
  sqlite3 *db = pData->db;
  int iDb = pData->iDb;

  assert( argc==5 );
  UNUSED_PARAMETER2(NotUsed, argc);
  assert( sqlite3_mutex_held(db->mutex) );
  DbClearProperty(db, iDb, DB_Empty);
  pData->nInitRow++;
  if( db->mallocFailed ){
    corruptSchema(pData, argv[1], 0);
    return 1;
  }

  assert( iDb>=0 && iDb<db->nDb );
  if( argv==0 ) return 0;   /* Might happen if EMPTY_RESULT_CALLBACKS are on */
  if( argv[3]==0 ){
    corruptSchema(pData, argv[1], 0);
  }else if( sqlite3_strnicmp(argv[4],"create ",7)==0 ){
    /* Call the parser to process a CREATE TABLE, INDEX or VIEW.
    ** But because db->init.busy is set to 1, no VDBE code is generated
    ** or executed.  All the parser does is build the internal data
    ** structures that describe the table, index, or view.
    */
    int rc;
    u8 saved_iDb = db->init.iDb;
    sqlite3_stmt *pStmt;
    TESTONLY(int rcp);            /* Return code from sqlite3_prepare() */

    assert( db->init.busy );
    db->init.iDb = iDb;
    db->init.newTnum = sqlite3Atoi(argv[3]);
    db->init.orphanTrigger = 0;
    db->init.azInit = argv;
    TESTONLY(rcp = ) sqlite3_prepare(db, argv[4], -1, &pStmt, 0);
    rc = db->errCode;
    assert( (rc&0xFF)==(rcp&0xFF) );
    db->init.iDb = saved_iDb;
    /* assert( saved_iDb==0 || (db->mDbFlags & DBFLAG_Vacuum)!=0 ); */
    if( SQLITE_OK!=rc ){
      if( db->init.orphanTrigger ){
        assert( iDb==1 );
      }else{
        pData->rc = rc;
        if( rc==SQLITE_NOMEM ){
          sqlite3OomFault(db);
<<<<<<< HEAD
        }else if( rc!=SQLITE_INTERRUPT 
#ifdef SQLITE_ENABLE_SHARED_SCHEMA
               && (rc&0xFF)!=SQLITE_LOCKED 
               && (rc&0xFF)!=SQLITE_IOERR
#endif
        ){
          corruptSchema(pData, argv[0], sqlite3_errmsg(db));
=======
        }else if( rc!=SQLITE_INTERRUPT && (rc&0xFF)!=SQLITE_LOCKED ){
          corruptSchema(pData, argv[1], sqlite3_errmsg(db));
>>>>>>> b8a8d523
        }
      }
    }
    sqlite3_finalize(pStmt);
  }else if( argv[1]==0 || (argv[4]!=0 && argv[4][0]!=0) ){
    corruptSchema(pData, argv[1], 0);
  }else{
    /* If the SQL column is blank it means this is an index that
    ** was created to be the PRIMARY KEY or to fulfill a UNIQUE
    ** constraint for a CREATE TABLE.  The index should have already
    ** been created when we processed the CREATE TABLE.  All we have
    ** to do here is record the root page number for that index.
    */
    Index *pIndex;
    pIndex = sqlite3FindIndex(db, argv[1], db->aDb[iDb].zDbSName);
    if( pIndex==0
     || sqlite3GetInt32(argv[3],&pIndex->tnum)==0
     || pIndex->tnum<2
     || sqlite3IndexHasDuplicateRootPage(pIndex)
    ){
      corruptSchema(pData, argv[1], pIndex?"invalid rootpage":"orphan index");
    }
  }

#ifdef SQLITE_ENABLE_SHARED_SCHEMA
  if( IsSharedSchema(db) && iDb!=1 ){
    schemaUpdateChecksum(pData, argv[0], argv[1], argv[2]);
  }
#endif
  return 0;
}

/*
** Attempt to read the database schema and initialize internal
** data structures for a single database file.  The index of the
** database file is given by iDb.  iDb==0 is used for the main
** database.  iDb==1 should never be used.  iDb>=2 is used for
** auxiliary databases.  Return one of the SQLITE_ error codes to
** indicate success or failure.
*/
int sqlite3InitOne(sqlite3 *db, int iDb, char **pzErrMsg, u32 mFlags){
  int rc;
  int i;
#ifndef SQLITE_OMIT_DEPRECATED
  int size;
#endif
  Db *pDb;
  char const *azArg[6];
  int meta[5];
  InitData initData;
  const char *zMasterName;
  int openedTransaction = 0;

  assert( (db->mDbFlags & DBFLAG_SchemaKnownOk)==0 );
  assert( iDb>=0 && iDb<db->nDb );
  assert( db->aDb[iDb].pSchema || (IsSharedSchema(db) && iDb!=1) );
  assert( sqlite3_mutex_held(db->mutex) );
  assert( iDb==1 || sqlite3BtreeHoldsMutex(db->aDb[iDb].pBt) );

  pDb = &db->aDb[iDb];
#ifdef SQLITE_ENABLE_SHARED_SCHEMA
  assert( pDb->pSPool==0 || IsSharedSchema(db) );
  if( pDb->pSPool ){
    /* See if there is a free schema object in the schema-pool. If not,
    ** disconnect from said schema pool and continue. This function will
    ** connect to a (possibly different) schema-pool before returning. */
    Schema *pNew = sqlite3SchemaExtract(pDb->pSPool);
    if( pNew ){
      pDb->pSchema = pNew;
      return SQLITE_OK;
    }
    rc = sqlite3SchemaDisconnect(db, iDb, 1);
    if( rc!=SQLITE_OK ) goto error_out;
    assert( pDb->pSchema && pDb->pSPool==0 );
  }
#endif

  db->init.busy = 1;

  /* Construct the in-memory representation schema tables (sqlite_master or
  ** sqlite_temp_master) by invoking the parser directly.  The appropriate
  ** table name will be inserted automatically by the parser so we can just
  ** use the abbreviation "x" here.  The parser will also automatically tag
  ** the schema table as read-only. */
  azArg[0] = "table";
  azArg[1] = zMasterName = SCHEMA_TABLE(iDb);
  azArg[2] = azArg[1];
  azArg[3] = "1";
  azArg[4] = "CREATE TABLE x(type text,name text,tbl_name text,"
                            "rootpage int,sql text)";
  azArg[5] = 0;
  initData.db = db;
  initData.iDb = iDb;
  initData.rc = SQLITE_OK;
  initData.pzErrMsg = pzErrMsg;
  initData.mInitFlags = mFlags;
  initData.nInitRow = 0;
<<<<<<< HEAD
  initData.cksum = 0;
  sqlite3InitCallback(&initData, 3, (char **)azArg, 0);
=======
  sqlite3InitCallback(&initData, 5, (char **)azArg, 0);
>>>>>>> b8a8d523
  if( initData.rc ){
    rc = initData.rc;
    goto error_out;
  }

  /* Create a cursor to hold the database open
  */
  if( pDb->pBt==0 ){
    assert( iDb==1 );
    DbSetProperty(db, 1, DB_SchemaLoaded);
    rc = SQLITE_OK;
    goto error_out;
  }

  /* If there is not already a read-only (or read-write) transaction opened
  ** on the b-tree database, open one now. If a transaction is opened, it 
  ** will be closed before this function returns.  */
  sqlite3BtreeEnter(pDb->pBt);
  if( !sqlite3BtreeIsInReadTrans(pDb->pBt) ){
    rc = sqlite3BtreeBeginTrans(pDb->pBt, 0, 0);
    if( rc!=SQLITE_OK ){
      sqlite3SetString(pzErrMsg, db, sqlite3ErrStr(rc));
      goto initone_error_out;
    }
    openedTransaction = 1;
  }

  /* Get the database meta information.
  **
  ** Meta values are as follows:
  **    meta[0]   Schema cookie.  Changes with each schema change.
  **    meta[1]   File format of schema layer.
  **    meta[2]   Size of the page cache.
  **    meta[3]   Largest rootpage (auto/incr_vacuum mode)
  **    meta[4]   Db text encoding. 1:UTF-8 2:UTF-16LE 3:UTF-16BE
  **    meta[5]   User version
  **    meta[6]   Incremental vacuum mode
  **    meta[7]   unused
  **    meta[8]   unused
  **    meta[9]   unused
  **
  ** Note: The #defined SQLITE_UTF* symbols in sqliteInt.h correspond to
  ** the possible values of meta[4].
  */
  for(i=0; i<ArraySize(meta); i++){
    sqlite3BtreeGetMeta(pDb->pBt, i+1, (u32 *)&meta[i]);
  }
  if( (db->flags & SQLITE_ResetDatabase)!=0 ){
    memset(meta, 0, sizeof(meta));
  }
  pDb->pSchema->schema_cookie = meta[BTREE_SCHEMA_VERSION-1];

  /* If opening a non-empty database, check the text encoding. For the
  ** main database, set sqlite3.enc to the encoding of the main database.
  ** For an attached db, it is an error if the encoding is not the same
  ** as sqlite3.enc.
  */
  if( meta[BTREE_TEXT_ENCODING-1] ){  /* text encoding */
    if( iDb==0 ){
#ifndef SQLITE_OMIT_UTF16
      u8 encoding;
      /* If opening the main database, set ENC(db). */
      encoding = (u8)meta[BTREE_TEXT_ENCODING-1] & 3;
      if( encoding==0 ) encoding = SQLITE_UTF8;
      ENC(db) = encoding;
#else
      ENC(db) = SQLITE_UTF8;
#endif
    }else{
      /* If opening an attached database, the encoding much match ENC(db) */
      if( meta[BTREE_TEXT_ENCODING-1]!=ENC(db) ){
        sqlite3SetString(pzErrMsg, db, "attached databases must use the same"
            " text encoding as main database");
        rc = SQLITE_ERROR;
        goto initone_error_out;
      }
    }
  }else{
    DbSetProperty(db, iDb, DB_Empty);
  }
  pDb->pSchema->enc = ENC(db);

  if( pDb->pSchema->cache_size==0 ){
#ifndef SQLITE_OMIT_DEPRECATED
    size = sqlite3AbsInt32(meta[BTREE_DEFAULT_CACHE_SIZE-1]);
    if( size==0 ){ size = SQLITE_DEFAULT_CACHE_SIZE; }
    pDb->pSchema->cache_size = size;
#else
    pDb->pSchema->cache_size = SQLITE_DEFAULT_CACHE_SIZE;
#endif
    sqlite3BtreeSetCacheSize(pDb->pBt, pDb->pSchema->cache_size);
  }

  /*
  ** file_format==1    Version 3.0.0.
  ** file_format==2    Version 3.1.3.  // ALTER TABLE ADD COLUMN
  ** file_format==3    Version 3.1.4.  // ditto but with non-NULL defaults
  ** file_format==4    Version 3.3.0.  // DESC indices.  Boolean constants
  */
  pDb->pSchema->file_format = (u8)meta[BTREE_FILE_FORMAT-1];
  if( pDb->pSchema->file_format==0 ){
    pDb->pSchema->file_format = 1;
  }
  if( pDb->pSchema->file_format>SQLITE_MAX_FILE_FORMAT ){
    sqlite3SetString(pzErrMsg, db, "unsupported file format");
    rc = SQLITE_ERROR;
    goto initone_error_out;
  }

  /* Ticket #2804:  When we open a database in the newer file format,
  ** clear the legacy_file_format pragma flag so that a VACUUM will
  ** not downgrade the database and thus invalidate any descending
  ** indices that the user might have created.
  */
  if( iDb==0 && meta[BTREE_FILE_FORMAT-1]>=4 ){
    db->flags &= ~(u64)SQLITE_LegacyFileFmt;
  }

  /* Read the schema information out of the schema tables
  */
  assert( db->init.busy );
  {
    char *zSql;
    zSql = sqlite3MPrintf(db, 
        "SELECT*FROM\"%w\".%s ORDER BY rowid",
        db->aDb[iDb].zDbSName, zMasterName);
#ifndef SQLITE_OMIT_AUTHORIZATION
    {
      sqlite3_xauth xAuth;
      xAuth = db->xAuth;
      db->xAuth = 0;
#endif
      rc = sqlite3_exec(db, zSql, sqlite3InitCallback, &initData, 0);
#ifndef SQLITE_OMIT_AUTHORIZATION
      db->xAuth = xAuth;
    }
#endif
    if( rc==SQLITE_OK ) rc = initData.rc;
    sqlite3DbFree(db, zSql);
#ifndef SQLITE_OMIT_ANALYZE
    if( rc==SQLITE_OK ){
      sqlite3AnalysisLoad(db, iDb);
    }
#endif
  }
  if( db->mallocFailed ){
    rc = SQLITE_NOMEM_BKPT;
    sqlite3ResetAllSchemasOfConnection(db);
  }
  if( rc==SQLITE_OK || (db->flags&SQLITE_NoSchemaError)){
    /* Black magic: If the SQLITE_NoSchemaError flag is set, then consider
    ** the schema loaded, even if errors occurred. In this situation the 
    ** current sqlite3_prepare() operation will fail, but the following one
    ** will attempt to compile the supplied statement against whatever subset
    ** of the schema was loaded before the error occurred. The primary
    ** purpose of this is to allow access to the sqlite_master table
    ** even when its contents have been corrupted.
    */
    DbSetProperty(db, iDb, DB_SchemaLoaded);
    rc = SQLITE_OK;
  }

  if( rc==SQLITE_OK && iDb!=1 && IsSharedSchema(db) ){
    rc = sqlite3SchemaConnect(db, iDb, initData.cksum);
  }

  /* Jump here for an error that occurs after successfully allocating
  ** curMain and calling sqlite3BtreeEnter(). For an error that occurs
  ** before that point, jump to error_out.
  */
initone_error_out:
  if( openedTransaction ){
    sqlite3BtreeCommit(pDb->pBt);
  }
  sqlite3BtreeLeave(pDb->pBt);

error_out:
  if( rc ){
    if( rc==SQLITE_NOMEM || rc==SQLITE_IOERR_NOMEM ){
      sqlite3OomFault(db);
    }
    sqlite3ResetOneSchema(db, iDb);
  }
  db->init.busy = 0;
  return rc;
}


#ifdef SQLITE_ENABLE_SHARED_SCHEMA
/*
** If this is a SHARED_SCHEMA connection and the DBFLAG_SchemaInUse flag
** is not currently set, set it and return non-zero. Otherwise, return 0.
*/
int sqlite3LockReusableSchema(sqlite3 *db){
  if( IsSharedSchema(db) && (db->mDbFlags & DBFLAG_SchemaInuse)==0 ){
    db->mDbFlags |= DBFLAG_SchemaInuse;
    return 1;
  }
  return 0;
}
#endif /* ifdef SQLITE_ENABLE_SHARED_SCHEMA */

#ifdef SQLITE_ENABLE_SHARED_SCHEMA
/*
** This function is a no-op for non-SHARED_SCHEMA connections, or if bRelease
** is zero. Otherwise, clear the DBFLAG_SchemaInuse flag and release all
** schema references currently held.
*/
void sqlite3UnlockReusableSchema(sqlite3 *db, int bRelease){
  if( bRelease ){
    db->mDbFlags &= ~DBFLAG_SchemaInuse;
    sqlite3SchemaReleaseAll(db);
  }
}
#endif /* ifdef SQLITE_ENABLE_SHARED_SCHEMA */

/*
** Initialize all database files - the main database file, the file
** used to store temporary tables, and any additional database files
** created using ATTACH statements.  Return a success code.  If an
** error occurs, write an error message into *pzErrMsg.
**
** After a database is initialized, the DB_SchemaLoaded bit is set
** bit is set in the flags field of the Db structure. If the database
** file was of zero-length, then the DB_Empty flag is also set.
*/
int sqlite3Init(sqlite3 *db, char **pzErrMsg){
  int rc = SQLITE_OK;
  int bReleaseSchema;
  int i;
  int commit_internal = !(db->mDbFlags&DBFLAG_SchemaChange);

  bReleaseSchema = sqlite3LockReusableSchema(db);
  
  assert( sqlite3_mutex_held(db->mutex) );
  assert( sqlite3BtreeHoldsMutex(db->aDb[0].pBt) );
  assert( db->init.busy==0 );
  ENC(db) = SCHEMA_ENC(db);
  assert( db->nDb>0 );
  /* Do the main schema first */
  if( !DbHasProperty(db, 0, DB_SchemaLoaded) ){
    rc = sqlite3InitOne(db, 0, pzErrMsg, 0);
  }
  /* All other schemas after the main schema. The "temp" schema must be last */
  for(i=db->nDb-1; rc==SQLITE_OK && i>0; i--){
    assert( i==1 || sqlite3BtreeHoldsMutex(db->aDb[i].pBt) );
    if( !DbHasProperty(db, i, DB_SchemaLoaded) ){
      rc = sqlite3InitOne(db, i, pzErrMsg, 0);
    }
  }
  if( rc==SQLITE_OK && commit_internal ){
    sqlite3CommitInternalChanges(db);
  }
  sqlite3UnlockReusableSchema(db, bReleaseSchema);
  return rc;
}

/*
** This routine is a no-op if the database schema is already initialized.
** Otherwise, the schema is loaded. An error code is returned.
*/
int sqlite3ReadSchema(Parse *pParse){
  int rc = SQLITE_OK;
  sqlite3 *db = pParse->db;
  assert( sqlite3_mutex_held(db->mutex) );
  if( !db->init.busy ){
    db->mDbFlags |= DBFLAG_FreeSchema;      /* For sharable-schema mode */
    rc = sqlite3Init(db, &pParse->zErrMsg);
    if( rc!=SQLITE_OK ){
      pParse->rc = rc;
      pParse->nErr++;
    }else if( db->noSharedCache && !IsSharedSchema(db) ){
      db->mDbFlags |= DBFLAG_SchemaKnownOk;
    }
  }
  return rc;
}


/*
** Check schema cookies in all databases.  If any cookie is out
** of date set pParse->rc to SQLITE_SCHEMA.  If all schema cookies
** make no changes to pParse->rc.
*/
static void schemaIsValid(Parse *pParse){
  sqlite3 *db = pParse->db;
  int iDb;
  int rc;
  int cookie;

  assert( pParse->checkSchema );
  assert( sqlite3_mutex_held(db->mutex) );
  for(iDb=0; iDb<db->nDb; iDb++){
    int openedTransaction = 0;         /* True if a transaction is opened */
    Btree *pBt = db->aDb[iDb].pBt;     /* Btree database to read cookie from */
    if( pBt==0 ) continue;

#ifdef SQLITE_ENABLE_SHARED_SCHEMA
    if( IsSharedSchema(db) && iDb!=1 && db->aDb[iDb].pSPool==0 ) continue;
#endif

    /* If there is not already a read-only (or read-write) transaction opened
    ** on the b-tree database, open one now. If a transaction is opened, it 
    ** will be closed immediately after reading the meta-value. */
    if( !sqlite3BtreeIsInReadTrans(pBt) ){
      rc = sqlite3BtreeBeginTrans(pBt, 0, 0);
      if( rc==SQLITE_NOMEM || rc==SQLITE_IOERR_NOMEM ){
        sqlite3OomFault(db);
      }
      if( rc!=SQLITE_OK ) return;
      openedTransaction = 1;
    }

    /* Read the schema cookie from the database. If it does not match the 
    ** value stored as part of the in-memory schema representation,
    ** set Parse.rc to SQLITE_SCHEMA. */
    sqlite3BtreeGetMeta(pBt, BTREE_SCHEMA_VERSION, (u32 *)&cookie);
    assert( sqlite3SchemaMutexHeld(db, iDb, 0) );
    if( cookie!=db->aDb[iDb].pSchema->schema_cookie ){
      sqlite3ResetOneSchema(db, iDb);
      pParse->rc = SQLITE_SCHEMA;
    }

    /* Close the transaction, if one was opened. */
    if( openedTransaction ){
      sqlite3BtreeCommit(pBt);
    }
  }
}

/*
** Convert a schema pointer into the iDb index that indicates
** which database file in db->aDb[] the schema refers to.
**
** If the same database is attached more than once, the first
** attached database is returned.
*/
int sqlite3SchemaToIndex(sqlite3 *db, Schema *pSchema){
  int i = -1000000;

  /* If pSchema is NULL, then return -1000000. This happens when code in 
  ** expr.c is trying to resolve a reference to a transient table (i.e. one
  ** created by a sub-select). In this case the return value of this 
  ** function should never be used.
  **
  ** We return -1000000 instead of the more usual -1 simply because using
  ** -1000000 as the incorrect index into db->aDb[] is much 
  ** more likely to cause a segfault than -1 (of course there are assert()
  ** statements too, but it never hurts to play the odds).
  */
  assert( sqlite3_mutex_held(db->mutex) );
  if( pSchema ){
    for(i=0; 1; i++){
      assert( i<db->nDb );
      if( db->aDb[i].pSchema==pSchema ){
        break;
      }
    }
    assert( i>=0 && i<db->nDb );
  }
  return i;
}

/*
** Free all memory allocations in the pParse object
*/
void sqlite3ParserReset(Parse *pParse){
  sqlite3 *db = pParse->db;
  sqlite3DbFree(db, pParse->aLabel);
  sqlite3ExprListDelete(db, pParse->pConstExpr);
  if( db ){
    assert( db->lookaside.bDisable >= pParse->disableLookaside );
    db->lookaside.bDisable -= pParse->disableLookaside;
  }
  pParse->disableLookaside = 0;
}

/*
** Compile the UTF-8 encoded SQL statement zSql into a statement handle.
*/
static int sqlite3Prepare(
  sqlite3 *db,              /* Database handle. */
  const char *zSql,         /* UTF-8 encoded SQL statement. */
  int nBytes,               /* Length of zSql in bytes. */
  u32 prepFlags,            /* Zero or more SQLITE_PREPARE_* flags */
  Vdbe *pReprepare,         /* VM being reprepared */
  sqlite3_stmt **ppStmt,    /* OUT: A pointer to the prepared statement */
  const char **pzTail       /* OUT: End of parsed string */
){
  char *zErrMsg = 0;        /* Error message */
  int rc = SQLITE_OK;       /* Result code */
  int i;                    /* Loop counter */
  Parse sParse;             /* Parsing context */

  memset(&sParse, 0, PARSE_HDR_SZ);
  memset(PARSE_TAIL(&sParse), 0, PARSE_TAIL_SZ);
  sParse.pReprepare = pReprepare;
  assert( ppStmt && *ppStmt==0 );
  /* assert( !db->mallocFailed ); // not true with SQLITE_USE_ALLOCA */
  assert( sqlite3_mutex_held(db->mutex) );

  /* For a long-term use prepared statement avoid the use of
  ** lookaside memory.
  */
  if( prepFlags & SQLITE_PREPARE_PERSISTENT ){
    sParse.disableLookaside++;
    db->lookaside.bDisable++;
  }
  sParse.disableVtab = (prepFlags & SQLITE_PREPARE_NO_VTAB)!=0;

  /* Check to verify that it is possible to get a read lock on all
  ** database schemas.  The inability to get a read lock indicates that
  ** some other database connection is holding a write-lock, which in
  ** turn means that the other connection has made uncommitted changes
  ** to the schema.
  **
  ** Were we to proceed and prepare the statement against the uncommitted
  ** schema changes and if those schema changes are subsequently rolled
  ** back and different changes are made in their place, then when this
  ** prepared statement goes to run the schema cookie would fail to detect
  ** the schema change.  Disaster would follow.
  **
  ** This thread is currently holding mutexes on all Btrees (because
  ** of the sqlite3BtreeEnterAll() in sqlite3LockAndPrepare()) so it
  ** is not possible for another thread to start a new schema change
  ** while this routine is running.  Hence, we do not need to hold 
  ** locks on the schema, we just need to make sure nobody else is 
  ** holding them.
  **
  ** Note that setting READ_UNCOMMITTED overrides most lock detection,
  ** but it does *not* override schema lock detection, so this all still
  ** works even if READ_UNCOMMITTED is set.
  */
  for(i=0; i<db->nDb; i++) {
    Btree *pBt = db->aDb[i].pBt;
    if( pBt ){
      assert( sqlite3BtreeHoldsMutex(pBt) );
      rc = sqlite3BtreeSchemaLocked(pBt);
      if( rc ){
        const char *zDb = db->aDb[i].zDbSName;
        sqlite3ErrorWithMsg(db, rc, "database schema is locked: %s", zDb);
        testcase( db->flags & SQLITE_ReadUncommit );
        goto end_prepare;
      }
    }
  }

  sqlite3VtabUnlockList(db);

  sParse.db = db;
  if( nBytes>=0 && (nBytes==0 || zSql[nBytes-1]!=0) ){
    char *zSqlCopy;
    int mxLen = db->aLimit[SQLITE_LIMIT_SQL_LENGTH];
    testcase( nBytes==mxLen );
    testcase( nBytes==mxLen+1 );
    if( nBytes>mxLen ){
      sqlite3ErrorWithMsg(db, SQLITE_TOOBIG, "statement too long");
      rc = sqlite3ApiExit(db, SQLITE_TOOBIG);
      goto end_prepare;
    }
    zSqlCopy = sqlite3DbStrNDup(db, zSql, nBytes);
    if( zSqlCopy ){
      sqlite3RunParser(&sParse, zSqlCopy, &zErrMsg);
      sParse.zTail = &zSql[sParse.zTail-zSqlCopy];
      sqlite3DbFree(db, zSqlCopy);
    }else{
      sParse.zTail = &zSql[nBytes];
    }
  }else{
    sqlite3RunParser(&sParse, zSql, &zErrMsg);
  }
  assert( 0==sParse.nQueryLoop );

  if( sParse.rc==SQLITE_DONE ) sParse.rc = SQLITE_OK;
  if( sParse.checkSchema ){
    schemaIsValid(&sParse);
  }
  if( db->mallocFailed ){
    sParse.rc = SQLITE_NOMEM_BKPT;
  }
  if( pzTail ){
    *pzTail = sParse.zTail;
  }
  rc = sParse.rc;

#ifndef SQLITE_OMIT_EXPLAIN
  /* Justification for the ALWAYS(): The only way for rc to be SQLITE_OK and
  ** sParse.pVdbe to be NULL is if the input SQL is an empty string, but in
  ** that case, sParse.explain will be false. */
  if( sParse.explain && rc==SQLITE_OK && ALWAYS(sParse.pVdbe) ){
    static const char * const azColName[] = {
       "addr", "opcode", "p1", "p2", "p3", "p4", "p5", "comment",
       "id", "parent", "notused", "detail"
    };
    int iFirst, mx;
    if( sParse.explain==2 ){
      sqlite3VdbeSetNumCols(sParse.pVdbe, 4);
      iFirst = 8;
      mx = 12;
    }else{
      sqlite3VdbeSetNumCols(sParse.pVdbe, 8);
      iFirst = 0;
      mx = 8;
    }
    for(i=iFirst; i<mx; i++){
      sqlite3VdbeSetColName(sParse.pVdbe, i-iFirst, COLNAME_NAME,
                            azColName[i], SQLITE_STATIC);
    }
  }
#endif

  if( db->init.busy==0 ){
    sqlite3VdbeSetSql(sParse.pVdbe, zSql, (int)(sParse.zTail-zSql), prepFlags);
  }
  if( rc!=SQLITE_OK || db->mallocFailed ){
    if( sParse.pVdbe ) sqlite3VdbeFinalize(sParse.pVdbe);
    assert(!(*ppStmt));
  }else{
    *ppStmt = (sqlite3_stmt*)sParse.pVdbe;
  }

  if( zErrMsg ){
    sqlite3ErrorWithMsg(db, rc, "%s", zErrMsg);
    sqlite3DbFree(db, zErrMsg);
  }else{
    sqlite3Error(db, rc);
  }

  /* Delete any TriggerPrg structures allocated while parsing this statement. */
  while( sParse.pTriggerPrg ){
    TriggerPrg *pT = sParse.pTriggerPrg;
    sParse.pTriggerPrg = pT->pNext;
    sqlite3DbFree(db, pT);
  }

end_prepare:

  sqlite3ParserReset(&sParse);
  return rc;
}
static int sqlite3LockAndPrepare(
  sqlite3 *db,              /* Database handle. */
  const char *zSql,         /* UTF-8 encoded SQL statement. */
  int nBytes,               /* Length of zSql in bytes. */
  u32 prepFlags,            /* Zero or more SQLITE_PREPARE_* flags */
  Vdbe *pOld,               /* VM being reprepared */
  sqlite3_stmt **ppStmt,    /* OUT: A pointer to the prepared statement */
  const char **pzTail       /* OUT: End of parsed string */
){
  int rc;
  int cnt = 0;
  int bReleaseSchema = 0;

#ifdef SQLITE_ENABLE_API_ARMOR
  if( ppStmt==0 ) return SQLITE_MISUSE_BKPT;
#endif
  *ppStmt = 0;
  if( !sqlite3SafetyCheckOk(db)||zSql==0 ){
    return SQLITE_MISUSE_BKPT;
  }
  sqlite3_mutex_enter(db->mutex);
  bReleaseSchema = sqlite3LockReusableSchema(db);
  sqlite3BtreeEnterAll(db);
  do{
    /* Make multiple attempts to compile the SQL, until it either succeeds
    ** or encounters a permanent error.  A schema problem after one schema
    ** reset is considered a permanent error. */
    rc = sqlite3Prepare(db, zSql, nBytes, prepFlags, pOld, ppStmt, pzTail);
    assert( rc==SQLITE_OK || *ppStmt==0 );
  }while( rc==SQLITE_ERROR_RETRY
       || (rc==SQLITE_SCHEMA && (sqlite3ResetOneSchema(db,-1), cnt++)==0) );

  sqlite3BtreeLeaveAll(db);

  sqlite3UnlockReusableSchema(db, bReleaseSchema);

  rc = sqlite3ApiExit(db, rc);
  assert( (rc&db->errMask)==rc );
  sqlite3_mutex_leave(db->mutex);
  return rc;
}


/*
** Rerun the compilation of a statement after a schema change.
**
** If the statement is successfully recompiled, return SQLITE_OK. Otherwise,
** if the statement cannot be recompiled because another connection has
** locked the sqlite3_master table, return SQLITE_LOCKED. If any other error
** occurs, return SQLITE_SCHEMA.
*/
int sqlite3Reprepare(Vdbe *p){
  int rc;
  sqlite3_stmt *pNew;
  const char *zSql;
  sqlite3 *db;
  u8 prepFlags;

  assert( sqlite3_mutex_held(sqlite3VdbeDb(p)->mutex) );
  zSql = sqlite3_sql((sqlite3_stmt *)p);
  assert( zSql!=0 );  /* Reprepare only called for prepare_v2() statements */
  db = sqlite3VdbeDb(p);
  assert( sqlite3_mutex_held(db->mutex) );
  prepFlags = sqlite3VdbePrepareFlags(p);
  rc = sqlite3LockAndPrepare(db, zSql, -1, prepFlags, p, &pNew, 0);
  if( rc ){
    if( rc==SQLITE_NOMEM ){
      sqlite3OomFault(db);
    }
    assert( pNew==0 );
    return rc;
  }else{
    assert( pNew!=0 );
  }
  sqlite3VdbeSwap((Vdbe*)pNew, p);
  sqlite3TransferBindings(pNew, (sqlite3_stmt*)p);
  sqlite3VdbeResetStepResult((Vdbe*)pNew);
  sqlite3VdbeFinalize((Vdbe*)pNew);
  return SQLITE_OK;
}


/*
** Two versions of the official API.  Legacy and new use.  In the legacy
** version, the original SQL text is not saved in the prepared statement
** and so if a schema change occurs, SQLITE_SCHEMA is returned by
** sqlite3_step().  In the new version, the original SQL text is retained
** and the statement is automatically recompiled if an schema change
** occurs.
*/
int sqlite3_prepare(
  sqlite3 *db,              /* Database handle. */
  const char *zSql,         /* UTF-8 encoded SQL statement. */
  int nBytes,               /* Length of zSql in bytes. */
  sqlite3_stmt **ppStmt,    /* OUT: A pointer to the prepared statement */
  const char **pzTail       /* OUT: End of parsed string */
){
  int rc;
  rc = sqlite3LockAndPrepare(db,zSql,nBytes,0,0,ppStmt,pzTail);
  assert( rc==SQLITE_OK || ppStmt==0 || *ppStmt==0 );  /* VERIFY: F13021 */
  return rc;
}
int sqlite3_prepare_v2(
  sqlite3 *db,              /* Database handle. */
  const char *zSql,         /* UTF-8 encoded SQL statement. */
  int nBytes,               /* Length of zSql in bytes. */
  sqlite3_stmt **ppStmt,    /* OUT: A pointer to the prepared statement */
  const char **pzTail       /* OUT: End of parsed string */
){
  int rc;
  /* EVIDENCE-OF: R-37923-12173 The sqlite3_prepare_v2() interface works
  ** exactly the same as sqlite3_prepare_v3() with a zero prepFlags
  ** parameter.
  **
  ** Proof in that the 5th parameter to sqlite3LockAndPrepare is 0 */
  rc = sqlite3LockAndPrepare(db,zSql,nBytes,SQLITE_PREPARE_SAVESQL,0,
                             ppStmt,pzTail);
  assert( rc==SQLITE_OK || ppStmt==0 || *ppStmt==0 );
  return rc;
}
int sqlite3_prepare_v3(
  sqlite3 *db,              /* Database handle. */
  const char *zSql,         /* UTF-8 encoded SQL statement. */
  int nBytes,               /* Length of zSql in bytes. */
  unsigned int prepFlags,   /* Zero or more SQLITE_PREPARE_* flags */
  sqlite3_stmt **ppStmt,    /* OUT: A pointer to the prepared statement */
  const char **pzTail       /* OUT: End of parsed string */
){
  int rc;
  /* EVIDENCE-OF: R-56861-42673 sqlite3_prepare_v3() differs from
  ** sqlite3_prepare_v2() only in having the extra prepFlags parameter,
  ** which is a bit array consisting of zero or more of the
  ** SQLITE_PREPARE_* flags.
  **
  ** Proof by comparison to the implementation of sqlite3_prepare_v2()
  ** directly above. */
  rc = sqlite3LockAndPrepare(db,zSql,nBytes,
                 SQLITE_PREPARE_SAVESQL|(prepFlags&SQLITE_PREPARE_MASK),
                 0,ppStmt,pzTail);
  assert( rc==SQLITE_OK || ppStmt==0 || *ppStmt==0 );
  return rc;
}


#ifndef SQLITE_OMIT_UTF16
/*
** Compile the UTF-16 encoded SQL statement zSql into a statement handle.
*/
static int sqlite3Prepare16(
  sqlite3 *db,              /* Database handle. */ 
  const void *zSql,         /* UTF-16 encoded SQL statement. */
  int nBytes,               /* Length of zSql in bytes. */
  u32 prepFlags,            /* Zero or more SQLITE_PREPARE_* flags */
  sqlite3_stmt **ppStmt,    /* OUT: A pointer to the prepared statement */
  const void **pzTail       /* OUT: End of parsed string */
){
  /* This function currently works by first transforming the UTF-16
  ** encoded string to UTF-8, then invoking sqlite3_prepare(). The
  ** tricky bit is figuring out the pointer to return in *pzTail.
  */
  char *zSql8;
  const char *zTail8 = 0;
  int rc = SQLITE_OK;

#ifdef SQLITE_ENABLE_API_ARMOR
  if( ppStmt==0 ) return SQLITE_MISUSE_BKPT;
#endif
  *ppStmt = 0;
  if( !sqlite3SafetyCheckOk(db)||zSql==0 ){
    return SQLITE_MISUSE_BKPT;
  }
  if( nBytes>=0 ){
    int sz;
    const char *z = (const char*)zSql;
    for(sz=0; sz<nBytes && (z[sz]!=0 || z[sz+1]!=0); sz += 2){}
    nBytes = sz;
  }
  sqlite3_mutex_enter(db->mutex);
  zSql8 = sqlite3Utf16to8(db, zSql, nBytes, SQLITE_UTF16NATIVE);
  if( zSql8 ){
    rc = sqlite3LockAndPrepare(db, zSql8, -1, prepFlags, 0, ppStmt, &zTail8);
  }

  if( zTail8 && pzTail ){
    /* If sqlite3_prepare returns a tail pointer, we calculate the
    ** equivalent pointer into the UTF-16 string by counting the unicode
    ** characters between zSql8 and zTail8, and then returning a pointer
    ** the same number of characters into the UTF-16 string.
    */
    int chars_parsed = sqlite3Utf8CharLen(zSql8, (int)(zTail8-zSql8));
    *pzTail = (u8 *)zSql + sqlite3Utf16ByteLen(zSql, chars_parsed);
  }
  sqlite3DbFree(db, zSql8); 
  rc = sqlite3ApiExit(db, rc);
  sqlite3_mutex_leave(db->mutex);
  return rc;
}

/*
** Two versions of the official API.  Legacy and new use.  In the legacy
** version, the original SQL text is not saved in the prepared statement
** and so if a schema change occurs, SQLITE_SCHEMA is returned by
** sqlite3_step().  In the new version, the original SQL text is retained
** and the statement is automatically recompiled if an schema change
** occurs.
*/
int sqlite3_prepare16(
  sqlite3 *db,              /* Database handle. */ 
  const void *zSql,         /* UTF-16 encoded SQL statement. */
  int nBytes,               /* Length of zSql in bytes. */
  sqlite3_stmt **ppStmt,    /* OUT: A pointer to the prepared statement */
  const void **pzTail       /* OUT: End of parsed string */
){
  int rc;
  rc = sqlite3Prepare16(db,zSql,nBytes,0,ppStmt,pzTail);
  assert( rc==SQLITE_OK || ppStmt==0 || *ppStmt==0 );  /* VERIFY: F13021 */
  return rc;
}
int sqlite3_prepare16_v2(
  sqlite3 *db,              /* Database handle. */ 
  const void *zSql,         /* UTF-16 encoded SQL statement. */
  int nBytes,               /* Length of zSql in bytes. */
  sqlite3_stmt **ppStmt,    /* OUT: A pointer to the prepared statement */
  const void **pzTail       /* OUT: End of parsed string */
){
  int rc;
  rc = sqlite3Prepare16(db,zSql,nBytes,SQLITE_PREPARE_SAVESQL,ppStmt,pzTail);
  assert( rc==SQLITE_OK || ppStmt==0 || *ppStmt==0 );  /* VERIFY: F13021 */
  return rc;
}
int sqlite3_prepare16_v3(
  sqlite3 *db,              /* Database handle. */ 
  const void *zSql,         /* UTF-16 encoded SQL statement. */
  int nBytes,               /* Length of zSql in bytes. */
  unsigned int prepFlags,   /* Zero or more SQLITE_PREPARE_* flags */
  sqlite3_stmt **ppStmt,    /* OUT: A pointer to the prepared statement */
  const void **pzTail       /* OUT: End of parsed string */
){
  int rc;
  rc = sqlite3Prepare16(db,zSql,nBytes,
         SQLITE_PREPARE_SAVESQL|(prepFlags&SQLITE_PREPARE_MASK),
         ppStmt,pzTail);
  assert( rc==SQLITE_OK || ppStmt==0 || *ppStmt==0 );  /* VERIFY: F13021 */
  return rc;
}

#endif /* SQLITE_OMIT_UTF16 */<|MERGE_RESOLUTION|>--- conflicted
+++ resolved
@@ -145,18 +145,13 @@
         pData->rc = rc;
         if( rc==SQLITE_NOMEM ){
           sqlite3OomFault(db);
-<<<<<<< HEAD
         }else if( rc!=SQLITE_INTERRUPT 
 #ifdef SQLITE_ENABLE_SHARED_SCHEMA
                && (rc&0xFF)!=SQLITE_LOCKED 
                && (rc&0xFF)!=SQLITE_IOERR
 #endif
         ){
-          corruptSchema(pData, argv[0], sqlite3_errmsg(db));
-=======
-        }else if( rc!=SQLITE_INTERRUPT && (rc&0xFF)!=SQLITE_LOCKED ){
           corruptSchema(pData, argv[1], sqlite3_errmsg(db));
->>>>>>> b8a8d523
         }
       }
     }
@@ -254,12 +249,8 @@
   initData.pzErrMsg = pzErrMsg;
   initData.mInitFlags = mFlags;
   initData.nInitRow = 0;
-<<<<<<< HEAD
   initData.cksum = 0;
-  sqlite3InitCallback(&initData, 3, (char **)azArg, 0);
-=======
   sqlite3InitCallback(&initData, 5, (char **)azArg, 0);
->>>>>>> b8a8d523
   if( initData.rc ){
     rc = initData.rc;
     goto error_out;
