--- conflicted
+++ resolved
@@ -386,13 +386,9 @@
       db->u1.isInterrupted = 0;
     }
 
-<<<<<<< HEAD
-    assert( db->writeVdbeCnt>0 || db->autoCommit==0 
+    assert( db->nVdbeWrite>0 || db->autoCommit==0 
         || (db->nDeferredCons==0 && db->nDeferredImmCons==0)
     );
-=======
-    assert( db->nVdbeWrite>0 || db->autoCommit==0 || db->nDeferredCons==0 );
->>>>>>> 1f10c286
 
 #ifndef SQLITE_OMIT_TRACE
     if( db->xProfile && !db->init.busy ){
