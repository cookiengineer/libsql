/*
** 2004 May 22
**
** The author disclaims copyright to this source code.  In place of
** a legal notice, here is a blessing:
**
**    May you do good and not evil.
**    May you find forgiveness for yourself and forgive others.
**    May you share freely, never taking more than you give.
**
******************************************************************************
**
** This file contains the VFS implementation for unix-like operating systems
** include Linux, MacOSX, *BSD, QNX, VxWorks, AIX, HPUX, and others.
**
** There are actually several different VFS implementations in this file.
** The differences are in the way that file locking is done.  The default
** implementation uses Posix Advisory Locks.  Alternative implementations
** use flock(), dot-files, various proprietary locking schemas, or simply
** skip locking all together.
**
** This source file is organized into divisions where the logic for various
** subfunctions is contained within the appropriate division.  PLEASE
** KEEP THE STRUCTURE OF THIS FILE INTACT.  New code should be placed
** in the correct division and should be clearly labeled.
**
** The layout of divisions is as follows:
**
**   *  General-purpose declarations and utility functions.
**   *  Unique file ID logic used by VxWorks.
**   *  Various locking primitive implementations (all except proxy locking):
**      + for Posix Advisory Locks
**      + for no-op locks
**      + for dot-file locks
**      + for flock() locking
**      + for named semaphore locks (VxWorks only)
**      + for AFP filesystem locks (MacOSX only)
**   *  sqlite3_file methods not associated with locking.
**   *  Definitions of sqlite3_io_methods objects for all locking
**      methods plus "finder" functions for each locking method.
**   *  sqlite3_vfs method implementations.
**   *  Locking primitives for the proxy uber-locking-method. (MacOSX only)
**   *  Definitions of sqlite3_vfs objects for all locking methods
**      plus implementations of sqlite3_os_init() and sqlite3_os_end().
*/
#include "sqliteInt.h"
#if SQLITE_OS_UNIX              /* This file is used on unix only */

/*
** There are various methods for file locking used for concurrency
** control:
**
**   1. POSIX locking (the default),
**   2. No locking,
**   3. Dot-file locking,
**   4. flock() locking,
**   5. AFP locking (OSX only),
**   6. Named POSIX semaphores (VXWorks only),
**   7. proxy locking. (OSX only)
**
** Styles 4, 5, and 7 are only available of SQLITE_ENABLE_LOCKING_STYLE
** is defined to 1.  The SQLITE_ENABLE_LOCKING_STYLE also enables automatic
** selection of the appropriate locking style based on the filesystem
** where the database is located.  
*/
#if !defined(SQLITE_ENABLE_LOCKING_STYLE)
#  if defined(__APPLE__)
#    define SQLITE_ENABLE_LOCKING_STYLE 1
#  else
#    define SQLITE_ENABLE_LOCKING_STYLE 0
#  endif
#endif

/* Use pread() and pwrite() if they are available */
#if defined(__APPLE__)
# define HAVE_PREAD 1
# define HAVE_PWRITE 1
#endif
#if defined(HAVE_PREAD64) && defined(HAVE_PWRITE64)
# undef USE_PREAD
# define USE_PREAD64 1
#elif defined(HAVE_PREAD) && defined(HAVE_PWRITE)
# undef USE_PREAD64
# define USE_PREAD 1
#endif

/*
** standard include files.
*/
#include <sys/types.h>
#include <sys/stat.h>
#include <fcntl.h>
#include <sys/ioctl.h>
#include <unistd.h>
#include <time.h>
#include <sys/time.h>
#include <errno.h>
#if !defined(SQLITE_OMIT_WAL) || SQLITE_MAX_MMAP_SIZE>0
# include <sys/mman.h>
#endif

#if SQLITE_ENABLE_LOCKING_STYLE
# include <sys/ioctl.h>
# include <uuid/uuid.h>
# include <sys/file.h>
# include <sys/param.h>
#endif /* SQLITE_ENABLE_LOCKING_STYLE */

#if defined(__APPLE__) && ((__MAC_OS_X_VERSION_MIN_REQUIRED > 1050) || \
                           (__IPHONE_OS_VERSION_MIN_REQUIRED > 2000))
#  if (!defined(TARGET_OS_EMBEDDED) || (TARGET_OS_EMBEDDED==0)) \
       && (!defined(TARGET_IPHONE_SIMULATOR) || (TARGET_IPHONE_SIMULATOR==0))
#    define HAVE_GETHOSTUUID 1
#  else
#    warning "gethostuuid() is disabled."
#  endif
#endif


#if OS_VXWORKS
# include <sys/ioctl.h>
# include <semaphore.h>
# include <limits.h>
#endif /* OS_VXWORKS */

#if defined(__APPLE__) || SQLITE_ENABLE_LOCKING_STYLE
# include <sys/mount.h>
#endif

#ifdef HAVE_UTIME
# include <utime.h>
#endif

/*
** Allowed values of unixFile.fsFlags
*/
#define SQLITE_FSFLAGS_IS_MSDOS     0x1

/*
** If we are to be thread-safe, include the pthreads header and define
** the SQLITE_UNIX_THREADS macro.
*/
#if SQLITE_THREADSAFE
# include <pthread.h>
# define SQLITE_UNIX_THREADS 1
#endif

/*
** Default permissions when creating a new file
*/
#ifndef SQLITE_DEFAULT_FILE_PERMISSIONS
# define SQLITE_DEFAULT_FILE_PERMISSIONS 0644
#endif

/*
** Default permissions when creating auto proxy dir
*/
#ifndef SQLITE_DEFAULT_PROXYDIR_PERMISSIONS
# define SQLITE_DEFAULT_PROXYDIR_PERMISSIONS 0755
#endif

/*
** Maximum supported path-length.
*/
#define MAX_PATHNAME 512

/*
** Maximum supported symbolic links
*/
#define SQLITE_MAX_SYMLINKS 100

/* Always cast the getpid() return type for compatibility with
** kernel modules in VxWorks. */
#define osGetpid(X) (pid_t)getpid()

/*
** Only set the lastErrno if the error code is a real error and not 
** a normal expected return code of SQLITE_BUSY or SQLITE_OK
*/
#define IS_LOCK_ERROR(x)  ((x != SQLITE_OK) && (x != SQLITE_BUSY))

/* Forward references */
typedef struct unixShm unixShm;               /* Connection shared memory */
typedef struct unixShmNode unixShmNode;       /* Shared memory instance */
typedef struct unixInodeInfo unixInodeInfo;   /* An i-node */
typedef struct UnixUnusedFd UnixUnusedFd;     /* An unused file descriptor */

/*
** Sometimes, after a file handle is closed by SQLite, the file descriptor
** cannot be closed immediately. In these cases, instances of the following
** structure are used to store the file descriptor while waiting for an
** opportunity to either close or reuse it.
*/
struct UnixUnusedFd {
  int fd;                   /* File descriptor to close */
  int flags;                /* Flags this file descriptor was opened with */
  UnixUnusedFd *pNext;      /* Next unused file descriptor on same file */
};

/*
** The unixFile structure is subclass of sqlite3_file specific to the unix
** VFS implementations.
*/
typedef struct unixFile unixFile;
struct unixFile {
  sqlite3_io_methods const *pMethod;  /* Always the first entry */
  sqlite3_vfs *pVfs;                  /* The VFS that created this unixFile */
  unixInodeInfo *pInode;              /* Info about locks on this inode */
  int h;                              /* The file descriptor */
  unsigned char eFileLock;            /* The type of lock held on this fd */
  unsigned short int ctrlFlags;       /* Behavioral bits.  UNIXFILE_* flags */
  int lastErrno;                      /* The unix errno from last I/O error */
  void *lockingContext;               /* Locking style specific state */
  UnixUnusedFd *pPreallocatedUnused;  /* Pre-allocated UnixUnusedFd */
  const char *zPath;                  /* Name of the file */
  unixShm *pShm;                      /* Shared memory segment information */
  int szChunk;                        /* Configured by FCNTL_CHUNK_SIZE */
#if SQLITE_MAX_MMAP_SIZE>0
  int nFetchOut;                      /* Number of outstanding xFetch refs */
  sqlite3_int64 mmapSize;             /* Usable size of mapping at pMapRegion */
  sqlite3_int64 mmapSizeActual;       /* Actual size of mapping at pMapRegion */
  sqlite3_int64 mmapSizeMax;          /* Configured FCNTL_MMAP_SIZE value */
  void *pMapRegion;                   /* Memory mapped region */
#endif
  int sectorSize;                     /* Device sector size */
  int deviceCharacteristics;          /* Precomputed device characteristics */
#if SQLITE_ENABLE_LOCKING_STYLE || defined(__APPLE__)
  int openFlags;                      /* The flags specified at open() */
#endif
#if SQLITE_ENABLE_DATA_PROTECTION
  int protFlags;                      /* Data protection flags from unixOpen */
#endif
#if SQLITE_ENABLE_LOCKING_STYLE || defined(__APPLE__)
  unsigned fsFlags;                   /* cached details from statfs() */
#endif
#ifdef SQLITE_ENABLE_SETLK_TIMEOUT
  unsigned iBusyTimeout;              /* Wait this many millisec on locks */
#endif
#if OS_VXWORKS
  struct vxworksFileId *pId;          /* Unique file ID */
#endif
#ifdef SQLITE_DEBUG
  /* The next group of variables are used to track whether or not the
  ** transaction counter in bytes 24-27 of database files are updated
  ** whenever any part of the database changes.  An assertion fault will
  ** occur if a file is updated without also updating the transaction
  ** counter.  This test is made to avoid new problems similar to the
  ** one described by ticket #3584. 
  */
  unsigned char transCntrChng;   /* True if the transaction counter changed */
  unsigned char dbUpdate;        /* True if any part of database file changed */
  unsigned char inNormalWrite;   /* True if in a normal write operation */

#endif

#ifdef SQLITE_TEST
  /* In test mode, increase the size of this structure a bit so that 
  ** it is larger than the struct CrashFile defined in test6.c.
  */
  char aPadding[32];
#endif
};

/* This variable holds the process id (pid) from when the xRandomness()
** method was called.  If xOpen() is called from a different process id,
** indicating that a fork() has occurred, the PRNG will be reset.
*/
static pid_t randomnessPid = 0;

/*
** Allowed values for the unixFile.ctrlFlags bitmask:
*/
#define UNIXFILE_EXCL        0x01     /* Connections from one process only */
#define UNIXFILE_RDONLY      0x02     /* Connection is read only */
#define UNIXFILE_PERSIST_WAL 0x04     /* Persistent WAL mode */
#ifndef SQLITE_DISABLE_DIRSYNC
# define UNIXFILE_DIRSYNC    0x08     /* Directory sync needed */
#else
# define UNIXFILE_DIRSYNC    0x00
#endif
#define UNIXFILE_PSOW        0x10     /* SQLITE_IOCAP_POWERSAFE_OVERWRITE */
#define UNIXFILE_DELETE      0x20     /* Delete on close */
#define UNIXFILE_URI         0x40     /* Filename might have query parameters */
#define UNIXFILE_NOLOCK      0x80     /* Do no file locking */

/*
** Include code that is common to all os_*.c files
*/
#include "os_common.h"

/*
** Define various macros that are missing from some systems.
*/
#ifndef O_LARGEFILE
# define O_LARGEFILE 0
#endif
#ifdef SQLITE_DISABLE_LFS
# undef O_LARGEFILE
# define O_LARGEFILE 0
#endif
#ifndef O_NOFOLLOW
# define O_NOFOLLOW 0
#endif
#ifndef O_BINARY
# define O_BINARY 0
#endif

/*
** The threadid macro resolves to the thread-id or to 0.  Used for
** testing and debugging only.
*/
#if SQLITE_THREADSAFE
#define threadid pthread_self()
#else
#define threadid 0
#endif

#ifdef __APPLE__
#define SQLITE_ENABLE_SUPERLOCK 1
#endif

#if SQLITE_ENABLE_SUPERLOCK
#include "sqlite3.h"
#include <string.h>
#include <assert.h>

/*
** A structure to collect a busy-handler callback and argument and a count
** of the number of times it has been invoked.
*/
struct SuperlockBusy {
  int (*xBusy)(void*,int);        /* Pointer to busy-handler function */
  void *pBusyArg;                 /* First arg to pass to xBusy */
  int nBusy;                      /* Number of times xBusy has been invoked */
};
typedef struct SuperlockBusy SuperlockBusy;

/*
** An instance of the following structure is allocated for each active
** superlock. The opaque handle returned by sqlite3demo_superlock() is
** actually a pointer to an instance of this structure.
*/
struct Superlock {
  sqlite3 *db;                    /* Database handle used to lock db */
  int bWal;                       /* True if db is a WAL database */
};
typedef struct Superlock Superlock;

/*
** The pCtx pointer passed to this function is actually a pointer to a
** SuperlockBusy structure. Invoke the busy-handler function encapsulated
** by the structure and return the result.
*/
static int superlockBusyHandler(void *pCtx, int UNUSED){
  SuperlockBusy *pBusy = (SuperlockBusy *)pCtx;
  if( pBusy->xBusy==0 ) return 0;
  return pBusy->xBusy(pBusy->pBusyArg, pBusy->nBusy++);
}

/*
** This function is used to determine if the main database file for 
** connection db is open in WAL mode or not. If no error occurs and the
** database file is in WAL mode, set *pbWal to true and return SQLITE_OK.
** If it is not in WAL mode, set *pbWal to false.
**
** If an error occurs, return an SQLite error code. The value of *pbWal
** is undefined in this case.
*/
static int superlockIsWal(Superlock *pLock){
  int rc;                         /* Return Code */
  sqlite3_stmt *pStmt;            /* Compiled PRAGMA journal_mode statement */

  rc = sqlite3_prepare(pLock->db, "PRAGMA main.journal_mode", -1, &pStmt, 0);
  if( rc!=SQLITE_OK ) return rc;

  pLock->bWal = 0;
  if( SQLITE_ROW==sqlite3_step(pStmt) ){
    const char *zMode = (const char *)sqlite3_column_text(pStmt, 0);
    if( zMode && strlen(zMode)==3 && sqlite3_strnicmp("wal", zMode, 3)==0 ){
      pLock->bWal = 1;
    }
  }

  return sqlite3_finalize(pStmt);
}

/*
** Obtain an exclusive shm-lock on nByte bytes starting at offset idx
** of the file fd. If the lock cannot be obtained immediately, invoke
** the busy-handler until either it is obtained or the busy-handler
** callback returns 0.
*/
static int superlockShmLock(
  sqlite3_file *fd,               /* Database file handle */
  int idx,                        /* Offset of shm-lock to obtain */
  int nByte,                      /* Number of consective bytes to lock */
  SuperlockBusy *pBusy            /* Busy-handler wrapper object */
){
  int rc;
  int (*xShmLock)(sqlite3_file*, int, int, int) = fd->pMethods->xShmLock;
  do {
    rc = xShmLock(fd, idx, nByte, SQLITE_SHM_LOCK|SQLITE_SHM_EXCLUSIVE);
  }while( rc==SQLITE_BUSY && superlockBusyHandler((void *)pBusy, 0) );
  return rc;
}

/*
** Obtain the extra locks on the database file required for WAL databases.
** Invoke the supplied busy-handler as required.
*/
static int superlockWalLock(
  sqlite3 *db,                    /* Database handle open on WAL database */
  SuperlockBusy *pBusy            /* Busy handler wrapper object */
){
  int rc;                         /* Return code */
  sqlite3_file *fd = 0;           /* Main database file handle */
  void volatile *p = 0;           /* Pointer to first page of shared memory */

  /* Obtain a pointer to the sqlite3_file object open on the main db file. */
  rc = sqlite3_file_control(db, "main", SQLITE_FCNTL_FILE_POINTER, (void *)&fd);
  if( rc!=SQLITE_OK ) return rc;

  /* Obtain the "recovery" lock. Normally, this lock is only obtained by
  ** clients running database recovery.  
  */
  rc = superlockShmLock(fd, 2, 1, pBusy);
  if( rc!=SQLITE_OK ) return rc;

  /* Zero the start of the first shared-memory page. This means that any
  ** clients that open read or write transactions from this point on will
  ** have to run recovery before proceeding. Since they need the "recovery"
  ** lock that this process is holding to do that, no new read or write
  ** transactions may now be opened. Nor can a checkpoint be run, for the
  ** same reason.
  */
  rc = fd->pMethods->xShmMap(fd, 0, 32*1024, 1, &p);
  if( rc!=SQLITE_OK ) return rc;
  memset((void *)p, 0, 32);

  /* Obtain exclusive locks on all the "read-lock" slots. Once these locks
  ** are held, it is guaranteed that there are no active reader, writer or 
  ** checkpointer clients.
  */
  rc = superlockShmLock(fd, 3, SQLITE_SHM_NLOCK-3, pBusy);
  return rc;
}

/*
** Release a superlock held on a database file. The argument passed to 
** this function must have been obtained from a successful call to
** sqlite3demo_superlock().
*/
static void sqlite3demo_superunlock(void *pLock){
  Superlock *p = (Superlock *)pLock;
  if( p->bWal ){
    int rc;                         /* Return code */
    int flags = SQLITE_SHM_UNLOCK | SQLITE_SHM_EXCLUSIVE;
    sqlite3_file *fd = 0;
    rc = sqlite3_file_control(p->db, "main", SQLITE_FCNTL_FILE_POINTER,
                             (void *)&fd);
    if( rc==SQLITE_OK ){
      fd->pMethods->xShmLock(fd, 2, 1, flags);
      fd->pMethods->xShmLock(fd, 3, SQLITE_SHM_NLOCK-3, flags);
    }
  }
  sqlite3_close(p->db);
  sqlite3_free(p);
}

/*
** Obtain a superlock on the database file identified by zPath, using the
** locking primitives provided by VFS zVfs. If successful, SQLITE_OK is
** returned and output variable *ppLock is populated with an opaque handle
** that may be used with sqlite3demo_superunlock() to release the lock.
**
** If an error occurs, *ppLock is set to 0 and an SQLite error code 
** (e.g. SQLITE_BUSY) is returned.
**
** If a required lock cannot be obtained immediately and the xBusy parameter
** to this function is not NULL, then xBusy is invoked in the same way
** as a busy-handler registered with SQLite (using sqlite3_busy_handler())
** until either the lock can be obtained or the busy-handler function returns
** 0 (indicating "give up").
*/
static int sqlite3demo_superlock(
  const char *zPath,              /* Path to database file to lock */
  const char *zVfs,               /* VFS to use to access database file */
  int flags,                   /* Additional flags to pass to sqlite3_open_v2 */
  int (*xBusy)(void*,int),        /* Busy handler callback */
  void *pBusyArg,                 /* Context arg for busy handler */
  void **ppLock                   /* OUT: Context to pass to superunlock() */
){
  SuperlockBusy busy = {0, 0, 0}; /* Busy handler wrapper object */
  int rc;                         /* Return code */
  Superlock *pLock;

  pLock = sqlite3_malloc(sizeof(Superlock));
  if( !pLock ) return SQLITE_NOMEM;
  memset(pLock, 0, sizeof(Superlock));

  /* Open a database handle on the file to superlock. */
  rc = sqlite3_open_v2(
      zPath, &pLock->db, SQLITE_OPEN_READWRITE|SQLITE_OPEN_CREATE|flags, zVfs
  );

  /* Install a busy-handler and execute a BEGIN EXCLUSIVE. If this is not
  ** a WAL database, this is all we need to do.  
  **
  ** A wrapper function is used to invoke the busy-handler instead of
  ** registering the busy-handler function supplied by the user directly
  ** with SQLite. This is because the same busy-handler function may be
  ** invoked directly later on when attempting to obtain the extra locks
  ** required in WAL mode. By using the wrapper, we are able to guarantee
  ** that the "nBusy" integer parameter passed to the users busy-handler
  ** represents the total number of busy-handler invocations made within
  ** this call to sqlite3demo_superlock(), including any made during the
  ** "BEGIN EXCLUSIVE".
  */
  if( rc==SQLITE_OK ){
    busy.xBusy = xBusy;
    busy.pBusyArg = pBusyArg;
    sqlite3_busy_handler(pLock->db, superlockBusyHandler, (void *)&busy);
    rc = sqlite3_exec(pLock->db, "BEGIN EXCLUSIVE", 0, 0, 0);
  }

  /* If the BEGIN EXCLUSIVE was executed successfully and this is a WAL
  ** database, call superlockWalLock() to obtain the extra locks required
  ** to prevent readers, writers and/or checkpointers from accessing the
  ** db while this process is holding the superlock.
  **
  ** Before attempting any WAL locks, commit the transaction started above
  ** to drop the WAL read and write locks currently held. Otherwise, the
  ** new WAL locks may conflict with the old.
  */
  if( rc==SQLITE_OK ){
    if( SQLITE_OK==(rc = superlockIsWal(pLock)) && pLock->bWal ){
      rc = sqlite3_exec(pLock->db, "COMMIT", 0, 0, 0);
      if( rc==SQLITE_OK ){
        rc = superlockWalLock(pLock->db, &busy);
      }
    }
  }

  if( rc!=SQLITE_OK ){
    sqlite3demo_superunlock(pLock);
    *ppLock = 0;
  }else{
    *ppLock = pLock;
  }

  return rc;
}

/* A corrupt DB won't work with the sql-based locking attempt, grab an 
** exclusive lock and return SQLITE_OK or SQLITE_BUSY if the lock fails 
** returns the current lock level held on sqlite3_file
*/
static int sqlite3demo_superlock_corrupt(
  sqlite3_file *id,
  int eTargetFileLock,
  int *pFileLock
){
  unixFile *pFile = (unixFile*)id;
  int eFileLock = pFile->eFileLock;
  int rc = SQLITE_OK;
  
  if( eFileLock<eTargetFileLock ){
    rc = pFile->pMethod->xLock(id, SQLITE_LOCK_SHARED);
  }
  if( !rc && SQLITE_LOCK_SHARED<eTargetFileLock ){
    rc = pFile->pMethod->xLock(id, SQLITE_LOCK_EXCLUSIVE);
  }
  if( rc ){
    if( pFile->eFileLock > eFileLock ){
      pFile->pMethod->xUnlock(id, eFileLock);
    }
    return rc;
  }
  if (pFileLock) {
    *pFileLock = eFileLock;
  }
  return SQLITE_OK;
}

static int sqlite3demo_superunlock_corrupt(sqlite3_file *id, int eFileLock) {
  unixFile *pFile = (unixFile*)id;
  int rc = SQLITE_OK;
  
  if( pFile->eFileLock > eFileLock ){
    rc = pFile->pMethod->xUnlock(id, SQLITE_LOCK_SHARED);
  }
  if( pFile->eFileLock > eFileLock ){
    int unlockRC = pFile->pMethod->xUnlock(id, SQLITE_LOCK_NONE);
    if (!rc) rc = unlockRC;
  }
  return rc;
}

#endif /* SQLITE_ENABLE_SUPERLOCK */


/*
** HAVE_MREMAP defaults to true on Linux and false everywhere else.
*/
#if !defined(HAVE_MREMAP)
# if defined(__linux__) && defined(_GNU_SOURCE)
#  define HAVE_MREMAP 1
# else
#  define HAVE_MREMAP 0
# endif
#endif

/*
** Explicitly call the 64-bit version of lseek() on Android. Otherwise, lseek()
** is the 32-bit version, even if _FILE_OFFSET_BITS=64 is defined.
*/
#ifdef __ANDROID__
# define lseek lseek64
#endif

#ifdef __linux__
/*
** Linux-specific IOCTL magic numbers used for controlling F2FS
*/
#define F2FS_IOCTL_MAGIC        0xf5
#define F2FS_IOC_START_ATOMIC_WRITE     _IO(F2FS_IOCTL_MAGIC, 1)
#define F2FS_IOC_COMMIT_ATOMIC_WRITE    _IO(F2FS_IOCTL_MAGIC, 2)
#define F2FS_IOC_START_VOLATILE_WRITE   _IO(F2FS_IOCTL_MAGIC, 3)
#define F2FS_IOC_ABORT_VOLATILE_WRITE   _IO(F2FS_IOCTL_MAGIC, 5)
#define F2FS_IOC_GET_FEATURES           _IOR(F2FS_IOCTL_MAGIC, 12, u32)
#define F2FS_FEATURE_ATOMIC_WRITE 0x0004
#endif /* __linux__ */


/*
** Different Unix systems declare open() in different ways.  Same use
** open(const char*,int,mode_t).  Others use open(const char*,int,...).
** The difference is important when using a pointer to the function.
**
** The safest way to deal with the problem is to always use this wrapper
** which always has the same well-defined interface.
*/
static int posixOpen(const char *zFile, int flags, int mode){
  return open(zFile, flags, mode);
}

/* Forward reference */
static int openDirectory(const char*, int*);
static int unixGetpagesize(void);

/*
** Many system calls are accessed through pointer-to-functions so that
** they may be overridden at runtime to facilitate fault injection during
** testing and sandboxing.  The following array holds the names and pointers
** to all overrideable system calls.
*/
static struct unix_syscall {
  const char *zName;            /* Name of the system call */
  sqlite3_syscall_ptr pCurrent; /* Current value of the system call */
  sqlite3_syscall_ptr pDefault; /* Default value */
} aSyscall[] = {
  { "open",         (sqlite3_syscall_ptr)posixOpen,  0  },
#define osOpen      ((int(*)(const char*,int,int))aSyscall[0].pCurrent)

  { "close",        (sqlite3_syscall_ptr)close,      0  },
#define osClose     ((int(*)(int))aSyscall[1].pCurrent)

  { "access",       (sqlite3_syscall_ptr)access,     0  },
#define osAccess    ((int(*)(const char*,int))aSyscall[2].pCurrent)

  { "getcwd",       (sqlite3_syscall_ptr)getcwd,     0  },
#define osGetcwd    ((char*(*)(char*,size_t))aSyscall[3].pCurrent)

  { "stat",         (sqlite3_syscall_ptr)stat,       0  },
#define osStat      ((int(*)(const char*,struct stat*))aSyscall[4].pCurrent)

/*
** The DJGPP compiler environment looks mostly like Unix, but it
** lacks the fcntl() system call.  So redefine fcntl() to be something
** that always succeeds.  This means that locking does not occur under
** DJGPP.  But it is DOS - what did you expect?
*/
#ifdef __DJGPP__
  { "fstat",        0,                 0  },
#define osFstat(a,b,c)    0
#else     
  { "fstat",        (sqlite3_syscall_ptr)fstat,      0  },
#define osFstat     ((int(*)(int,struct stat*))aSyscall[5].pCurrent)
#endif

  { "ftruncate",    (sqlite3_syscall_ptr)ftruncate,  0  },
#define osFtruncate ((int(*)(int,off_t))aSyscall[6].pCurrent)

  { "fcntl",        (sqlite3_syscall_ptr)fcntl,      0  },
#define osFcntl     ((int(*)(int,int,...))aSyscall[7].pCurrent)

  { "read",         (sqlite3_syscall_ptr)read,       0  },
#define osRead      ((ssize_t(*)(int,void*,size_t))aSyscall[8].pCurrent)

#if defined(USE_PREAD) || SQLITE_ENABLE_LOCKING_STYLE
  { "pread",        (sqlite3_syscall_ptr)pread,      0  },
#else
  { "pread",        (sqlite3_syscall_ptr)0,          0  },
#endif
#define osPread     ((ssize_t(*)(int,void*,size_t,off_t))aSyscall[9].pCurrent)

#if defined(USE_PREAD64)
  { "pread64",      (sqlite3_syscall_ptr)pread64,    0  },
#else
  { "pread64",      (sqlite3_syscall_ptr)0,          0  },
#endif
#define osPread64 ((ssize_t(*)(int,void*,size_t,off64_t))aSyscall[10].pCurrent)

  { "write",        (sqlite3_syscall_ptr)write,      0  },
#define osWrite     ((ssize_t(*)(int,const void*,size_t))aSyscall[11].pCurrent)

#if defined(USE_PREAD) || SQLITE_ENABLE_LOCKING_STYLE
  { "pwrite",       (sqlite3_syscall_ptr)pwrite,     0  },
#else
  { "pwrite",       (sqlite3_syscall_ptr)0,          0  },
#endif
#define osPwrite    ((ssize_t(*)(int,const void*,size_t,off_t))\
                    aSyscall[12].pCurrent)

#if defined(USE_PREAD64)
  { "pwrite64",     (sqlite3_syscall_ptr)pwrite64,   0  },
#else
  { "pwrite64",     (sqlite3_syscall_ptr)0,          0  },
#endif
#define osPwrite64  ((ssize_t(*)(int,const void*,size_t,off64_t))\
                    aSyscall[13].pCurrent)

  { "fchmod",       (sqlite3_syscall_ptr)fchmod,          0  },
#define osFchmod    ((int(*)(int,mode_t))aSyscall[14].pCurrent)

#if defined(HAVE_POSIX_FALLOCATE) && HAVE_POSIX_FALLOCATE
  { "fallocate",    (sqlite3_syscall_ptr)posix_fallocate,  0 },
#else
  { "fallocate",    (sqlite3_syscall_ptr)0,                0 },
#endif
#define osFallocate ((int(*)(int,off_t,off_t))aSyscall[15].pCurrent)

  { "unlink",       (sqlite3_syscall_ptr)unlink,           0 },
#define osUnlink    ((int(*)(const char*))aSyscall[16].pCurrent)

  { "openDirectory",    (sqlite3_syscall_ptr)openDirectory,      0 },
#define osOpenDirectory ((int(*)(const char*,int*))aSyscall[17].pCurrent)

  { "mkdir",        (sqlite3_syscall_ptr)mkdir,           0 },
#define osMkdir     ((int(*)(const char*,mode_t))aSyscall[18].pCurrent)

  { "rmdir",        (sqlite3_syscall_ptr)rmdir,           0 },
#define osRmdir     ((int(*)(const char*))aSyscall[19].pCurrent)

#if defined(HAVE_FCHOWN)
  { "fchown",       (sqlite3_syscall_ptr)fchown,          0 },
#else
  { "fchown",       (sqlite3_syscall_ptr)0,               0 },
#endif
#define osFchown    ((int(*)(int,uid_t,gid_t))aSyscall[20].pCurrent)

#if defined(HAVE_FCHOWN)
  { "geteuid",      (sqlite3_syscall_ptr)geteuid,         0 },
#else
  { "geteuid",      (sqlite3_syscall_ptr)0,               0 },
#endif
#define osGeteuid   ((uid_t(*)(void))aSyscall[21].pCurrent)

#if !defined(SQLITE_OMIT_WAL) || SQLITE_MAX_MMAP_SIZE>0
  { "mmap",         (sqlite3_syscall_ptr)mmap,            0 },
#else
  { "mmap",         (sqlite3_syscall_ptr)0,               0 },
#endif
#define osMmap ((void*(*)(void*,size_t,int,int,int,off_t))aSyscall[22].pCurrent)

#if !defined(SQLITE_OMIT_WAL) || SQLITE_MAX_MMAP_SIZE>0
  { "munmap",       (sqlite3_syscall_ptr)munmap,          0 },
#else
  { "munmap",       (sqlite3_syscall_ptr)0,               0 },
#endif
#define osMunmap ((int(*)(void*,size_t))aSyscall[23].pCurrent)

#if HAVE_MREMAP && (!defined(SQLITE_OMIT_WAL) || SQLITE_MAX_MMAP_SIZE>0)
  { "mremap",       (sqlite3_syscall_ptr)mremap,          0 },
#else
  { "mremap",       (sqlite3_syscall_ptr)0,               0 },
#endif
#define osMremap ((void*(*)(void*,size_t,size_t,int,...))aSyscall[24].pCurrent)

#if !defined(SQLITE_OMIT_WAL) || SQLITE_MAX_MMAP_SIZE>0
  { "getpagesize",  (sqlite3_syscall_ptr)unixGetpagesize, 0 },
#else
  { "getpagesize",  (sqlite3_syscall_ptr)0,               0 },
#endif
#define osGetpagesize ((int(*)(void))aSyscall[25].pCurrent)

#if defined(HAVE_READLINK)
  { "readlink",     (sqlite3_syscall_ptr)readlink,        0 },
#else
  { "readlink",     (sqlite3_syscall_ptr)0,               0 },
#endif
#define osReadlink ((ssize_t(*)(const char*,char*,size_t))aSyscall[26].pCurrent)

#if defined(HAVE_LSTAT)
  { "lstat",         (sqlite3_syscall_ptr)lstat,          0 },
#else
  { "lstat",         (sqlite3_syscall_ptr)0,              0 },
#endif
#define osLstat      ((int(*)(const char*,struct stat*))aSyscall[27].pCurrent)

#if defined(__linux__) && defined(SQLITE_ENABLE_BATCH_ATOMIC_WRITE)
  { "ioctl",         (sqlite3_syscall_ptr)ioctl,          0 },
#else
  { "ioctl",         (sqlite3_syscall_ptr)0,              0 },
#endif
#define osIoctl ((int(*)(int,int,...))aSyscall[28].pCurrent)

}; /* End of the overrideable system calls */


/*
** On some systems, calls to fchown() will trigger a message in a security
** log if they come from non-root processes.  So avoid calling fchown() if
** we are not running as root.
*/
static int robustFchown(int fd, uid_t uid, gid_t gid){
#if defined(HAVE_FCHOWN)
  return osGeteuid() ? 0 : osFchown(fd,uid,gid);
#else
  return 0;
#endif
}

/*
** This is the xSetSystemCall() method of sqlite3_vfs for all of the
** "unix" VFSes.  Return SQLITE_OK opon successfully updating the
** system call pointer, or SQLITE_NOTFOUND if there is no configurable
** system call named zName.
*/
static int unixSetSystemCall(
  sqlite3_vfs *pNotUsed,        /* The VFS pointer.  Not used */
  const char *zName,            /* Name of system call to override */
  sqlite3_syscall_ptr pNewFunc  /* Pointer to new system call value */
){
  unsigned int i;
  int rc = SQLITE_NOTFOUND;

  UNUSED_PARAMETER(pNotUsed);
  if( zName==0 ){
    /* If no zName is given, restore all system calls to their default
    ** settings and return NULL
    */
    rc = SQLITE_OK;
    for(i=0; i<sizeof(aSyscall)/sizeof(aSyscall[0]); i++){
      if( aSyscall[i].pDefault ){
        aSyscall[i].pCurrent = aSyscall[i].pDefault;
      }
    }
  }else{
    /* If zName is specified, operate on only the one system call
    ** specified.
    */
    for(i=0; i<sizeof(aSyscall)/sizeof(aSyscall[0]); i++){
      if( strcmp(zName, aSyscall[i].zName)==0 ){
        if( aSyscall[i].pDefault==0 ){
          aSyscall[i].pDefault = aSyscall[i].pCurrent;
        }
        rc = SQLITE_OK;
        if( pNewFunc==0 ) pNewFunc = aSyscall[i].pDefault;
        aSyscall[i].pCurrent = pNewFunc;
        break;
      }
    }
  }
  return rc;
}

/*
** Return the value of a system call.  Return NULL if zName is not a
** recognized system call name.  NULL is also returned if the system call
** is currently undefined.
*/
static sqlite3_syscall_ptr unixGetSystemCall(
  sqlite3_vfs *pNotUsed,
  const char *zName
){
  unsigned int i;

  UNUSED_PARAMETER(pNotUsed);
  for(i=0; i<sizeof(aSyscall)/sizeof(aSyscall[0]); i++){
    if( strcmp(zName, aSyscall[i].zName)==0 ) return aSyscall[i].pCurrent;
  }
  return 0;
}

/*
** Return the name of the first system call after zName.  If zName==NULL
** then return the name of the first system call.  Return NULL if zName
** is the last system call or if zName is not the name of a valid
** system call.
*/
static const char *unixNextSystemCall(sqlite3_vfs *p, const char *zName){
  int i = -1;

  UNUSED_PARAMETER(p);
  if( zName ){
    for(i=0; i<ArraySize(aSyscall)-1; i++){
      if( strcmp(zName, aSyscall[i].zName)==0 ) break;
    }
  }
  for(i++; i<ArraySize(aSyscall); i++){
    if( aSyscall[i].pCurrent!=0 ) return aSyscall[i].zName;
  }
  return 0;
}

/*
** Do not accept any file descriptor less than this value, in order to avoid
** opening database file using file descriptors that are commonly used for 
** standard input, output, and error.
*/
#ifndef SQLITE_MINIMUM_FILE_DESCRIPTOR
# define SQLITE_MINIMUM_FILE_DESCRIPTOR 3
#endif

/*
** Invoke open().  Do so multiple times, until it either succeeds or
** fails for some reason other than EINTR.
**
** If the file creation mode "m" is 0 then set it to the default for
** SQLite.  The default is SQLITE_DEFAULT_FILE_PERMISSIONS (normally
** 0644) as modified by the system umask.  If m is not 0, then
** make the file creation mode be exactly m ignoring the umask.
**
** The m parameter will be non-zero only when creating -wal, -journal,
** and -shm files.  We want those files to have *exactly* the same
** permissions as their original database, unadulterated by the umask.
** In that way, if a database file is -rw-rw-rw or -rw-rw-r-, and a
** transaction crashes and leaves behind hot journals, then any
** process that is able to write to the database will also be able to
** recover the hot journals.
*/
static int robust_open(const char *z, int f, mode_t m){
  int fd;
  mode_t m2 = m ? m : SQLITE_DEFAULT_FILE_PERMISSIONS;
  while(1){
#if defined(O_CLOEXEC)
    fd = osOpen(z,f|O_CLOEXEC,m2);
#else
    fd = osOpen(z,f,m2);
#endif
    if( fd<0 ){
      if( errno==EINTR ) continue;
      break;
    }
    if( fd>=SQLITE_MINIMUM_FILE_DESCRIPTOR ) break;
    osClose(fd);
    sqlite3_log(SQLITE_WARNING, 
                "attempt to open \"%s\" as file descriptor %d", z, fd);
    fd = -1;
    if( osOpen("/dev/null", f, m)<0 ) break;
  }
  if( fd>=0 ){
    if( m!=0 ){
      struct stat statbuf;
      if( osFstat(fd, &statbuf)==0 
       && statbuf.st_size==0
       && (statbuf.st_mode&0777)!=m 
      ){
        osFchmod(fd, m);
      }
    }
#if defined(FD_CLOEXEC) && (!defined(O_CLOEXEC) || O_CLOEXEC==0)
    osFcntl(fd, F_SETFD, osFcntl(fd, F_GETFD, 0) | FD_CLOEXEC);
#endif
  }
  return fd;
}

/*
** Helper functions to obtain and relinquish the global mutex. The
** global mutex is used to protect the unixInodeInfo and
** vxworksFileId objects used by this file, all of which may be 
** shared by multiple threads.
**
** Function unixMutexHeld() is used to assert() that the global mutex 
** is held when required. This function is only used as part of assert() 
** statements. e.g.
**
**   unixEnterMutex()
**     assert( unixMutexHeld() );
**   unixEnterLeave()
**
** To prevent deadlock, the global unixBigLock must must be acquired
** before the unixInodeInfo.pLockMutex mutex, if both are held.  It is
** OK to get the pLockMutex without holding unixBigLock first, but if
** that happens, the unixBigLock mutex must not be acquired until after
** pLockMutex is released.
**
**      OK:     enter(unixBigLock),  enter(pLockInfo)
**      OK:     enter(unixBigLock)
**      OK:     enter(pLockInfo)
**   ERROR:     enter(pLockInfo), enter(unixBigLock)
*/
static sqlite3_mutex *unixBigLock = 0;
static void unixEnterMutex(void){
  assert( sqlite3_mutex_notheld(unixBigLock) );  /* Not a recursive mutex */
  sqlite3_mutex_enter(unixBigLock);
}
static void unixLeaveMutex(void){
  assert( sqlite3_mutex_held(unixBigLock) );
  sqlite3_mutex_leave(unixBigLock);
}
#ifdef SQLITE_DEBUG
static int unixMutexHeld(void) {
  return sqlite3_mutex_held(unixBigLock);
}
#endif


#ifdef SQLITE_HAVE_OS_TRACE
/*
** Helper function for printing out trace information from debugging
** binaries. This returns the string representation of the supplied
** integer lock-type.
*/
static const char *azFileLock(int eFileLock){
  switch( eFileLock ){
    case NO_LOCK: return "NONE";
    case SHARED_LOCK: return "SHARED";
    case RESERVED_LOCK: return "RESERVED";
    case PENDING_LOCK: return "PENDING";
    case EXCLUSIVE_LOCK: return "EXCLUSIVE";
  }
  return "ERROR";
}
#endif

#ifdef SQLITE_LOCK_TRACE
/*
** Print out information about all locking operations.
**
** This routine is used for troubleshooting locks on multithreaded
** platforms.  Enable by compiling with the -DSQLITE_LOCK_TRACE
** command-line option on the compiler.  This code is normally
** turned off.
*/
static int lockTrace(int fd, int op, struct flock *p){
  char *zOpName, *zType;
  int s;
  int savedErrno;
  if( op==F_GETLK ){
    zOpName = "GETLK";
  }else if( op==F_SETLK ){
    zOpName = "SETLK";
  }else{
    s = osFcntl(fd, op, p);
    sqlite3DebugPrintf("fcntl unknown %d %d %d\n", fd, op, s);
    return s;
  }
  if( p->l_type==F_RDLCK ){
    zType = "RDLCK";
  }else if( p->l_type==F_WRLCK ){
    zType = "WRLCK";
  }else if( p->l_type==F_UNLCK ){
    zType = "UNLCK";
  }else{
    assert( 0 );
  }
  assert( p->l_whence==SEEK_SET );
  s = osFcntl(fd, op, p);
  savedErrno = errno;
  sqlite3DebugPrintf("fcntl %d %d %s %s %d %d %d %d\n",
     threadid, fd, zOpName, zType, (int)p->l_start, (int)p->l_len,
     (int)p->l_pid, s);
  if( s==(-1) && op==F_SETLK && (p->l_type==F_RDLCK || p->l_type==F_WRLCK) ){
    struct flock l2;
    l2 = *p;
    osFcntl(fd, F_GETLK, &l2);
    if( l2.l_type==F_RDLCK ){
      zType = "RDLCK";
    }else if( l2.l_type==F_WRLCK ){
      zType = "WRLCK";
    }else if( l2.l_type==F_UNLCK ){
      zType = "UNLCK";
    }else{
      assert( 0 );
    }
    sqlite3DebugPrintf("fcntl-failure-reason: %s %d %d %d\n",
       zType, (int)l2.l_start, (int)l2.l_len, (int)l2.l_pid);
  }
  errno = savedErrno;
  return s;
}
#undef osFcntl
#define osFcntl lockTrace
#endif /* SQLITE_LOCK_TRACE */

/*
** Retry ftruncate() calls that fail due to EINTR
**
** All calls to ftruncate() within this file should be made through
** this wrapper.  On the Android platform, bypassing the logic below
** could lead to a corrupt database.
*/
static int robust_ftruncate(int h, sqlite3_int64 sz){
  int rc;
#ifdef __ANDROID__
  /* On Android, ftruncate() always uses 32-bit offsets, even if 
  ** _FILE_OFFSET_BITS=64 is defined. This means it is unsafe to attempt to
  ** truncate a file to any size larger than 2GiB. Silently ignore any
  ** such attempts.  */
  if( sz>(sqlite3_int64)0x7FFFFFFF ){
    rc = SQLITE_OK;
  }else
#endif
  do{ rc = osFtruncate(h,sz); }while( rc<0 && errno==EINTR );
  return rc;
}

/*
** This routine translates a standard POSIX errno code into something
** useful to the clients of the sqlite3 functions.  Specifically, it is
** intended to translate a variety of "try again" errors into SQLITE_BUSY
** and a variety of "please close the file descriptor NOW" errors into 
** SQLITE_IOERR
** 
** Errors during initialization of locks, or file system support for locks,
** should handle ENOLCK, ENOTSUP, EOPNOTSUPP separately.
*/
static int sqliteErrorFromPosixError(int posixError, int sqliteIOErr) {
  assert( (sqliteIOErr == SQLITE_IOERR_LOCK) || 
          (sqliteIOErr == SQLITE_IOERR_UNLOCK) || 
          (sqliteIOErr == SQLITE_IOERR_RDLOCK) ||
          (sqliteIOErr == SQLITE_IOERR_CHECKRESERVEDLOCK) );
  switch (posixError) {
  case EACCES: 
  case EAGAIN:
  case ETIMEDOUT:
  case EBUSY:
  case EINTR:
  case ENOLCK:  
    /* random NFS retry error, unless during file system support 
     * introspection, in which it actually means what it says */
    return SQLITE_BUSY;
    
  case EPERM: 
    return SQLITE_PERM;
    
  default: 
    return sqliteIOErr;
  }
}


/******************************************************************************
****************** Begin Unique File ID Utility Used By VxWorks ***************
**
** On most versions of unix, we can get a unique ID for a file by concatenating
** the device number and the inode number.  But this does not work on VxWorks.
** On VxWorks, a unique file id must be based on the canonical filename.
**
** A pointer to an instance of the following structure can be used as a
** unique file ID in VxWorks.  Each instance of this structure contains
** a copy of the canonical filename.  There is also a reference count.  
** The structure is reclaimed when the number of pointers to it drops to
** zero.
**
** There are never very many files open at one time and lookups are not
** a performance-critical path, so it is sufficient to put these
** structures on a linked list.
*/
struct vxworksFileId {
  struct vxworksFileId *pNext;  /* Next in a list of them all */
  int nRef;                     /* Number of references to this one */
  int nName;                    /* Length of the zCanonicalName[] string */
  char *zCanonicalName;         /* Canonical filename */
};

#if OS_VXWORKS
/* 
** All unique filenames are held on a linked list headed by this
** variable:
*/
static struct vxworksFileId *vxworksFileList = 0;

/*
** Simplify a filename into its canonical form
** by making the following changes:
**
**  * removing any trailing and duplicate /
**  * convert /./ into just /
**  * convert /A/../ where A is any simple name into just /
**
** Changes are made in-place.  Return the new name length.
**
** The original filename is in z[0..n-1].  Return the number of
** characters in the simplified name.
*/
static int vxworksSimplifyName(char *z, int n){
  int i, j;
  while( n>1 && z[n-1]=='/' ){ n--; }
  for(i=j=0; i<n; i++){
    if( z[i]=='/' ){
      if( z[i+1]=='/' ) continue;
      if( z[i+1]=='.' && i+2<n && z[i+2]=='/' ){
        i += 1;
        continue;
      }
      if( z[i+1]=='.' && i+3<n && z[i+2]=='.' && z[i+3]=='/' ){
        while( j>0 && z[j-1]!='/' ){ j--; }
        if( j>0 ){ j--; }
        i += 2;
        continue;
      }
    }
    z[j++] = z[i];
  }
  z[j] = 0;
  return j;
}

/*
** Find a unique file ID for the given absolute pathname.  Return
** a pointer to the vxworksFileId object.  This pointer is the unique
** file ID.
**
** The nRef field of the vxworksFileId object is incremented before
** the object is returned.  A new vxworksFileId object is created
** and added to the global list if necessary.
**
** If a memory allocation error occurs, return NULL.
*/
static struct vxworksFileId *vxworksFindFileId(const char *zAbsoluteName){
  struct vxworksFileId *pNew;         /* search key and new file ID */
  struct vxworksFileId *pCandidate;   /* For looping over existing file IDs */
  int n;                              /* Length of zAbsoluteName string */

  assert( zAbsoluteName[0]=='/' );
  n = (int)strlen(zAbsoluteName);
  pNew = sqlite3_malloc64( sizeof(*pNew) + (n+1) );
  if( pNew==0 ) return 0;
  pNew->zCanonicalName = (char*)&pNew[1];
  memcpy(pNew->zCanonicalName, zAbsoluteName, n+1);
  n = vxworksSimplifyName(pNew->zCanonicalName, n);

  /* Search for an existing entry that matching the canonical name.
  ** If found, increment the reference count and return a pointer to
  ** the existing file ID.
  */
  unixEnterMutex();
  for(pCandidate=vxworksFileList; pCandidate; pCandidate=pCandidate->pNext){
    if( pCandidate->nName==n 
     && memcmp(pCandidate->zCanonicalName, pNew->zCanonicalName, n)==0
    ){
       sqlite3_free(pNew);
       pCandidate->nRef++;
       unixLeaveMutex();
       return pCandidate;
    }
  }

  /* No match was found.  We will make a new file ID */
  pNew->nRef = 1;
  pNew->nName = n;
  pNew->pNext = vxworksFileList;
  vxworksFileList = pNew;
  unixLeaveMutex();
  return pNew;
}

/*
** Decrement the reference count on a vxworksFileId object.  Free
** the object when the reference count reaches zero.
*/
static void vxworksReleaseFileId(struct vxworksFileId *pId){
  unixEnterMutex();
  assert( pId->nRef>0 );
  pId->nRef--;
  if( pId->nRef==0 ){
    struct vxworksFileId **pp;
    for(pp=&vxworksFileList; *pp && *pp!=pId; pp = &((*pp)->pNext)){}
    assert( *pp==pId );
    *pp = pId->pNext;
    sqlite3_free(pId);
  }
  unixLeaveMutex();
}
#endif /* OS_VXWORKS */
/*************** End of Unique File ID Utility Used By VxWorks ****************
******************************************************************************/


/******************************************************************************
*************************** Posix Advisory Locking ****************************
**
** POSIX advisory locks are broken by design.  ANSI STD 1003.1 (1996)
** section 6.5.2.2 lines 483 through 490 specify that when a process
** sets or clears a lock, that operation overrides any prior locks set
** by the same process.  It does not explicitly say so, but this implies
** that it overrides locks set by the same process using a different
** file descriptor.  Consider this test case:
**
**       int fd1 = open("./file1", O_RDWR|O_CREAT, 0644);
**       int fd2 = open("./file2", O_RDWR|O_CREAT, 0644);
**
** Suppose ./file1 and ./file2 are really the same file (because
** one is a hard or symbolic link to the other) then if you set
** an exclusive lock on fd1, then try to get an exclusive lock
** on fd2, it works.  I would have expected the second lock to
** fail since there was already a lock on the file due to fd1.
** But not so.  Since both locks came from the same process, the
** second overrides the first, even though they were on different
** file descriptors opened on different file names.
**
** This means that we cannot use POSIX locks to synchronize file access
** among competing threads of the same process.  POSIX locks will work fine
** to synchronize access for threads in separate processes, but not
** threads within the same process.
**
** To work around the problem, SQLite has to manage file locks internally
** on its own.  Whenever a new database is opened, we have to find the
** specific inode of the database file (the inode is determined by the
** st_dev and st_ino fields of the stat structure that fstat() fills in)
** and check for locks already existing on that inode.  When locks are
** created or removed, we have to look at our own internal record of the
** locks to see if another thread has previously set a lock on that same
** inode.
**
** (Aside: The use of inode numbers as unique IDs does not work on VxWorks.
** For VxWorks, we have to use the alternative unique ID system based on
** canonical filename and implemented in the previous division.)
**
** The sqlite3_file structure for POSIX is no longer just an integer file
** descriptor.  It is now a structure that holds the integer file
** descriptor and a pointer to a structure that describes the internal
** locks on the corresponding inode.  There is one locking structure
** per inode, so if the same inode is opened twice, both unixFile structures
** point to the same locking structure.  The locking structure keeps
** a reference count (so we will know when to delete it) and a "cnt"
** field that tells us its internal lock status.  cnt==0 means the
** file is unlocked.  cnt==-1 means the file has an exclusive lock.
** cnt>0 means there are cnt shared locks on the file.
**
** Any attempt to lock or unlock a file first checks the locking
** structure.  The fcntl() system call is only invoked to set a 
** POSIX lock if the internal lock structure transitions between
** a locked and an unlocked state.
**
** But wait:  there are yet more problems with POSIX advisory locks.
**
** If you close a file descriptor that points to a file that has locks,
** all locks on that file that are owned by the current process are
** released.  To work around this problem, each unixInodeInfo object
** maintains a count of the number of pending locks on tha inode.
** When an attempt is made to close an unixFile, if there are
** other unixFile open on the same inode that are holding locks, the call
** to close() the file descriptor is deferred until all of the locks clear.
** The unixInodeInfo structure keeps a list of file descriptors that need to
** be closed and that list is walked (and cleared) when the last lock
** clears.
**
** Yet another problem:  LinuxThreads do not play well with posix locks.
**
** Many older versions of linux use the LinuxThreads library which is
** not posix compliant.  Under LinuxThreads, a lock created by thread
** A cannot be modified or overridden by a different thread B.
** Only thread A can modify the lock.  Locking behavior is correct
** if the appliation uses the newer Native Posix Thread Library (NPTL)
** on linux - with NPTL a lock created by thread A can override locks
** in thread B.  But there is no way to know at compile-time which
** threading library is being used.  So there is no way to know at
** compile-time whether or not thread A can override locks on thread B.
** One has to do a run-time check to discover the behavior of the
** current process.
**
** SQLite used to support LinuxThreads.  But support for LinuxThreads
** was dropped beginning with version 3.7.0.  SQLite will still work with
** LinuxThreads provided that (1) there is no more than one connection 
** per database file in the same process and (2) database connections
** do not move across threads.
*/

/*
** An instance of the following structure serves as the key used
** to locate a particular unixInodeInfo object.
*/
struct unixFileId {
  dev_t dev;                  /* Device number */
#if OS_VXWORKS
  struct vxworksFileId *pId;  /* Unique file ID for vxworks. */
#else
  /* We are told that some versions of Android contain a bug that
  ** sizes ino_t at only 32-bits instead of 64-bits. (See
  ** https://android-review.googlesource.com/#/c/115351/3/dist/sqlite3.c)
  ** To work around this, always allocate 64-bits for the inode number.  
  ** On small machines that only have 32-bit inodes, this wastes 4 bytes,
  ** but that should not be a big deal. */
  /* WAS:  ino_t ino;   */
  u64 ino;                   /* Inode number */
#endif
};

/*
** An instance of the following structure is allocated for each open
** inode.  Or, on LinuxThreads, there is one of these structures for
** each inode opened by each thread.
**
** A single inode can have multiple file descriptors, so each unixFile
** structure contains a pointer to an instance of this object and this
** object keeps a count of the number of unixFile pointing to it.
**
** Mutex rules:
**
**  (1) Only the pLockMutex mutex must be held in order to read or write
**      any of the locking fields:
**          nShared, nLock, eFileLock, bProcessLock, pUnused
**
**  (2) When nRef>0, then the following fields are unchanging and can
**      be read (but not written) without holding any mutex:
**          fileId, pLockMutex
**
**  (3) With the exceptions above, all the fields may only be read
**      or written while holding the global unixBigLock mutex.
**
** Deadlock prevention:  The global unixBigLock mutex may not
** be acquired while holding the pLockMutex mutex.  If both unixBigLock
** and pLockMutex are needed, then unixBigLock must be acquired first.
*/
struct unixInodeInfo {
  struct unixFileId fileId;       /* The lookup key */
  sqlite3_mutex *pLockMutex;      /* Hold this mutex for... */
  int nShared;                      /* Number of SHARED locks held */
  int nLock;                        /* Number of outstanding file locks */
  unsigned char eFileLock;          /* One of SHARED_LOCK, RESERVED_LOCK etc. */
  unsigned char bProcessLock;       /* An exclusive process lock is held */
  UnixUnusedFd *pUnused;            /* Unused file descriptors to close */
  int nRef;                       /* Number of pointers to this structure */
  unixShmNode *pShmNode;          /* Shared memory associated with this inode */
  unixInodeInfo *pNext;           /* List of all unixInodeInfo objects */
  unixInodeInfo *pPrev;           /*    .... doubly linked */
#if SQLITE_ENABLE_LOCKING_STYLE
  unsigned long long sharedByte;  /* for AFP simulated shared lock */
#endif
#if OS_VXWORKS
  sem_t *pSem;                    /* Named POSIX semaphore */
  char aSemName[MAX_PATHNAME+2];  /* Name of that semaphore */
#endif
};

/*
** A lists of all unixInodeInfo objects.
*/
static unixInodeInfo *inodeList = 0;  /* All unixInodeInfo objects */

#ifdef SQLITE_DEBUG
/*
** True if the inode mutex is held, or not.  Used only within assert()
** to help verify correct mutex usage.
*/
int unixFileMutexHeld(unixFile *pFile){
  assert( pFile->pInode );
  return sqlite3_mutex_held(pFile->pInode->pLockMutex);
}
int unixFileMutexNotheld(unixFile *pFile){
  assert( pFile->pInode );
  return sqlite3_mutex_notheld(pFile->pInode->pLockMutex);
}
#endif

/*
**
** This function - unixLogErrorAtLine(), is only ever called via the macro
** unixLogError().
**
** It is invoked after an error occurs in an OS function and errno has been
** set. It logs a message using sqlite3_log() containing the current value of
** errno and, if possible, the human-readable equivalent from strerror() or
** strerror_r().
**
** The first argument passed to the macro should be the error code that
** will be returned to SQLite (e.g. SQLITE_IOERR_DELETE, SQLITE_CANTOPEN). 
** The two subsequent arguments should be the name of the OS function that
** failed (e.g. "unlink", "open") and the associated file-system path,
** if any.
*/
#define unixLogError(a,b,c)     unixLogErrorAtLine(a,b,c,__LINE__)
static int unixLogErrorAtLine(
  int errcode,                    /* SQLite error code */
  const char *zFunc,              /* Name of OS function that failed */
  const char *zPath,              /* File path associated with error */
  int iLine                       /* Source line number where error occurred */
){
  char *zErr;                     /* Message from strerror() or equivalent */
  int iErrno = errno;             /* Saved syscall error number */

  /* If this is not a threadsafe build (SQLITE_THREADSAFE==0), then use
  ** the strerror() function to obtain the human-readable error message
  ** equivalent to errno. Otherwise, use strerror_r().
  */ 
#if SQLITE_THREADSAFE && defined(HAVE_STRERROR_R)
  char aErr[80];
  memset(aErr, 0, sizeof(aErr));
  zErr = aErr;

  /* If STRERROR_R_CHAR_P (set by autoconf scripts) or __USE_GNU is defined,
  ** assume that the system provides the GNU version of strerror_r() that
  ** returns a pointer to a buffer containing the error message. That pointer 
  ** may point to aErr[], or it may point to some static storage somewhere. 
  ** Otherwise, assume that the system provides the POSIX version of 
  ** strerror_r(), which always writes an error message into aErr[].
  **
  ** If the code incorrectly assumes that it is the POSIX version that is
  ** available, the error message will often be an empty string. Not a
  ** huge problem. Incorrectly concluding that the GNU version is available 
  ** could lead to a segfault though.
  */
#if defined(STRERROR_R_CHAR_P) || defined(__USE_GNU)
  zErr = 
# endif
  strerror_r(iErrno, aErr, sizeof(aErr)-1);

#elif SQLITE_THREADSAFE
  /* This is a threadsafe build, but strerror_r() is not available. */
  zErr = "";
#else
  /* Non-threadsafe build, use strerror(). */
  zErr = strerror(iErrno);
#endif

  if( zPath==0 ) zPath = "";
  sqlite3_log(errcode,
      "os_unix.c:%d: (%d) %s(%s) - %s",
      iLine, iErrno, zFunc, zPath, zErr
  );

  return errcode;
}

/*
** Close a file descriptor.
**
** We assume that close() almost always works, since it is only in a
** very sick application or on a very sick platform that it might fail.
** If it does fail, simply leak the file descriptor, but do log the
** error.
**
** Note that it is not safe to retry close() after EINTR since the
** file descriptor might have already been reused by another thread.
** So we don't even try to recover from an EINTR.  Just log the error
** and move on.
*/
static void robust_close(unixFile *pFile, int h, int lineno){
  if( osClose(h) ){
    unixLogErrorAtLine(SQLITE_IOERR_CLOSE, "close",
                       pFile ? pFile->zPath : 0, lineno);
  }
}

/*
** Set the pFile->lastErrno.  Do this in a subroutine as that provides
** a convenient place to set a breakpoint.
*/
static void storeLastErrno(unixFile *pFile, int error){
  pFile->lastErrno = error;
}

/*
** Close all file descriptors accumuated in the unixInodeInfo->pUnused list.
*/ 
static void closePendingFds(unixFile *pFile){
  unixInodeInfo *pInode = pFile->pInode;
  UnixUnusedFd *p;
  UnixUnusedFd *pNext;
  assert( unixFileMutexHeld(pFile) );
  for(p=pInode->pUnused; p; p=pNext){
    pNext = p->pNext;
#if OSCLOSE_CHECK_CLOSE_IOERR
    if( close(p->fd) ){
      storeLastErrno(pFile, errno);
      rc = SQLITE_IOERR_CLOSE;
      p->pNext = pError;
      pError = p;
    }else{
      sqlite3_free(p);
    }
#else
    robust_close(pFile, p->fd, __LINE__);
    sqlite3_free(p);
<<<<<<< HEAD
#endif
    nUnusedFd--;
=======
>>>>>>> f7d3b7a5
  }
  pInode->pUnused = 0;
}

/*
** Release a unixInodeInfo structure previously allocated by findInodeInfo().
**
** The mutex entered using the unixEnterMutex() function must be held
** when this function is called.
*/
static void releaseInodeInfo(unixFile *pFile){
  unixInodeInfo *pInode = pFile->pInode;
  assert( unixMutexHeld() );
  assert( unixFileMutexNotheld(pFile) );
  if( ALWAYS(pInode) ){
    pInode->nRef--;
    if( pInode->nRef==0 ){
      assert( pInode->pShmNode==0 );
      sqlite3_mutex_enter(pInode->pLockMutex);
      closePendingFds(pFile);
      sqlite3_mutex_leave(pInode->pLockMutex);
      if( pInode->pPrev ){
        assert( pInode->pPrev->pNext==pInode );
        pInode->pPrev->pNext = pInode->pNext;
      }else{
        assert( inodeList==pInode );
        inodeList = pInode->pNext;
      }
      if( pInode->pNext ){
        assert( pInode->pNext->pPrev==pInode );
        pInode->pNext->pPrev = pInode->pPrev;
      }
      sqlite3_mutex_free(pInode->pLockMutex);
      sqlite3_free(pInode);
    }
  }
}

/*
** Given a file descriptor, locate the unixInodeInfo object that
** describes that file descriptor.  Create a new one if necessary.  The
** return value might be uninitialized if an error occurs.
**
** The mutex entered using the unixEnterMutex() function must be held
** when this function is called.
**
** Return an appropriate error code.
*/
static int findInodeInfo(
  unixFile *pFile,               /* Unix file with file desc used in the key */
  unixInodeInfo **ppInode        /* Return the unixInodeInfo object here */
){
  int rc;                        /* System call return code */
  int fd;                        /* The file descriptor for pFile */
  struct unixFileId fileId;      /* Lookup key for the unixInodeInfo */
  struct stat statbuf;           /* Low-level file information */
  unixInodeInfo *pInode = 0;     /* Candidate unixInodeInfo object */

  assert( unixMutexHeld() );

  /* Get low-level information about the file that we can used to
  ** create a unique name for the file.
  */
  fd = pFile->h;
  rc = osFstat(fd, &statbuf);
  if( rc!=0 ){
    storeLastErrno(pFile, errno);
#if defined(EOVERFLOW) && defined(SQLITE_DISABLE_LFS)
    if( pFile->lastErrno==EOVERFLOW ) return SQLITE_NOLFS;
#endif
    return SQLITE_IOERR;
  }

#ifdef __APPLE__
  /* On OS X on an msdos filesystem, the inode number is reported
  ** incorrectly for zero-size files.  See ticket #3260.  To work
  ** around this problem (we consider it a bug in OS X, not SQLite)
  ** we always increase the file size to 1 by writing a single byte
  ** prior to accessing the inode number.  The one byte written is
  ** an ASCII 'S' character which also happens to be the first byte
  ** in the header of every SQLite database.  In this way, if there
  ** is a race condition such that another thread has already populated
  ** the first page of the database, no damage is done.
  */
  if( statbuf.st_size==0 && (pFile->fsFlags & SQLITE_FSFLAGS_IS_MSDOS)!=0 ){
    do{ rc = osWrite(fd, "S", 1); }while( rc<0 && errno==EINTR );
    if( rc!=1 ){
      storeLastErrno(pFile, errno);
      return SQLITE_IOERR;
    }
    rc = osFstat(fd, &statbuf);
    if( rc!=0 ){
      storeLastErrno(pFile, errno);
      return SQLITE_IOERR;
    }
  }
#endif

  memset(&fileId, 0, sizeof(fileId));
  fileId.dev = statbuf.st_dev;
#if OS_VXWORKS
  fileId.pId = pFile->pId;
#else
  fileId.ino = (u64)statbuf.st_ino;
#endif
  pInode = inodeList;
  while( pInode && memcmp(&fileId, &pInode->fileId, sizeof(fileId)) ){
    pInode = pInode->pNext;
  }
  if( pInode==0 ){
    pInode = sqlite3_malloc64( sizeof(*pInode) );
    if( pInode==0 ){
      return SQLITE_NOMEM_BKPT;
    }
    memset(pInode, 0, sizeof(*pInode));
    memcpy(&pInode->fileId, &fileId, sizeof(fileId));
    if( sqlite3GlobalConfig.bCoreMutex ){
      pInode->pLockMutex = sqlite3_mutex_alloc(SQLITE_MUTEX_FAST);
      if( pInode->pLockMutex==0 ){
        sqlite3_free(pInode);
        return SQLITE_NOMEM_BKPT;
      }
    }
    pInode->nRef = 1;
    pInode->pNext = inodeList;
    pInode->pPrev = 0;
    if( inodeList ) inodeList->pPrev = pInode;
    inodeList = pInode;
  }else{
    pInode->nRef++;
  }
  *ppInode = pInode;
  return SQLITE_OK;
}

/*
** Return TRUE if pFile has been renamed or unlinked since it was first opened.
*/
static int fileHasMoved(unixFile *pFile){
#if OS_VXWORKS
  return pFile->pInode!=0 && pFile->pId!=pFile->pInode->fileId.pId;
#else
  struct stat buf;
  return pFile->pInode!=0 &&
      (osStat(pFile->zPath, &buf)!=0 
         || (u64)buf.st_ino!=pFile->pInode->fileId.ino);
#endif
}


/*
** Check a unixFile that is a database.  Verify the following:
**
** (1) There is exactly one hard link on the file
** (2) The file is not a symbolic link
** (3) The file has not been renamed or unlinked
**
** Issue sqlite3_log(SQLITE_WARNING,...) messages if anything is not right.
*/
static void verifyDbFile(unixFile *pFile){
  struct stat buf;
  int rc;

  /* These verifications occurs for the main database only */
  if( pFile->ctrlFlags & UNIXFILE_NOLOCK ) return;

  rc = osFstat(pFile->h, &buf);
  if( rc!=0 ){
    sqlite3_log(SQLITE_WARNING, "cannot fstat db file %s", pFile->zPath);
    return;
  }
  if( buf.st_nlink==0 ){
    sqlite3_log(SQLITE_WARNING, "file unlinked while open: %s", pFile->zPath);
    return;
  }
  if( buf.st_nlink>1 ){
    sqlite3_log(SQLITE_WARNING, "multiple links to file: %s", pFile->zPath);
    return;
  }
  if( fileHasMoved(pFile) ){
    sqlite3_log(SQLITE_WARNING, "file renamed while open: %s", pFile->zPath);
    return;
  }
}


/*
** This routine checks if there is a RESERVED lock held on the specified
** file by this or any other process. If such a lock is held, set *pResOut
** to a non-zero value otherwise *pResOut is set to zero.  The return value
** is set to SQLITE_OK unless an I/O error occurs during lock checking.
*/
static int unixCheckReservedLock(sqlite3_file *id, int *pResOut){
  int rc = SQLITE_OK;
  int reserved = 0;
  unixFile *pFile = (unixFile*)id;

  SimulateIOError( return SQLITE_IOERR_CHECKRESERVEDLOCK; );

  assert( pFile );
  assert( pFile->eFileLock<=SHARED_LOCK );
  sqlite3_mutex_enter(pFile->pInode->pLockMutex);

  /* Check if a thread in this process holds such a lock */
  if( pFile->pInode->eFileLock>SHARED_LOCK ){
    reserved = 1;
  }

  /* Otherwise see if some other process holds it.
  */
#ifndef __DJGPP__
  if( !reserved && !pFile->pInode->bProcessLock ){
    struct flock lock;
    lock.l_whence = SEEK_SET;
    lock.l_start = RESERVED_BYTE;
    lock.l_len = 1;
    lock.l_type = F_WRLCK;
    if( osFcntl(pFile->h, F_GETLK, &lock) ){
#if OSLOCKING_CHECK_BUSY_IOERR
      int tErrno = errno;
      rc = sqliteErrorFromPosixError(tErrno, SQLITE_IOERR_CHECKRESERVEDLOCK);
      storeLastErrno(pFile, tErrno);
#else
      rc = SQLITE_IOERR_CHECKRESERVEDLOCK;
      storeLastErrno(pFile, errno);
#endif
    } else if( lock.l_type!=F_UNLCK ){
      reserved = 1;
    }
  }
#endif
  
  sqlite3_mutex_leave(pFile->pInode->pLockMutex);
  OSTRACE(("TEST WR-LOCK %d %d %d (unix)\n", pFile->h, rc, reserved));

  *pResOut = reserved;
  return rc;
}

/*
** Set a posix-advisory-lock.
**
** There are two versions of this routine.  If compiled with
** SQLITE_ENABLE_SETLK_TIMEOUT then the routine has an extra parameter
** which is a pointer to a unixFile.  If the unixFile->iBusyTimeout
** value is set, then it is the number of milliseconds to wait before
** failing the lock.  The iBusyTimeout value is always reset back to
** zero on each call.
**
** If SQLITE_ENABLE_SETLK_TIMEOUT is not defined, then do a non-blocking
** attempt to set the lock.
*/
#ifndef SQLITE_ENABLE_SETLK_TIMEOUT
# define osSetPosixAdvisoryLock(h,x,t) osFcntl(h,F_SETLK,x)
#else
static int osSetPosixAdvisoryLock(
  int h,                /* The file descriptor on which to take the lock */
  struct flock *pLock,  /* The description of the lock */
  unixFile *pFile       /* Structure holding timeout value */
){
  int rc = osFcntl(h,F_SETLK,pLock);
  while( rc<0 && pFile->iBusyTimeout>0 ){
    /* On systems that support some kind of blocking file lock with a timeout,
    ** make appropriate changes here to invoke that blocking file lock.  On
    ** generic posix, however, there is no such API.  So we simply try the
    ** lock once every millisecond until either the timeout expires, or until
    ** the lock is obtained. */
    usleep(1000);
    rc = osFcntl(h,F_SETLK,pLock);
    pFile->iBusyTimeout--;
  }
  return rc;
}
#endif /* SQLITE_ENABLE_SETLK_TIMEOUT */


/*
** Attempt to set a system-lock on the file pFile.  The lock is 
** described by pLock.
**
** If the pFile was opened read/write from unix-excl, then the only lock
** ever obtained is an exclusive lock, and it is obtained exactly once
** the first time any lock is attempted.  All subsequent system locking
** operations become no-ops.  Locking operations still happen internally,
** in order to coordinate access between separate database connections
** within this process, but all of that is handled in memory and the
** operating system does not participate.
**
** This function is a pass-through to fcntl(F_SETLK) if pFile is using
** any VFS other than "unix-excl" or if pFile is opened on "unix-excl"
** and is read-only.
**
** Zero is returned if the call completes successfully, or -1 if a call
** to fcntl() fails. In this case, errno is set appropriately (by fcntl()).
*/
static int unixFileLock(unixFile *pFile, struct flock *pLock, int nRetry){
  int rc;
  unixInodeInfo *pInode = pFile->pInode;
  assert( pInode!=0 );
  assert( sqlite3_mutex_held(pInode->pLockMutex) );
  if( (pFile->ctrlFlags & (UNIXFILE_EXCL|UNIXFILE_RDONLY))==UNIXFILE_EXCL ){
    if( pInode->bProcessLock==0 ){
      struct flock lock;
      assert( pInode->nLock==0 );
      lock.l_whence = SEEK_SET;
      lock.l_start = SHARED_FIRST;
      lock.l_len = SHARED_SIZE;
      lock.l_type = F_WRLCK;
      rc = osSetPosixAdvisoryLock(pFile->h, &lock, pFile);
      if( rc<0 ) return rc;
      pInode->bProcessLock = 1;
      pInode->nLock++;
    }else{
      rc = 0;
    }
  }else{
    rc = osSetPosixAdvisoryLock(pFile->h, pLock, pFile);
  }
  return rc;
}

/*
** Lock the file with the lock specified by parameter eFileLock - one
** of the following:
**
**     (1) SHARED_LOCK
**     (2) RESERVED_LOCK
**     (3) PENDING_LOCK
**     (4) EXCLUSIVE_LOCK
**
** Sometimes when requesting one lock state, additional lock states
** are inserted in between.  The locking might fail on one of the later
** transitions leaving the lock state different from what it started but
** still short of its goal.  The following chart shows the allowed
** transitions and the inserted intermediate states:
**
**    UNLOCKED -> SHARED
**    SHARED -> RESERVED
**    SHARED -> (PENDING) -> EXCLUSIVE
**    RESERVED -> (PENDING) -> EXCLUSIVE
**    PENDING -> EXCLUSIVE
**
** This routine will only increase a lock.  Use the sqlite3OsUnlock()
** routine to lower a locking level.
*/
static int unixLock(sqlite3_file *id, int eFileLock){
  /* The following describes the implementation of the various locks and
  ** lock transitions in terms of the POSIX advisory shared and exclusive
  ** lock primitives (called read-locks and write-locks below, to avoid
  ** confusion with SQLite lock names). The algorithms are complicated
  ** slightly in order to be compatible with Windows95 systems simultaneously
  ** accessing the same database file, in case that is ever required.
  **
  ** Symbols defined in os.h indentify the 'pending byte' and the 'reserved
  ** byte', each single bytes at well known offsets, and the 'shared byte
  ** range', a range of 510 bytes at a well known offset.
  **
  ** To obtain a SHARED lock, a read-lock is obtained on the 'pending
  ** byte'.  If this is successful, 'shared byte range' is read-locked
  ** and the lock on the 'pending byte' released.  (Legacy note:  When
  ** SQLite was first developed, Windows95 systems were still very common,
  ** and Widnows95 lacks a shared-lock capability.  So on Windows95, a
  ** single randomly selected by from the 'shared byte range' is locked.
  ** Windows95 is now pretty much extinct, but this work-around for the
  ** lack of shared-locks on Windows95 lives on, for backwards
  ** compatibility.)
  **
  ** A process may only obtain a RESERVED lock after it has a SHARED lock.
  ** A RESERVED lock is implemented by grabbing a write-lock on the
  ** 'reserved byte'. 
  **
  ** A process may only obtain a PENDING lock after it has obtained a
  ** SHARED lock. A PENDING lock is implemented by obtaining a write-lock
  ** on the 'pending byte'. This ensures that no new SHARED locks can be
  ** obtained, but existing SHARED locks are allowed to persist. A process
  ** does not have to obtain a RESERVED lock on the way to a PENDING lock.
  ** This property is used by the algorithm for rolling back a journal file
  ** after a crash.
  **
  ** An EXCLUSIVE lock, obtained after a PENDING lock is held, is
  ** implemented by obtaining a write-lock on the entire 'shared byte
  ** range'. Since all other locks require a read-lock on one of the bytes
  ** within this range, this ensures that no other locks are held on the
  ** database. 
  */
  int rc = SQLITE_OK;
  unixFile *pFile = (unixFile*)id;
  unixInodeInfo *pInode;
  struct flock lock;
  int tErrno = 0;

  assert( pFile );
  OSTRACE(("LOCK    %d %s was %s(%s,%d) pid=%d (unix)\n", pFile->h,
      azFileLock(eFileLock), azFileLock(pFile->eFileLock),
      azFileLock(pFile->pInode->eFileLock), pFile->pInode->nShared,
      osGetpid(0)));

  /* If there is already a lock of this type or more restrictive on the
  ** unixFile, do nothing. Don't use the end_lock: exit path, as
  ** unixEnterMutex() hasn't been called yet.
  */
  if( pFile->eFileLock>=eFileLock ){
    OSTRACE(("LOCK    %d %s ok (already held) (unix)\n", pFile->h,
            azFileLock(eFileLock)));
    return SQLITE_OK;
  }

  /* Make sure the locking sequence is correct.
  **  (1) We never move from unlocked to anything higher than shared lock.
  **  (2) SQLite never explicitly requests a pendig lock.
  **  (3) A shared lock is always held when a reserve lock is requested.
  */
  assert( pFile->eFileLock!=NO_LOCK || eFileLock==SHARED_LOCK );
  assert( eFileLock!=PENDING_LOCK );
  assert( eFileLock!=RESERVED_LOCK || pFile->eFileLock==SHARED_LOCK );

  /* This mutex is needed because pFile->pInode is shared across threads
  */
  pInode = pFile->pInode;
  sqlite3_mutex_enter(pInode->pLockMutex);

  /* If some thread using this PID has a lock via a different unixFile*
  ** handle that precludes the requested lock, return BUSY.
  */
  if( (pFile->eFileLock!=pInode->eFileLock && 
          (pInode->eFileLock>=PENDING_LOCK || eFileLock>SHARED_LOCK))
  ){
    rc = SQLITE_BUSY;
    goto end_lock;
  }

  /* If a SHARED lock is requested, and some thread using this PID already
  ** has a SHARED or RESERVED lock, then increment reference counts and
  ** return SQLITE_OK.
  */
  if( eFileLock==SHARED_LOCK && 
      (pInode->eFileLock==SHARED_LOCK || pInode->eFileLock==RESERVED_LOCK) ){
    assert( eFileLock==SHARED_LOCK );
    assert( pFile->eFileLock==0 );
    assert( pInode->nShared>0 );
    pFile->eFileLock = SHARED_LOCK;
    pInode->nShared++;
    pInode->nLock++;
    goto end_lock;
  }


  /* A PENDING lock is needed before acquiring a SHARED lock and before
  ** acquiring an EXCLUSIVE lock.  For the SHARED lock, the PENDING will
  ** be released.
  */
  lock.l_len = 1L;
  lock.l_whence = SEEK_SET;
  if( eFileLock==SHARED_LOCK 
      || (eFileLock==EXCLUSIVE_LOCK && pFile->eFileLock<PENDING_LOCK)
  ){
    lock.l_type = (eFileLock==SHARED_LOCK?F_RDLCK:F_WRLCK);
    lock.l_start = PENDING_BYTE;
    if( unixFileLock(pFile, &lock, 0) ){
      tErrno = errno;
      rc = sqliteErrorFromPosixError(tErrno, SQLITE_IOERR_LOCK);
      if( IS_LOCK_ERROR(rc) ){
        storeLastErrno(pFile, tErrno);
      }
      goto end_lock;
    }
  }


  /* If control gets to this point, then actually go ahead and make
  ** operating system calls for the specified lock.
  */
  if( eFileLock==SHARED_LOCK ){
    assert( pInode->nShared==0 );
    assert( pInode->eFileLock==0 );
    assert( rc==SQLITE_OK );

    /* Now get the read-lock */
    lock.l_start = SHARED_FIRST;
    lock.l_len = SHARED_SIZE;
    if( unixFileLock(pFile, &lock, 0) ){
      tErrno = errno;
      rc = sqliteErrorFromPosixError(tErrno, SQLITE_IOERR_LOCK);
    }

    /* Drop the temporary PENDING lock */
    lock.l_start = PENDING_BYTE;
    lock.l_len = 1L;
    lock.l_type = F_UNLCK;
    if( unixFileLock(pFile, &lock, 10) && rc==SQLITE_OK ){
      /* This could happen with a network mount */
      tErrno = errno;
#if OSLOCKING_CHECK_BUSY_IOERR
      rc = sqliteErrorFromPosixError(tErrno, SQLITE_IOERR_UNLOCK); 
#else
      rc = SQLITE_IOERR_UNLOCK; 
#endif
    }

    if( rc ){
      if( IS_LOCK_ERROR(rc) ){
        storeLastErrno(pFile, tErrno);
      }
      goto end_lock;
    }else{
      pFile->eFileLock = SHARED_LOCK;
      pInode->nLock++;
      pInode->nShared = 1;
    }
  }else if( eFileLock==EXCLUSIVE_LOCK && pInode->nShared>1 ){
    /* We are trying for an exclusive lock but another thread in this
    ** same process is still holding a shared lock. */
    rc = SQLITE_BUSY;
  }else{
    /* The request was for a RESERVED or EXCLUSIVE lock.  It is
    ** assumed that there is a SHARED or greater lock on the file
    ** already.
    */
    assert( 0!=pFile->eFileLock );
    lock.l_type = F_WRLCK;

    assert( eFileLock==RESERVED_LOCK || eFileLock==EXCLUSIVE_LOCK );
    if( eFileLock==RESERVED_LOCK ){
      lock.l_start = RESERVED_BYTE;
      lock.l_len = 1L;
    }else{
      lock.l_start = SHARED_FIRST;
      lock.l_len = SHARED_SIZE;
    }

    if( unixFileLock(pFile, &lock, 0) ){
      tErrno = errno;
      rc = sqliteErrorFromPosixError(tErrno, SQLITE_IOERR_LOCK);
      if( rc!=SQLITE_BUSY ){
        storeLastErrno(pFile, tErrno);
      }
    }
  }
  

#ifdef SQLITE_DEBUG
  /* Set up the transaction-counter change checking flags when
  ** transitioning from a SHARED to a RESERVED lock.  The change
  ** from SHARED to RESERVED marks the beginning of a normal
  ** write operation (not a hot journal rollback).
  */
  if( rc==SQLITE_OK
   && pFile->eFileLock<=SHARED_LOCK
   && eFileLock==RESERVED_LOCK
  ){
    pFile->transCntrChng = 0;
    pFile->dbUpdate = 0;
    pFile->inNormalWrite = 1;
  }
#endif


  if( rc==SQLITE_OK ){
    pFile->eFileLock = eFileLock;
    pInode->eFileLock = eFileLock;
  }else if( eFileLock==EXCLUSIVE_LOCK ){
    pFile->eFileLock = PENDING_LOCK;
    pInode->eFileLock = PENDING_LOCK;
  }

end_lock:
  sqlite3_mutex_leave(pInode->pLockMutex);
  OSTRACE(("LOCK    %d %s %s (unix)\n", pFile->h, azFileLock(eFileLock), 
      rc==SQLITE_OK ? "ok" : "failed"));
  return rc;
}

/*
** Add the file descriptor used by file handle pFile to the corresponding
** pUnused list.
*/
static void setPendingFd(unixFile *pFile){
  unixInodeInfo *pInode = pFile->pInode;
  UnixUnusedFd *p = pFile->pPreallocatedUnused;
  assert( unixFileMutexHeld(pFile) );
  p->pNext = pInode->pUnused;
  pInode->pUnused = p;
  pFile->h = -1;
  pFile->pPreallocatedUnused = 0;
}

/*
** Lower the locking level on file descriptor pFile to eFileLock.  eFileLock
** must be either NO_LOCK or SHARED_LOCK.
**
** If the locking level of the file descriptor is already at or below
** the requested locking level, this routine is a no-op.
** 
** If handleNFSUnlock is true, then on downgrading an EXCLUSIVE_LOCK to SHARED
** the byte range is divided into 2 parts and the first part is unlocked then
** set to a read lock, then the other part is simply unlocked.  This works 
** around a bug in BSD NFS lockd (also seen on MacOSX 10.3+) that fails to 
** remove the write lock on a region when a read lock is set.
*/
static int posixUnlock(sqlite3_file *id, int eFileLock, int handleNFSUnlock){
  unixFile *pFile = (unixFile*)id;
  unixInodeInfo *pInode;
  struct flock lock;
  int rc = SQLITE_OK;

  assert( pFile );
  OSTRACE(("UNLOCK  %d %d was %d(%d,%d) pid=%d (unix)\n", pFile->h, eFileLock,
      pFile->eFileLock, pFile->pInode->eFileLock, pFile->pInode->nShared,
      osGetpid(0)));

  assert( eFileLock<=SHARED_LOCK );
  if( pFile->eFileLock<=eFileLock ){
    return SQLITE_OK;
  }
  pInode = pFile->pInode;
  sqlite3_mutex_enter(pInode->pLockMutex);
  assert( pInode->nShared!=0 );
  if( pFile->eFileLock>SHARED_LOCK ){
    assert( pInode->eFileLock==pFile->eFileLock );

#ifdef SQLITE_DEBUG
    /* When reducing a lock such that other processes can start
    ** reading the database file again, make sure that the
    ** transaction counter was updated if any part of the database
    ** file changed.  If the transaction counter is not updated,
    ** other connections to the same file might not realize that
    ** the file has changed and hence might not know to flush their
    ** cache.  The use of a stale cache can lead to database corruption.
    */
    pFile->inNormalWrite = 0;
#endif

    /* downgrading to a shared lock on NFS involves clearing the write lock
    ** before establishing the readlock - to avoid a race condition we downgrade
    ** the lock in 2 blocks, so that part of the range will be covered by a 
    ** write lock until the rest is covered by a read lock:
    **  1:   [WWWWW]
    **  2:   [....W]
    **  3:   [RRRRW]
    **  4:   [RRRR.]
    */
    if( eFileLock==SHARED_LOCK ){
#if !defined(__APPLE__) || !SQLITE_ENABLE_LOCKING_STYLE
      (void)handleNFSUnlock;
      assert( handleNFSUnlock==0 );
#endif
#if defined(__APPLE__) && SQLITE_ENABLE_LOCKING_STYLE
      if( handleNFSUnlock ){
        int tErrno;               /* Error code from system call errors */
        off_t divSize = SHARED_SIZE - 1;
        
        lock.l_type = F_UNLCK;
        lock.l_whence = SEEK_SET;
        lock.l_start = SHARED_FIRST;
        lock.l_len = divSize;
        if( unixFileLock(pFile, &lock, 10)==(-1) ){
          tErrno = errno;
#if OSLOCKING_CHECK_BUSY_IOERR
          rc = sqliteErrorFromPosixError(tErrno, SQLITE_IOERR_UNLOCK);
#else
          rc = SQLITE_IOERR_UNLOCK;
#endif
          storeLastErrno(pFile, tErrno);
          goto end_unlock;
        }
        lock.l_type = F_RDLCK;
        lock.l_whence = SEEK_SET;
        lock.l_start = SHARED_FIRST;
        lock.l_len = divSize;
        if( unixFileLock(pFile, &lock, 10)==(-1) ){
          tErrno = errno;
#if OSLOCKING_CHECK_BUSY_IOERR
          rc = sqliteErrorFromPosixError(tErrno, SQLITE_IOERR_RDLOCK);
#else
          rc = SQLITE_IOERR_UNLOCK;
#endif
          if( IS_LOCK_ERROR(rc) ){
            storeLastErrno(pFile, tErrno);
          }
          goto end_unlock;
        }
        lock.l_type = F_UNLCK;
        lock.l_whence = SEEK_SET;
        lock.l_start = SHARED_FIRST+divSize;
        lock.l_len = SHARED_SIZE-divSize;
        if( unixFileLock(pFile, &lock, 10)==(-1) ){
          tErrno = errno;
#if OSLOCKING_CHECK_BUSY_IOERR
          rc = sqliteErrorFromPosixError(tErrno, SQLITE_IOERR_UNLOCK);
#else
          rc = SQLITE_IOERR_UNLOCK;
#endif
          if( IS_LOCK_ERROR(rc) ){
            storeLastErrno(pFile, tErrno);
          }
          storeLastErrno(pFile, tErrno);
          goto end_unlock;
        }
      }else
#endif /* defined(__APPLE__) && SQLITE_ENABLE_LOCKING_STYLE */
      {
        lock.l_type = F_RDLCK;
        lock.l_whence = SEEK_SET;
        lock.l_start = SHARED_FIRST;
        lock.l_len = SHARED_SIZE;
        if( unixFileLock(pFile, &lock, 10) ){
          int tErrno = errno;
#if OSLOCKING_CHECK_BUSY_IOERR
          rc = sqliteErrorFromPosixError(tErrno, SQLITE_IOERR_RDLOCK);
#else
          /* In theory, the call to unixFileLock() cannot fail because another
          ** process is holding an incompatible lock. If it does, this 
          ** indicates that the other process is not following the locking
          ** protocol. If this happens, return SQLITE_IOERR_RDLOCK. Returning
          ** SQLITE_BUSY would confuse the upper layer (in practice it causes 
          ** an assert to fail). */ 
          rc = SQLITE_IOERR_RDLOCK;
          storeLastErrno(pFile, tErrno);
#endif
          if( IS_LOCK_ERROR(rc) ){
            storeLastErrno(pFile, tErrno);
          }
          goto end_unlock;
        }
      }
    }
    lock.l_type = F_UNLCK;
    lock.l_whence = SEEK_SET;
    lock.l_start = PENDING_BYTE;
    lock.l_len = 2L;  assert( PENDING_BYTE+1==RESERVED_BYTE );
    if( unixFileLock(pFile, &lock, 10)==0 ){
      pInode->eFileLock = SHARED_LOCK;
    }else{
#if OSLOCKING_CHECK_BUSY_IOERR
      tErrno = errno;
      rc = sqliteErrorFromPosixError(tErrno, SQLITE_IOERR_UNLOCK);
      if( IS_LOCK_ERROR(rc) ){
        storeLastErrno(pFile, tErrno);
      }
#else
      rc = SQLITE_IOERR_UNLOCK;
      storeLastErrno(pFile, errno);
#endif
      goto end_unlock;
    }
  }
  if( eFileLock==NO_LOCK ){
    /* Decrement the shared lock counter.  Release the lock using an
    ** OS call only when all threads in this same process have released
    ** the lock.
    */
    pInode->nShared--;
    if( pInode->nShared==0 ){
      lock.l_type = F_UNLCK;
      lock.l_whence = SEEK_SET;
      lock.l_start = lock.l_len = 0L;
      if( unixFileLock(pFile, &lock, 10)==0 ){
        pInode->eFileLock = NO_LOCK;
      }else{
#if OSLOCKING_CHECK_BUSY_IOERR
        tErrno = errno;
        rc = sqliteErrorFromPosixError(tErrno, SQLITE_IOERR_UNLOCK);
        if( IS_LOCK_ERROR(rc) ){
          storeLastErrno(pFile, tErrno);
        }
#else
        rc = SQLITE_IOERR_UNLOCK;
        storeLastErrno(pFile, errno);
#endif
        pInode->eFileLock = NO_LOCK;
        pFile->eFileLock = NO_LOCK;
      }
    }

    /* Decrement the count of locks against this same file.  When the
    ** count reaches zero, close any other file descriptors whose close
    ** was deferred because of outstanding locks.
    */
    pInode->nLock--;
    assert( pInode->nLock>=0 );
    if( pInode->nLock==0 ) closePendingFds(pFile);
  }

end_unlock:
  sqlite3_mutex_leave(pInode->pLockMutex);
  if( rc==SQLITE_OK ){
    pFile->eFileLock = eFileLock;
  }
  return rc;
}

/*
** Lower the locking level on file descriptor pFile to eFileLock.  eFileLock
** must be either NO_LOCK or SHARED_LOCK.
**
** If the locking level of the file descriptor is already at or below
** the requested locking level, this routine is a no-op.
*/
static int unixUnlock(sqlite3_file *id, int eFileLock){
#if SQLITE_MAX_MMAP_SIZE>0
  assert( eFileLock==SHARED_LOCK || ((unixFile *)id)->nFetchOut==0 );
#endif
  return posixUnlock(id, eFileLock, 0);
}

#if SQLITE_MAX_MMAP_SIZE>0
static int unixMapfile(unixFile *pFd, i64 nByte);
static void unixUnmapfile(unixFile *pFd);
#endif

/*
** This function performs the parts of the "close file" operation 
** common to all locking schemes. It closes the directory and file
** handles, if they are valid, and sets all fields of the unixFile
** structure to 0.
**
** It is *not* necessary to hold the mutex when this routine is called,
** even on VxWorks.  A mutex will be acquired on VxWorks by the
** vxworksReleaseFileId() routine.
*/
static int closeUnixFile(sqlite3_file *id){
  unixFile *pFile = (unixFile*)id;
#if SQLITE_MAX_MMAP_SIZE>0
  unixUnmapfile(pFile);
#endif
  if( pFile->h>=0 ){
    robust_close(pFile, pFile->h, __LINE__);
    pFile->h = -1;
  }
#if OS_VXWORKS
  if( pFile->pId ){
    if( pFile->ctrlFlags & UNIXFILE_DELETE ){
      osUnlink(pFile->pId->zCanonicalName);
    }
    vxworksReleaseFileId(pFile->pId);
    pFile->pId = 0;
  }
#endif
#ifdef SQLITE_UNLINK_AFTER_CLOSE
  if( pFile->ctrlFlags & UNIXFILE_DELETE ){
    osUnlink(pFile->zPath);
    sqlite3_free(*(char**)&pFile->zPath);
    pFile->zPath = 0;
  }
#endif
  OSTRACE(("CLOSE   %-3d\n", pFile->h));
  OpenCounter(-1);
  sqlite3_free(pFile->pPreallocatedUnused);
  memset(pFile, 0, sizeof(unixFile));
  return SQLITE_OK;
}

/*
** Close a file.
*/
static int unixClose(sqlite3_file *id){
  int rc = SQLITE_OK;
  unixFile *pFile = (unixFile *)id;
  unixInodeInfo *pInode = pFile->pInode;

  assert( pInode!=0 );
  verifyDbFile(pFile);
  unixUnlock(id, NO_LOCK);
  assert( unixFileMutexNotheld(pFile) );
  unixEnterMutex();

  /* unixFile.pInode is always valid here. Otherwise, a different close
  ** routine (e.g. nolockClose()) would be called instead.
  */
  assert( pFile->pInode->nLock>0 || pFile->pInode->bProcessLock==0 );
  sqlite3_mutex_enter(pInode->pLockMutex);
  if( pInode->nLock ){
    /* If there are outstanding locks, do not actually close the file just
    ** yet because that would clear those locks.  Instead, add the file
    ** descriptor to pInode->pUnused list.  It will be automatically closed 
    ** when the last lock is cleared.
    */
    setPendingFd(pFile);
  }
  sqlite3_mutex_leave(pInode->pLockMutex);
  releaseInodeInfo(pFile);
  rc = closeUnixFile(id);
  unixLeaveMutex();
  return rc;
}

/************** End of the posix advisory lock implementation *****************
******************************************************************************/

/******************************************************************************
****************************** No-op Locking **********************************
**
** Of the various locking implementations available, this is by far the
** simplest:  locking is ignored.  No attempt is made to lock the database
** file for reading or writing.
**
** This locking mode is appropriate for use on read-only databases
** (ex: databases that are burned into CD-ROM, for example.)  It can
** also be used if the application employs some external mechanism to
** prevent simultaneous access of the same database by two or more
** database connections.  But there is a serious risk of database
** corruption if this locking mode is used in situations where multiple
** database connections are accessing the same database file at the same
** time and one or more of those connections are writing.
*/

static int nolockCheckReservedLock(sqlite3_file *NotUsed, int *pResOut){
  UNUSED_PARAMETER(NotUsed);
  *pResOut = 0;
  return SQLITE_OK;
}
static int nolockLock(sqlite3_file *NotUsed, int NotUsed2){
  UNUSED_PARAMETER2(NotUsed, NotUsed2);
  return SQLITE_OK;
}
static int nolockUnlock(sqlite3_file *NotUsed, int NotUsed2){
  UNUSED_PARAMETER2(NotUsed, NotUsed2);
  return SQLITE_OK;
}

/*
** Close the file.
*/
static int nolockClose(sqlite3_file *id) {
  int rc = SQLITE_OK;
  unixFile *pFile = (unixFile *)id;
  unixEnterMutex();
  if( pFile->pInode ){  
    assert( pFile->pInode->nLock>0 || pFile->pInode->bProcessLock==0 );
    if( pFile->pInode->nLock ){
      /* If there are outstanding locks, do not actually close the file just
      ** yet because that would clear those locks.  Instead, add the file
      ** descriptor to pInode->pUnused list.  It will be automatically closed 
      ** when the last lock is cleared.
      */
      setPendingFd(pFile);
    }
    releaseInodeInfo(pFile);
  }
  rc = closeUnixFile(id);
  unixLeaveMutex();
  return rc;
}

/******************* End of the no-op lock implementation *********************
******************************************************************************/

/******************************************************************************
************************* Begin dot-file Locking ******************************
**
** The dotfile locking implementation uses the existence of separate lock
** files (really a directory) to control access to the database.  This works
** on just about every filesystem imaginable.  But there are serious downsides:
**
**    (1)  There is zero concurrency.  A single reader blocks all other
**         connections from reading or writing the database.
**
**    (2)  An application crash or power loss can leave stale lock files
**         sitting around that need to be cleared manually.
**
** Nevertheless, a dotlock is an appropriate locking mode for use if no
** other locking strategy is available.
**
** Dotfile locking works by creating a subdirectory in the same directory as
** the database and with the same name but with a ".lock" extension added.
** The existence of a lock directory implies an EXCLUSIVE lock.  All other
** lock types (SHARED, RESERVED, PENDING) are mapped into EXCLUSIVE.
*/

/*
** The file suffix added to the data base filename in order to create the
** lock directory.
*/
#define DOTLOCK_SUFFIX ".lock"

/*
** This routine checks if there is a RESERVED lock held on the specified
** file by this or any other process. If such a lock is held, set *pResOut
** to a non-zero value otherwise *pResOut is set to zero.  The return value
** is set to SQLITE_OK unless an I/O error occurs during lock checking.
**
** In dotfile locking, either a lock exists or it does not.  So in this
** variation of CheckReservedLock(), *pResOut is set to true if any lock
** is held on the file and false if the file is unlocked.
*/
static int dotlockCheckReservedLock(sqlite3_file *id, int *pResOut) {
  int rc = SQLITE_OK;
  int reserved = 0;
  unixFile *pFile = (unixFile*)id;

  SimulateIOError( return SQLITE_IOERR_CHECKRESERVEDLOCK; );
  
  assert( pFile );
  reserved = osAccess((const char*)pFile->lockingContext, 0)==0;
  OSTRACE(("TEST WR-LOCK %d %d %d (dotlock)\n", pFile->h, rc, reserved));
  *pResOut = reserved;
  return rc;
}

/*
** Lock the file with the lock specified by parameter eFileLock - one
** of the following:
**
**     (1) SHARED_LOCK
**     (2) RESERVED_LOCK
**     (3) PENDING_LOCK
**     (4) EXCLUSIVE_LOCK
**
** Sometimes when requesting one lock state, additional lock states
** are inserted in between.  The locking might fail on one of the later
** transitions leaving the lock state different from what it started but
** still short of its goal.  The following chart shows the allowed
** transitions and the inserted intermediate states:
**
**    UNLOCKED -> SHARED
**    SHARED -> RESERVED
**    SHARED -> (PENDING) -> EXCLUSIVE
**    RESERVED -> (PENDING) -> EXCLUSIVE
**    PENDING -> EXCLUSIVE
**
** This routine will only increase a lock.  Use the sqlite3OsUnlock()
** routine to lower a locking level.
**
** With dotfile locking, we really only support state (4): EXCLUSIVE.
** But we track the other locking levels internally.
*/
static int dotlockLock(sqlite3_file *id, int eFileLock) {
  unixFile *pFile = (unixFile*)id;
  char *zLockFile = (char *)pFile->lockingContext;
  int rc = SQLITE_OK;


  /* If we have any lock, then the lock file already exists.  All we have
  ** to do is adjust our internal record of the lock level.
  */
  if( pFile->eFileLock > NO_LOCK ){
    pFile->eFileLock = eFileLock;
    /* Always update the timestamp on the old file */
#ifdef HAVE_UTIME
    utime(zLockFile, NULL);
#else
    utimes(zLockFile, NULL);
#endif
    return SQLITE_OK;
  }
  
  /* grab an exclusive lock */
  rc = osMkdir(zLockFile, 0777);
  if( rc<0 ){
    /* failed to open/create the lock directory */
    int tErrno = errno;
    if( EEXIST == tErrno ){
      rc = SQLITE_BUSY;
    } else {
      rc = sqliteErrorFromPosixError(tErrno, SQLITE_IOERR_LOCK);
      if( rc!=SQLITE_BUSY ){
        storeLastErrno(pFile, tErrno);
      }
    }
    return rc;
  } 
  
  /* got it, set the type and return ok */
  pFile->eFileLock = eFileLock;
  return rc;
}

/*
** Lower the locking level on file descriptor pFile to eFileLock.  eFileLock
** must be either NO_LOCK or SHARED_LOCK.
**
** If the locking level of the file descriptor is already at or below
** the requested locking level, this routine is a no-op.
**
** When the locking level reaches NO_LOCK, delete the lock file.
*/
static int dotlockUnlock(sqlite3_file *id, int eFileLock) {
  unixFile *pFile = (unixFile*)id;
  char *zLockFile = (char *)pFile->lockingContext;
  int rc;

  assert( pFile );
  OSTRACE(("UNLOCK  %d %d was %d pid=%d (dotlock)\n", pFile->h, eFileLock,
           pFile->eFileLock, osGetpid(0)));
  assert( eFileLock<=SHARED_LOCK );
  
  /* no-op if possible */
  if( pFile->eFileLock==eFileLock ){
    return SQLITE_OK;
  }

  /* To downgrade to shared, simply update our internal notion of the
  ** lock state.  No need to mess with the file on disk.
  */
  if( eFileLock==SHARED_LOCK ){
    pFile->eFileLock = SHARED_LOCK;
    return SQLITE_OK;
  }
  
  /* To fully unlock the database, delete the lock file */
  assert( eFileLock==NO_LOCK );
  rc = osRmdir(zLockFile);
  if( rc<0 ){
    int tErrno = errno;
    if( tErrno==ENOENT ){
      rc = SQLITE_OK;
    }else{
#if OSLOCKING_CHECK_BUSY_IOERR
      rc = sqliteErrorFromPosixError(tErrno, SQLITE_IOERR_UNLOCK);
#else
      rc = SQLITE_IOERR_UNLOCK;
#endif
      storeLastErrno(pFile, tErrno);
    }
    return rc; 
  }
  pFile->eFileLock = NO_LOCK;
  return SQLITE_OK;
}

/*
** Close a file.  Make sure the lock has been released before closing.
*/
static int dotlockClose(sqlite3_file *id) {
  unixFile *pFile = (unixFile*)id;
  assert( id!=0 );
  dotlockUnlock(id, NO_LOCK);
  sqlite3_free(pFile->lockingContext);
  return closeUnixFile(id);
}
/****************** End of the dot-file lock implementation *******************
******************************************************************************/

/******************************************************************************
************************** Begin flock Locking ********************************
**
** Use the flock() system call to do file locking.
**
** flock() locking is like dot-file locking in that the various
** fine-grain locking levels supported by SQLite are collapsed into
** a single exclusive lock.  In other words, SHARED, RESERVED, and
** PENDING locks are the same thing as an EXCLUSIVE lock.  SQLite
** still works when you do this, but concurrency is reduced since
** only a single process can be reading the database at a time.
**
** Omit this section if SQLITE_ENABLE_LOCKING_STYLE is turned off
*/
#if SQLITE_ENABLE_LOCKING_STYLE

/*
** Retry flock() calls that fail with EINTR
*/
#ifdef EINTR
static int robust_flock(int fd, int op){
  int rc;
  do{ rc = flock(fd,op); }while( rc<0 && errno==EINTR );
  return rc;
}
#else
# define robust_flock(a,b) flock(a,b)
#endif
     

/*
** This routine checks if there is a RESERVED lock held on the specified
** file by this or any other process. If such a lock is held, set *pResOut
** to a non-zero value otherwise *pResOut is set to zero.  The return value
** is set to SQLITE_OK unless an I/O error occurs during lock checking.
*/
static int flockCheckReservedLock(sqlite3_file *id, int *pResOut){
  int rc = SQLITE_OK;
  int reserved = 0;
  unixFile *pFile = (unixFile*)id;
  
  SimulateIOError( return SQLITE_IOERR_CHECKRESERVEDLOCK; );
  
  assert( pFile );
  
  /* Check if a thread in this process holds such a lock */
  if( pFile->eFileLock>SHARED_LOCK ){
    reserved = 1;
  }
  
  /* Otherwise see if some other process holds it. */
  if( !reserved ){
    /* attempt to get the lock */
    int lrc = robust_flock(pFile->h, LOCK_EX | LOCK_NB);
    if( !lrc ){
      /* got the lock, unlock it */
      lrc = robust_flock(pFile->h, LOCK_UN);
      if ( lrc ) {
        int tErrno = errno;
        /* unlock failed with an error */
#if OSLOCKING_CHECK_BUSY_IOERR
        lrc = sqliteErrorFromPosixError(tErrno, SQLITE_IOERR_UNLOCK);
#else 
        lrc = SQLITE_IOERR_UNLOCK; 
#endif
        if( IS_LOCK_ERROR(lrc) ){
          storeLastErrno(pFile, tErrno);
          rc = lrc;
        }
        storeLastErrno(pFile, tErrno);
        rc = lrc;
      }
    } else {
      int tErrno = errno;
      reserved = 1;
      /* someone else might have it reserved */
      lrc = sqliteErrorFromPosixError(tErrno, SQLITE_IOERR_LOCK); 
      if( IS_LOCK_ERROR(lrc) ){
        storeLastErrno(pFile, tErrno);
        rc = lrc;
      }
    }
  }
  OSTRACE(("TEST WR-LOCK %d %d %d (flock)\n", pFile->h, rc, reserved));

#ifdef SQLITE_IGNORE_FLOCK_LOCK_ERRORS
  if( (rc & 0xff) == SQLITE_IOERR ){
    rc = SQLITE_OK;
    reserved=1;
  }
#endif /* SQLITE_IGNORE_FLOCK_LOCK_ERRORS */
  *pResOut = reserved;
  return rc;
}

/*
** Lock the file with the lock specified by parameter eFileLock - one
** of the following:
**
**     (1) SHARED_LOCK
**     (2) RESERVED_LOCK
**     (3) PENDING_LOCK
**     (4) EXCLUSIVE_LOCK
**
** Sometimes when requesting one lock state, additional lock states
** are inserted in between.  The locking might fail on one of the later
** transitions leaving the lock state different from what it started but
** still short of its goal.  The following chart shows the allowed
** transitions and the inserted intermediate states:
**
**    UNLOCKED -> SHARED
**    SHARED -> RESERVED
**    SHARED -> (PENDING) -> EXCLUSIVE
**    RESERVED -> (PENDING) -> EXCLUSIVE
**    PENDING -> EXCLUSIVE
**
** flock() only really support EXCLUSIVE locks.  We track intermediate
** lock states in the sqlite3_file structure, but all locks SHARED or
** above are really EXCLUSIVE locks and exclude all other processes from
** access the file.
**
** This routine will only increase a lock.  Use the sqlite3OsUnlock()
** routine to lower a locking level.
*/
static int flockLock(sqlite3_file *id, int eFileLock) {
  int rc = SQLITE_OK;
  unixFile *pFile = (unixFile*)id;

  assert( pFile );

  /* if we already have a lock, it is exclusive.  
  ** Just adjust level and punt on outta here. */
  if (pFile->eFileLock > NO_LOCK) {
    pFile->eFileLock = eFileLock;
    return SQLITE_OK;
  }
  
  /* grab an exclusive lock */
  
  if (robust_flock(pFile->h, LOCK_EX | LOCK_NB)) {
    int tErrno = errno;
    /* didn't get, must be busy */
    rc = sqliteErrorFromPosixError(tErrno, SQLITE_IOERR_LOCK);
    if( IS_LOCK_ERROR(rc) ){
      storeLastErrno(pFile, tErrno);
    }
  } else {
    /* got it, set the type and return ok */
    pFile->eFileLock = eFileLock;
  }
  OSTRACE(("LOCK    %d %s %s (flock)\n", pFile->h, azFileLock(eFileLock), 
           rc==SQLITE_OK ? "ok" : "failed"));
#ifdef SQLITE_IGNORE_FLOCK_LOCK_ERRORS
  if( (rc & 0xff) == SQLITE_IOERR ){
    rc = SQLITE_BUSY;
  }
#endif /* SQLITE_IGNORE_FLOCK_LOCK_ERRORS */
  return rc;
}


/*
** Lower the locking level on file descriptor pFile to eFileLock.  eFileLock
** must be either NO_LOCK or SHARED_LOCK.
**
** If the locking level of the file descriptor is already at or below
** the requested locking level, this routine is a no-op.
*/
static int flockUnlock(sqlite3_file *id, int eFileLock) {
  unixFile *pFile = (unixFile*)id;
  
  assert( pFile );
  OSTRACE(("UNLOCK  %d %d was %d pid=%d (flock)\n", pFile->h, eFileLock,
           pFile->eFileLock, osGetpid(0)));
  assert( eFileLock<=SHARED_LOCK );
  
  /* no-op if possible */
  if( pFile->eFileLock==eFileLock ){
    return SQLITE_OK;
  }
  
  /* shared can just be set because we always have an exclusive */
  if (eFileLock==SHARED_LOCK) {
    pFile->eFileLock = eFileLock;
    return SQLITE_OK;
  }
  
  /* no, really, unlock. */
  if( robust_flock(pFile->h, LOCK_UN) ){
#ifdef SQLITE_IGNORE_FLOCK_LOCK_ERRORS
    return SQLITE_OK;
#endif /* SQLITE_IGNORE_FLOCK_LOCK_ERRORS */
    return SQLITE_IOERR_UNLOCK;
  }else{
    pFile->eFileLock = NO_LOCK;
    return SQLITE_OK;
  }
}

/*
** Close a file.
*/
static int flockClose(sqlite3_file *id) {
  assert( id!=0 );
  flockUnlock(id, NO_LOCK);
  return closeUnixFile(id);
}

#endif /* SQLITE_ENABLE_LOCKING_STYLE && !OS_VXWORK */

/******************* End of the flock lock implementation *********************
******************************************************************************/

/******************************************************************************
************************ Begin Named Semaphore Locking ************************
**
** Named semaphore locking is only supported on VxWorks.
**
** Semaphore locking is like dot-lock and flock in that it really only
** supports EXCLUSIVE locking.  Only a single process can read or write
** the database file at a time.  This reduces potential concurrency, but
** makes the lock implementation much easier.
*/
#if OS_VXWORKS

/*
** This routine checks if there is a RESERVED lock held on the specified
** file by this or any other process. If such a lock is held, set *pResOut
** to a non-zero value otherwise *pResOut is set to zero.  The return value
** is set to SQLITE_OK unless an I/O error occurs during lock checking.
*/
static int semXCheckReservedLock(sqlite3_file *id, int *pResOut) {
  int rc = SQLITE_OK;
  int reserved = 0;
  unixFile *pFile = (unixFile*)id;

  SimulateIOError( return SQLITE_IOERR_CHECKRESERVEDLOCK; );
  
  assert( pFile );

  /* Check if a thread in this process holds such a lock */
  if( pFile->eFileLock>SHARED_LOCK ){
    reserved = 1;
  }
  
  /* Otherwise see if some other process holds it. */
  if( !reserved ){
    sem_t *pSem = pFile->pInode->pSem;

    if( sem_trywait(pSem)==-1 ){
      int tErrno = errno;
      if( EAGAIN != tErrno ){
        rc = sqliteErrorFromPosixError(tErrno, SQLITE_IOERR_CHECKRESERVEDLOCK);
        storeLastErrno(pFile, tErrno);
      } else {
        /* someone else has the lock when we are in NO_LOCK */
        reserved = (pFile->eFileLock < SHARED_LOCK);
      }
    }else{
      /* we could have it if we want it */
      sem_post(pSem);
    }
  }
  OSTRACE(("TEST WR-LOCK %d %d %d (sem)\n", pFile->h, rc, reserved));

  *pResOut = reserved;
  return rc;
}

/*
** Lock the file with the lock specified by parameter eFileLock - one
** of the following:
**
**     (1) SHARED_LOCK
**     (2) RESERVED_LOCK
**     (3) PENDING_LOCK
**     (4) EXCLUSIVE_LOCK
**
** Sometimes when requesting one lock state, additional lock states
** are inserted in between.  The locking might fail on one of the later
** transitions leaving the lock state different from what it started but
** still short of its goal.  The following chart shows the allowed
** transitions and the inserted intermediate states:
**
**    UNLOCKED -> SHARED
**    SHARED -> RESERVED
**    SHARED -> (PENDING) -> EXCLUSIVE
**    RESERVED -> (PENDING) -> EXCLUSIVE
**    PENDING -> EXCLUSIVE
**
** Semaphore locks only really support EXCLUSIVE locks.  We track intermediate
** lock states in the sqlite3_file structure, but all locks SHARED or
** above are really EXCLUSIVE locks and exclude all other processes from
** access the file.
**
** This routine will only increase a lock.  Use the sqlite3OsUnlock()
** routine to lower a locking level.
*/
static int semXLock(sqlite3_file *id, int eFileLock) {
  unixFile *pFile = (unixFile*)id;
  sem_t *pSem = pFile->pInode->pSem;
  int rc = SQLITE_OK;

  /* if we already have a lock, it is exclusive.  
  ** Just adjust level and punt on outta here. */
  if (pFile->eFileLock > NO_LOCK) {
    pFile->eFileLock = eFileLock;
    rc = SQLITE_OK;
    goto sem_end_lock;
  }
  
  /* lock semaphore now but bail out when already locked. */
  if( sem_trywait(pSem)==-1 ){
    rc = SQLITE_BUSY;
    goto sem_end_lock;
  }

  /* got it, set the type and return ok */
  pFile->eFileLock = eFileLock;

 sem_end_lock:
  return rc;
}

/*
** Lower the locking level on file descriptor pFile to eFileLock.  eFileLock
** must be either NO_LOCK or SHARED_LOCK.
**
** If the locking level of the file descriptor is already at or below
** the requested locking level, this routine is a no-op.
*/
static int semXUnlock(sqlite3_file *id, int eFileLock) {
  unixFile *pFile = (unixFile*)id;
  sem_t *pSem = pFile->pInode->pSem;

  assert( pFile );
  assert( pSem );
  OSTRACE(("UNLOCK  %d %d was %d pid=%d (sem)\n", pFile->h, eFileLock,
           pFile->eFileLock, osGetpid(0)));
  assert( eFileLock<=SHARED_LOCK );
  
  /* no-op if possible */
  if( pFile->eFileLock==eFileLock ){
    return SQLITE_OK;
  }
  
  /* shared can just be set because we always have an exclusive */
  if (eFileLock==SHARED_LOCK) {
    pFile->eFileLock = eFileLock;
    return SQLITE_OK;
  }
  
  /* no, really unlock. */
  if ( sem_post(pSem)==-1 ) {
    int rc, tErrno = errno;
    rc = sqliteErrorFromPosixError(tErrno, SQLITE_IOERR_UNLOCK);
    if( IS_LOCK_ERROR(rc) ){
      storeLastErrno(pFile, tErrno);
    }
    return rc; 
  }
  pFile->eFileLock = NO_LOCK;
  return SQLITE_OK;
}

/*
 ** Close a file.
 */
static int semXClose(sqlite3_file *id) {
  if( id ){
    unixFile *pFile = (unixFile*)id;
    semXUnlock(id, NO_LOCK);
    assert( pFile );
    assert( unixFileMutexNotheld(pFile) );
    unixEnterMutex();
    releaseInodeInfo(pFile);
    unixLeaveMutex();
    closeUnixFile(id);
  }
  return SQLITE_OK;
}

#endif /* OS_VXWORKS */
/*
** Named semaphore locking is only available on VxWorks.
**
*************** End of the named semaphore lock implementation ****************
******************************************************************************/


/******************************************************************************
*************************** Begin AFP Locking *********************************
**
** AFP is the Apple Filing Protocol.  AFP is a network filesystem found
** on Apple Macintosh computers - both OS9 and OSX.
**
** Third-party implementations of AFP are available.  But this code here
** only works on OSX.
*/

#if defined(__APPLE__) && SQLITE_ENABLE_LOCKING_STYLE
/*
** The afpLockingContext structure contains all afp lock specific state
*/
typedef struct afpLockingContext afpLockingContext;
struct afpLockingContext {
  int reserved;
  const char *dbPath;             /* Name of the open file */
};

struct ByteRangeLockPB2
{
  unsigned long long offset;        /* offset to first byte to lock */
  unsigned long long length;        /* nbr of bytes to lock */
  unsigned long long retRangeStart; /* nbr of 1st byte locked if successful */
  unsigned char unLockFlag;         /* 1 = unlock, 0 = lock */
  unsigned char startEndFlag;       /* 1=rel to end of fork, 0=rel to start */
  int fd;                           /* file desc to assoc this lock with */
};

#define afpfsByteRangeLock2FSCTL        _IOWR('z', 23, struct ByteRangeLockPB2)

/*
** This is a utility for setting or clearing a bit-range lock on an
** AFP filesystem.
** 
** Return SQLITE_OK on success, SQLITE_BUSY on failure.
*/
static int afpSetLock(
  const char *path,              /* Name of the file to be locked or unlocked */
  unixFile *pFile,               /* Open file descriptor on path */
  unsigned long long offset,     /* First byte to be locked */
  unsigned long long length,     /* Number of bytes to lock */
  int setLockFlag                /* True to set lock.  False to clear lock */
){
  struct ByteRangeLockPB2 pb;
  int err;
  
  pb.unLockFlag = setLockFlag ? 0 : 1;
  pb.startEndFlag = 0;
  pb.offset = offset;
  pb.length = length; 
  pb.fd = pFile->h;
  
  OSTRACE(("AFPSETLOCK [%s] for %d%s in range %llx:%llx\n", 
    (setLockFlag?"ON":"OFF"), pFile->h, (pb.fd==-1?"[testval-1]":""),
    offset, length));
  err = fsctl(path, afpfsByteRangeLock2FSCTL, &pb, 0);
  if ( err==-1 ) {
    int rc;
    int tErrno = errno;
    OSTRACE(("AFPSETLOCK failed to fsctl() '%s' %d %s\n",
             path, tErrno, strerror(tErrno)));
#ifdef SQLITE_IGNORE_AFP_LOCK_ERRORS
    rc = SQLITE_BUSY;
#else
    rc = sqliteErrorFromPosixError(tErrno,
                    setLockFlag ? SQLITE_IOERR_LOCK : SQLITE_IOERR_UNLOCK);
#endif /* SQLITE_IGNORE_AFP_LOCK_ERRORS */
    if( IS_LOCK_ERROR(rc) ){
      storeLastErrno(pFile, tErrno);
    }
    return rc;
  } else {
    return SQLITE_OK;
  }
}

/*
** This routine checks if there is a RESERVED lock held on the specified
** file by this or any other process. If such a lock is held, set *pResOut
** to a non-zero value otherwise *pResOut is set to zero.  The return value
** is set to SQLITE_OK unless an I/O error occurs during lock checking.
*/
static int afpCheckReservedLock(sqlite3_file *id, int *pResOut){
  int rc = SQLITE_OK;
  int reserved = 0;
  unixFile *pFile = (unixFile*)id;
  afpLockingContext *context;
  
  SimulateIOError( return SQLITE_IOERR_CHECKRESERVEDLOCK; );
  
  assert( pFile );
  context = (afpLockingContext *) pFile->lockingContext;
  if( context->reserved ){
    *pResOut = 1;
    return SQLITE_OK;
  }
  sqlite3_mutex_enter(pFile->pInode->pLockMutex);
  /* Check if a thread in this process holds such a lock */
  if( pFile->pInode->eFileLock>SHARED_LOCK ){
    reserved = 1;
  }
  
  /* Otherwise see if some other process holds it.
   */
  if( !reserved ){
    /* lock the RESERVED byte */
    int lrc = afpSetLock(context->dbPath, pFile, RESERVED_BYTE, 1,1);  
    if( SQLITE_OK==lrc ){
      /* if we succeeded in taking the reserved lock, unlock it to restore
      ** the original state */
      lrc = afpSetLock(context->dbPath, pFile, RESERVED_BYTE, 1, 0);
    } else {
      /* if we failed to get the lock then someone else must have it */
      reserved = 1;
    }
    if( IS_LOCK_ERROR(lrc) ){
      rc=lrc;
    }
  }
  
  sqlite3_mutex_leave(pFile->pInode->pLockMutex);
  OSTRACE(("TEST WR-LOCK %d %d %d (afp)\n", pFile->h, rc, reserved));
  
  *pResOut = reserved;
  return rc;
}

/*
** Lock the file with the lock specified by parameter eFileLock - one
** of the following:
**
**     (1) SHARED_LOCK
**     (2) RESERVED_LOCK
**     (3) PENDING_LOCK
**     (4) EXCLUSIVE_LOCK
**
** Sometimes when requesting one lock state, additional lock states
** are inserted in between.  The locking might fail on one of the later
** transitions leaving the lock state different from what it started but
** still short of its goal.  The following chart shows the allowed
** transitions and the inserted intermediate states:
**
**    UNLOCKED -> SHARED
**    SHARED -> RESERVED
**    SHARED -> (PENDING) -> EXCLUSIVE
**    RESERVED -> (PENDING) -> EXCLUSIVE
**    PENDING -> EXCLUSIVE
**
** This routine will only increase a lock.  Use the sqlite3OsUnlock()
** routine to lower a locking level.
*/
static int afpLock(sqlite3_file *id, int eFileLock){
  int rc = SQLITE_OK;
  unixFile *pFile = (unixFile*)id;
  unixInodeInfo *pInode = pFile->pInode;
  afpLockingContext *context = (afpLockingContext *) pFile->lockingContext;
  
  assert( pFile );
  OSTRACE(("LOCK    %d %s was %s(%s,%d) pid=%d (afp)\n", pFile->h,
           azFileLock(eFileLock), azFileLock(pFile->eFileLock),
           azFileLock(pInode->eFileLock), pInode->nShared , osGetpid(0)));

  /* If there is already a lock of this type or more restrictive on the
  ** unixFile, do nothing. Don't use the afp_end_lock: exit path, as
  ** unixEnterMutex() hasn't been called yet.
  */
  if( pFile->eFileLock>=eFileLock ){
    OSTRACE(("LOCK    %d %s ok (already held) (afp)\n", pFile->h,
           azFileLock(eFileLock)));
    return SQLITE_OK;
  }

  /* Make sure the locking sequence is correct
  **  (1) We never move from unlocked to anything higher than shared lock.
  **  (2) SQLite never explicitly requests a pendig lock.
  **  (3) A shared lock is always held when a reserve lock is requested.
  */
  assert( pFile->eFileLock!=NO_LOCK || eFileLock==SHARED_LOCK );
  assert( eFileLock!=PENDING_LOCK );
  assert( eFileLock!=RESERVED_LOCK || pFile->eFileLock==SHARED_LOCK );
  
  /* This mutex is needed because pFile->pInode is shared across threads
  */
  pInode = pFile->pInode;
  sqlite3_mutex_enter(pInode->pLockMutex);

  /* If some thread using this PID has a lock via a different unixFile*
  ** handle that precludes the requested lock, return BUSY.
  */
  if( (pFile->eFileLock!=pInode->eFileLock && 
       (pInode->eFileLock>=PENDING_LOCK || eFileLock>SHARED_LOCK))
     ){
    rc = SQLITE_BUSY;
    goto afp_end_lock;
  }
  
  /* If a SHARED lock is requested, and some thread using this PID already
  ** has a SHARED or RESERVED lock, then increment reference counts and
  ** return SQLITE_OK.
  */
  if( eFileLock==SHARED_LOCK && 
     (pInode->eFileLock==SHARED_LOCK || pInode->eFileLock==RESERVED_LOCK) ){
    assert( eFileLock==SHARED_LOCK );
    assert( pFile->eFileLock==0 );
    assert( pInode->nShared>0 );
    pFile->eFileLock = SHARED_LOCK;
    pInode->nShared++;
    pInode->nLock++;
    goto afp_end_lock;
  }
    
  /* A PENDING lock is needed before acquiring a SHARED lock and before
  ** acquiring an EXCLUSIVE lock.  For the SHARED lock, the PENDING will
  ** be released.
  */
  if( eFileLock==SHARED_LOCK 
      || (eFileLock==EXCLUSIVE_LOCK && pFile->eFileLock<PENDING_LOCK)
  ){
    int failed;
    failed = afpSetLock(context->dbPath, pFile, PENDING_BYTE, 1, 1);
    if (failed) {
      rc = failed;
      goto afp_end_lock;
    }
  }
  
  /* If control gets to this point, then actually go ahead and make
  ** operating system calls for the specified lock.
  */
  if( eFileLock==SHARED_LOCK ){
    int lrc1, lrc2, lrc1Errno = 0;
    long lk, mask;
    
    assert( pInode->nShared==0 );
    assert( pInode->eFileLock==0 );
        
    mask = (sizeof(long)==8) ? LARGEST_INT64 : 0x7fffffff;
    /* Now get the read-lock SHARED_LOCK */
    /* note that the quality of the randomness doesn't matter that much */
    lk = random(); 
    pInode->sharedByte = (lk & mask)%(SHARED_SIZE - 1);
    lrc1 = afpSetLock(context->dbPath, pFile, 
          SHARED_FIRST+pInode->sharedByte, 1, 1);
    if( IS_LOCK_ERROR(lrc1) ){
      lrc1Errno = pFile->lastErrno;
    }
    /* Drop the temporary PENDING lock */
    lrc2 = afpSetLock(context->dbPath, pFile, PENDING_BYTE, 1, 0);
    
    if( IS_LOCK_ERROR(lrc1) ) {
      storeLastErrno(pFile, lrc1Errno);
      rc = lrc1;
      goto afp_end_lock;
    } else if( IS_LOCK_ERROR(lrc2) ){
      rc = lrc2;
      goto afp_end_lock;
    } else if( lrc1 != SQLITE_OK ) {
      rc = lrc1;
    } else {
      pFile->eFileLock = SHARED_LOCK;
      pInode->nLock++;
      pInode->nShared = 1;
    }
  }else if( eFileLock==EXCLUSIVE_LOCK && pInode->nShared>1 ){
    /* We are trying for an exclusive lock but another thread in this
     ** same process is still holding a shared lock. */
    rc = SQLITE_BUSY;
  }else{
    /* The request was for a RESERVED or EXCLUSIVE lock.  It is
    ** assumed that there is a SHARED or greater lock on the file
    ** already.
    */
    int failed = 0;
    assert( 0!=pFile->eFileLock );
    if (eFileLock >= RESERVED_LOCK && pFile->eFileLock < RESERVED_LOCK) {
        /* Acquire a RESERVED lock */
        failed = afpSetLock(context->dbPath, pFile, RESERVED_BYTE, 1,1);
      if( !failed ){
        context->reserved = 1;
      }
    }
    if (!failed && eFileLock == EXCLUSIVE_LOCK) {
      /* Acquire an EXCLUSIVE lock */
        
      /* Remove the shared lock before trying the range.  we'll need to 
      ** reestablish the shared lock if we can't get the  afpUnlock
      */
      if( !(failed = afpSetLock(context->dbPath, pFile, SHARED_FIRST +
                         pInode->sharedByte, 1, 0)) ){
        int failed2 = SQLITE_OK;
        /* now attemmpt to get the exclusive lock range */
        failed = afpSetLock(context->dbPath, pFile, SHARED_FIRST, 
                               SHARED_SIZE, 1);
        if( failed && (failed2 = afpSetLock(context->dbPath, pFile, 
                       SHARED_FIRST + pInode->sharedByte, 1, 1)) ){
          /* Can't reestablish the shared lock.  Sqlite can't deal, this is
          ** a critical I/O error
          */
          rc = ((failed & 0xff) == SQLITE_IOERR) ? failed2 : 
               SQLITE_IOERR_LOCK;
          goto afp_end_lock;
        } 
      }else{
        rc = failed; 
      }
    }
    if( failed ){
      rc = failed;
    }
  }
  
  if( rc==SQLITE_OK ){
    pFile->eFileLock = eFileLock;
    pInode->eFileLock = eFileLock;
  }else if( eFileLock==EXCLUSIVE_LOCK ){
    pFile->eFileLock = PENDING_LOCK;
    pInode->eFileLock = PENDING_LOCK;
  }
  
afp_end_lock:
  sqlite3_mutex_leave(pInode->pLockMutex);
  OSTRACE(("LOCK    %d %s %s (afp)\n", pFile->h, azFileLock(eFileLock), 
         rc==SQLITE_OK ? "ok" : "failed"));
  return rc;
}

/*
** Lower the locking level on file descriptor pFile to eFileLock.  eFileLock
** must be either NO_LOCK or SHARED_LOCK.
**
** If the locking level of the file descriptor is already at or below
** the requested locking level, this routine is a no-op.
*/
static int afpUnlock(sqlite3_file *id, int eFileLock) {
  int rc = SQLITE_OK;
  unixFile *pFile = (unixFile*)id;
  unixInodeInfo *pInode;
  afpLockingContext *context = (afpLockingContext *) pFile->lockingContext;
  int skipShared = 0;
#ifdef SQLITE_TEST
  int h = pFile->h;
#endif

  assert( pFile );
  OSTRACE(("UNLOCK  %d %d was %d(%d,%d) pid=%d (afp)\n", pFile->h, eFileLock,
           pFile->eFileLock, pFile->pInode->eFileLock, pFile->pInode->nShared,
           osGetpid(0)));

  assert( eFileLock<=SHARED_LOCK );
  if( pFile->eFileLock<=eFileLock ){
    return SQLITE_OK;
  }
  pInode = pFile->pInode;
  sqlite3_mutex_enter(pInode->pLockMutex);
  assert( pInode->nShared!=0 );
  if( pFile->eFileLock>SHARED_LOCK ){
    assert( pInode->eFileLock==pFile->eFileLock );
    SimulateIOErrorBenign(1);
    SimulateIOError( h=(-1) )
    SimulateIOErrorBenign(0);
    
#ifdef SQLITE_DEBUG
    /* When reducing a lock such that other processes can start
    ** reading the database file again, make sure that the
    ** transaction counter was updated if any part of the database
    ** file changed.  If the transaction counter is not updated,
    ** other connections to the same file might not realize that
    ** the file has changed and hence might not know to flush their
    ** cache.  The use of a stale cache can lead to database corruption.
    */
    assert( pFile->inNormalWrite==0
           || pFile->dbUpdate==0
           || pFile->transCntrChng==1 );
    pFile->inNormalWrite = 0;
#endif
    
    if( pFile->eFileLock==EXCLUSIVE_LOCK ){
      rc = afpSetLock(context->dbPath, pFile, SHARED_FIRST, SHARED_SIZE, 0);
      if( rc==SQLITE_OK && (eFileLock==SHARED_LOCK || pInode->nShared>1) ){
        /* only re-establish the shared lock if necessary */
        int sharedLockByte = SHARED_FIRST+pInode->sharedByte;
        rc = afpSetLock(context->dbPath, pFile, sharedLockByte, 1, 1);
      } else {
        skipShared = 1;
      }
    }
    if( rc==SQLITE_OK && pFile->eFileLock>=PENDING_LOCK ){
      rc = afpSetLock(context->dbPath, pFile, PENDING_BYTE, 1, 0);
    } 
    if( rc==SQLITE_OK && pFile->eFileLock>=RESERVED_LOCK && context->reserved ){
      rc = afpSetLock(context->dbPath, pFile, RESERVED_BYTE, 1, 0);
      if( !rc ){ 
        context->reserved = 0; 
      }
    }
    if( rc==SQLITE_OK && (eFileLock==SHARED_LOCK || pInode->nShared>1)){
      pInode->eFileLock = SHARED_LOCK;
    }
  }
  if( rc==SQLITE_OK && eFileLock==NO_LOCK ){

    /* Decrement the shared lock counter.  Release the lock using an
    ** OS call only when all threads in this same process have released
    ** the lock.
    */
    unsigned long long sharedLockByte = SHARED_FIRST+pInode->sharedByte;
    pInode->nShared--;
    if( pInode->nShared==0 ){
      SimulateIOErrorBenign(1);
      SimulateIOError( h=(-1) )
      SimulateIOErrorBenign(0);
      if( !skipShared ){
        rc = afpSetLock(context->dbPath, pFile, sharedLockByte, 1, 0);
      }
      if( !rc ){
        pInode->eFileLock = NO_LOCK;
        pFile->eFileLock = NO_LOCK;
      }
    }
    if( rc==SQLITE_OK ){
      pInode->nLock--;
      assert( pInode->nLock>=0 );
      if( pInode->nLock==0 ) closePendingFds(pFile);
    }
  }
  
  sqlite3_mutex_leave(pInode->pLockMutex);
  if( rc==SQLITE_OK ){
    pFile->eFileLock = eFileLock;
  }
  return rc;
}

/*
** Close a file & cleanup AFP specific locking context 
*/
static int afpClose(sqlite3_file *id) {
  int rc = SQLITE_OK;
  unixFile *pFile = (unixFile*)id;
  assert( id!=0 );
  afpUnlock(id, NO_LOCK);
  assert( unixFileMutexNotheld(pFile) );
  unixEnterMutex();
  if( pFile->pInode ){
    unixInodeInfo *pInode = pFile->pInode;
    sqlite3_mutex_enter(pInode->pLockMutex);
    if( pInode->nLock ){
      /* If there are outstanding locks, do not actually close the file just
      ** yet because that would clear those locks.  Instead, add the file
      ** descriptor to pInode->aPending.  It will be automatically closed when
      ** the last lock is cleared.
      */
      setPendingFd(pFile);
    }
    sqlite3_mutex_leave(pInode->pLockMutex);
  }
  releaseInodeInfo(pFile);
  sqlite3_free(pFile->lockingContext);
  rc = closeUnixFile(id);
  unixLeaveMutex();
  return rc;
}

#endif /* defined(__APPLE__) && SQLITE_ENABLE_LOCKING_STYLE */
/*
** The code above is the AFP lock implementation.  The code is specific
** to MacOSX and does not work on other unix platforms.  No alternative
** is available.  If you don't compile for a mac, then the "unix-afp"
** VFS is not available.
**
********************* End of the AFP lock implementation **********************
******************************************************************************/

/******************************************************************************
*************************** Begin NFS Locking ********************************/

#if defined(__APPLE__) && SQLITE_ENABLE_LOCKING_STYLE
/*
 ** Lower the locking level on file descriptor pFile to eFileLock.  eFileLock
 ** must be either NO_LOCK or SHARED_LOCK.
 **
 ** If the locking level of the file descriptor is already at or below
 ** the requested locking level, this routine is a no-op.
 */
static int nfsUnlock(sqlite3_file *id, int eFileLock){
  return posixUnlock(id, eFileLock, 1);
}

#endif /* defined(__APPLE__) && SQLITE_ENABLE_LOCKING_STYLE */
/*
** The code above is the NFS lock implementation.  The code is specific
** to MacOSX and does not work on other unix platforms.  No alternative
** is available.  
**
********************* End of the NFS lock implementation **********************
******************************************************************************/

/******************************************************************************
**************** Non-locking sqlite3_file methods *****************************
**
** The next division contains implementations for all methods of the 
** sqlite3_file object other than the locking methods.  The locking
** methods were defined in divisions above (one locking method per
** division).  Those methods that are common to all locking modes
** are gather together into this division.
*/

/*
** Seek to the offset passed as the second argument, then read cnt 
** bytes into pBuf. Return the number of bytes actually read.
**
** NB:  If you define USE_PREAD or USE_PREAD64, then it might also
** be necessary to define _XOPEN_SOURCE to be 500.  This varies from
** one system to another.  Since SQLite does not define USE_PREAD
** in any form by default, we will not attempt to define _XOPEN_SOURCE.
** See tickets #2741 and #2681.
**
** To avoid stomping the errno value on a failed read the lastErrno value
** is set before returning.
*/
static int seekAndRead(unixFile *id, sqlite3_int64 offset, void *pBuf, int cnt){
  int got;
  int prior = 0;
#if (!defined(USE_PREAD) && !defined(USE_PREAD64))
  i64 newOffset;
#endif
  TIMER_START;
  assert( cnt==(cnt&0x1ffff) );
  assert( id->h>2 );
  do{
#if defined(USE_PREAD)
    got = osPread(id->h, pBuf, cnt, offset);
    SimulateIOError( got = -1 );
#elif defined(USE_PREAD64)
    got = osPread64(id->h, pBuf, cnt, offset);
    SimulateIOError( got = -1 );
#else
    newOffset = lseek(id->h, offset, SEEK_SET);
    SimulateIOError( newOffset = -1 );
    if( newOffset<0 ){
      storeLastErrno((unixFile*)id, errno);
      return -1;
    }
    got = osRead(id->h, pBuf, cnt);
#endif
    if( got==cnt ) break;
    if( got<0 ){
      if( errno==EINTR ){ got = 1; continue; }
      prior = 0;
      storeLastErrno((unixFile*)id,  errno);
      break;
    }else if( got>0 ){
      cnt -= got;
      offset += got;
      prior += got;
      pBuf = (void*)(got + (char*)pBuf);
    }
  }while( got>0 );
  TIMER_END;
  OSTRACE(("READ    %-3d %5d %7lld %llu\n",
            id->h, got+prior, offset-prior, TIMER_ELAPSED));
  return got+prior;
}

/*
** Read data from a file into a buffer.  Return SQLITE_OK if all
** bytes were read successfully and SQLITE_IOERR if anything goes
** wrong.
*/
static int unixRead(
  sqlite3_file *id, 
  void *pBuf, 
  int amt,
  sqlite3_int64 offset
){
  unixFile *pFile = (unixFile *)id;
  int got;
  assert( id );
  assert( offset>=0 );
  assert( amt>0 );

  /* If this is a database file (not a journal, master-journal or temp
  ** file), the bytes in the locking range should never be read or written. */
#if 0
  assert( pFile->pPreallocatedUnused==0
       || offset>=PENDING_BYTE+512
       || offset+amt<=PENDING_BYTE 
  );
#endif

#if SQLITE_MAX_MMAP_SIZE>0
  /* Deal with as much of this read request as possible by transfering
  ** data from the memory mapping using memcpy().  */
  if( offset<pFile->mmapSize ){
    if( offset+amt <= pFile->mmapSize ){
      memcpy(pBuf, &((u8 *)(pFile->pMapRegion))[offset], amt);
      return SQLITE_OK;
    }else{
      int nCopy = pFile->mmapSize - offset;
      memcpy(pBuf, &((u8 *)(pFile->pMapRegion))[offset], nCopy);
      pBuf = &((u8 *)pBuf)[nCopy];
      amt -= nCopy;
      offset += nCopy;
    }
  }
#endif

  got = seekAndRead(pFile, offset, pBuf, amt);
  if( got==amt ){
    return SQLITE_OK;
  }else if( got<0 ){
    /* lastErrno set by seekAndRead */
    return SQLITE_IOERR_READ;
  }else{
    storeLastErrno(pFile, 0);   /* not a system error */
    /* Unread parts of the buffer must be zero-filled */
    memset(&((char*)pBuf)[got], 0, amt-got);
    return SQLITE_IOERR_SHORT_READ;
  }
}

/*
** Attempt to seek the file-descriptor passed as the first argument to
** absolute offset iOff, then attempt to write nBuf bytes of data from
** pBuf to it. If an error occurs, return -1 and set *piErrno. Otherwise, 
** return the actual number of bytes written (which may be less than
** nBuf).
*/
static int seekAndWriteFd(
  int fd,                         /* File descriptor to write to */
  i64 iOff,                       /* File offset to begin writing at */
  const void *pBuf,               /* Copy data from this buffer to the file */
  int nBuf,                       /* Size of buffer pBuf in bytes */
  int *piErrno                    /* OUT: Error number if error occurs */
){
  int rc = 0;                     /* Value returned by system call */

  assert( nBuf==(nBuf&0x1ffff) );
  assert( fd>2 );
  assert( piErrno!=0 );
  nBuf &= 0x1ffff;
  TIMER_START;

#if defined(USE_PREAD)
  do{ rc = (int)osPwrite(fd, pBuf, nBuf, iOff); }while( rc<0 && errno==EINTR );
#elif defined(USE_PREAD64)
  do{ rc = (int)osPwrite64(fd, pBuf, nBuf, iOff);}while( rc<0 && errno==EINTR);
#else
  do{
    i64 iSeek = lseek(fd, iOff, SEEK_SET);
    SimulateIOError( iSeek = -1 );
    if( iSeek<0 ){
      rc = -1;
      break;
    }
    rc = osWrite(fd, pBuf, nBuf);
  }while( rc<0 && errno==EINTR );
#endif

  TIMER_END;
  OSTRACE(("WRITE   %-3d %5d %7lld %llu\n", fd, rc, iOff, TIMER_ELAPSED));

  if( rc<0 ) *piErrno = errno;
  return rc;
}


/*
** Seek to the offset in id->offset then read cnt bytes into pBuf.
** Return the number of bytes actually read.  Update the offset.
**
** To avoid stomping the errno value on a failed write the lastErrno value
** is set before returning.
*/
static int seekAndWrite(unixFile *id, i64 offset, const void *pBuf, int cnt){
  return seekAndWriteFd(id->h, offset, pBuf, cnt, &id->lastErrno);
}


/*
** Write data from a buffer into a file.  Return SQLITE_OK on success
** or some other error code on failure.
*/
static int unixWrite(
  sqlite3_file *id, 
  const void *pBuf, 
  int amt,
  sqlite3_int64 offset 
){
  unixFile *pFile = (unixFile*)id;
  int wrote = 0;
  assert( id );
  assert( amt>0 );

  /* If this is a database file (not a journal, master-journal or temp
  ** file), the bytes in the locking range should never be read or written. */
#if 0
  assert( pFile->pPreallocatedUnused==0
       || offset>=PENDING_BYTE+512
       || offset+amt<=PENDING_BYTE 
  );
#endif

#ifdef SQLITE_DEBUG
  /* If we are doing a normal write to a database file (as opposed to
  ** doing a hot-journal rollback or a write to some file other than a
  ** normal database file) then record the fact that the database
  ** has changed.  If the transaction counter is modified, record that
  ** fact too.
  */
  if( pFile->inNormalWrite ){
    pFile->dbUpdate = 1;  /* The database has been modified */
    if( offset<=24 && offset+amt>=27 ){
      int rc;
      char oldCntr[4];
      SimulateIOErrorBenign(1);
      rc = seekAndRead(pFile, 24, oldCntr, 4);
      SimulateIOErrorBenign(0);
      if( rc!=4 || memcmp(oldCntr, &((char*)pBuf)[24-offset], 4)!=0 ){
        pFile->transCntrChng = 1;  /* The transaction counter has changed */
      }
    }
  }
#endif

#if defined(SQLITE_MMAP_READWRITE) && SQLITE_MAX_MMAP_SIZE>0
  /* Deal with as much of this write request as possible by transfering
  ** data from the memory mapping using memcpy().  */
  if( offset<pFile->mmapSize ){
    if( offset+amt <= pFile->mmapSize ){
      memcpy(&((u8 *)(pFile->pMapRegion))[offset], pBuf, amt);
      return SQLITE_OK;
    }else{
      int nCopy = pFile->mmapSize - offset;
      memcpy(&((u8 *)(pFile->pMapRegion))[offset], pBuf, nCopy);
      pBuf = &((u8 *)pBuf)[nCopy];
      amt -= nCopy;
      offset += nCopy;
    }
  }
#endif
 
  while( (wrote = seekAndWrite(pFile, offset, pBuf, amt))<amt && wrote>0 ){
    amt -= wrote;
    offset += wrote;
    pBuf = &((char*)pBuf)[wrote];
  }
  SimulateIOError(( wrote=(-1), amt=1 ));
  SimulateDiskfullError(( wrote=0, amt=1 ));

  if( amt>wrote ){
    if( wrote<0 && pFile->lastErrno!=ENOSPC ){
      /* lastErrno set by seekAndWrite */
      return SQLITE_IOERR_WRITE;
    }else{
      storeLastErrno(pFile, 0); /* not a system error */
      return SQLITE_FULL;
    }
  }

  return SQLITE_OK;
}

#ifdef SQLITE_TEST
/*
** Count the number of fullsyncs and normal syncs.  This is used to test
** that syncs and fullsyncs are occurring at the right times.
*/
int sqlite3_sync_count = 0;
int sqlite3_fullsync_count = 0;
#endif

/*
** We do not trust systems to provide a working fdatasync().  Some do.
** Others do no.  To be safe, we will stick with the (slightly slower)
** fsync(). If you know that your system does support fdatasync() correctly,
** then simply compile with -Dfdatasync=fdatasync or -DHAVE_FDATASYNC
*/
#if !defined(fdatasync) && !HAVE_FDATASYNC
# define fdatasync fsync
#endif

/*
** Define HAVE_FULLFSYNC to 0 or 1 depending on whether or not
** the F_FULLFSYNC macro is defined.  F_FULLFSYNC is currently
** only available on Mac OS X.  But that could change.
*/
#ifdef F_FULLFSYNC
# define HAVE_FULLFSYNC 1
#else
# define HAVE_FULLFSYNC 0
#endif

#ifdef SQLITE_USE_REQUEST_FULLFSYNC
#import <notify.h>
#import <libkern/OSAtomic.h>
static OSSpinLock notify_lock = 0;
#define REQUEST_FULLSYNC_NOTIFICATION    "com.apple.reqsync"
#endif

/*
** The fsync() system call does not work as advertised on many
** unix systems.  The following procedure is an attempt to make
** it work better.
**
** The SQLITE_NO_SYNC macro disables all fsync()s.  This is useful
** for testing when we want to run through the test suite quickly.
** You are strongly advised *not* to deploy with SQLITE_NO_SYNC
** enabled, however, since with SQLITE_NO_SYNC enabled, an OS crash
** or power failure will likely corrupt the database file.
**
** SQLite sets the dataOnly flag if the size of the file is unchanged.
** The idea behind dataOnly is that it should only write the file content
** to disk, not the inode.  We only set dataOnly if the file size is 
** unchanged since the file size is part of the inode.  However, 
** Ted Ts'o tells us that fdatasync() will also write the inode if the
** file size has changed.  The only real difference between fdatasync()
** and fsync(), Ted tells us, is that fdatasync() will not flush the
** inode if the mtime or owner or other inode attributes have changed.
** We only care about the file size, not the other file attributes, so
** as far as SQLite is concerned, an fdatasync() is always adequate.
** So, we always use fdatasync() if it is available, regardless of
** the value of the dataOnly flag.
*/
static int full_fsync(int fd, int fullSync, int dataOnly){
  int rc;

  /* The following "ifdef/elif/else/" block has the same structure as
  ** the one below. It is replicated here solely to avoid cluttering 
  ** up the real code with the UNUSED_PARAMETER() macros.
  */
#ifdef SQLITE_NO_SYNC
  UNUSED_PARAMETER(fd);
  UNUSED_PARAMETER(fullSync);
  UNUSED_PARAMETER(dataOnly);
#elif HAVE_FULLFSYNC
  UNUSED_PARAMETER(dataOnly);
#else
  UNUSED_PARAMETER(fullSync);
  UNUSED_PARAMETER(dataOnly);
#endif

  /* Record the number of times that we do a normal fsync() and 
  ** FULLSYNC.  This is used during testing to verify that this procedure
  ** gets called with the correct arguments.
  */
#ifdef SQLITE_TEST
  if( fullSync ) sqlite3_fullsync_count++;
  sqlite3_sync_count++;
#endif

  /* If we compiled with the SQLITE_NO_SYNC flag, then syncing is a
  ** no-op.  But go ahead and call fstat() to validate the file
  ** descriptor as we need a method to provoke a failure during
  ** coverate testing.
  */
#ifdef SQLITE_NO_SYNC
  {
    struct stat buf;
    rc = osFstat(fd, &buf);
  }
#elif HAVE_FULLFSYNC
  if( fullSync ){
#ifdef SQLITE_USE_REQUEST_FULLFSYNC
    rc = osFsync(fd);
    if (!rc) {
      OSSpinLockLock(&notify_lock);
      rc = notify_post(REQUEST_FULLSYNC_NOTIFICATION);
      OSSpinLockUnlock(&notify_lock);
    }
#else
    rc = osFcntl(fd, F_FULLFSYNC, 0);
#endif
  }else{
    rc = 1;
  }
  /* If the FULLFSYNC failed, fall back to attempting an fsync().
  ** It shouldn't be possible for fullfsync to fail on the local 
  ** file system (on OSX), so failure indicates that FULLFSYNC
  ** isn't supported for this file system. So, attempt an fsync 
  ** and (for now) ignore the overhead of a superfluous fcntl call.  
  ** It'd be better to detect fullfsync support once and avoid 
  ** the fcntl call every time sync is called.
  */
  if( rc ) rc = fsync(fd);

#elif defined(__APPLE__)
  /* fdatasync() on HFS+ doesn't yet flush the file size if it changed correctly
  ** so currently we default to the macro that redefines fdatasync to fsync
  */
  rc = fsync(fd);
#else 
  rc = fdatasync(fd);
#if OS_VXWORKS
  if( rc==-1 && errno==ENOTSUP ){
    rc = fsync(fd);
  }
#endif /* OS_VXWORKS */
#endif /* ifdef SQLITE_NO_SYNC elif HAVE_FULLFSYNC */

  if( OS_VXWORKS && rc!= -1 ){
    rc = 0;
  }
  return rc;
}

/*
** Open a file descriptor to the directory containing file zFilename.
** If successful, *pFd is set to the opened file descriptor and
** SQLITE_OK is returned. If an error occurs, either SQLITE_NOMEM
** or SQLITE_CANTOPEN is returned and *pFd is set to an undefined
** value.
**
** The directory file descriptor is used for only one thing - to
** fsync() a directory to make sure file creation and deletion events
** are flushed to disk.  Such fsyncs are not needed on newer
** journaling filesystems, but are required on older filesystems.
**
** This routine can be overridden using the xSetSysCall interface.
** The ability to override this routine was added in support of the
** chromium sandbox.  Opening a directory is a security risk (we are
** told) so making it overrideable allows the chromium sandbox to
** replace this routine with a harmless no-op.  To make this routine
** a no-op, replace it with a stub that returns SQLITE_OK but leaves
** *pFd set to a negative number.
**
** If SQLITE_OK is returned, the caller is responsible for closing
** the file descriptor *pFd using close().
*/
static int openDirectory(const char *zFilename, int *pFd){
  int ii;
  int fd = -1;
  char zDirname[MAX_PATHNAME+1];

  sqlite3_snprintf(MAX_PATHNAME, zDirname, "%s", zFilename);
  for(ii=(int)strlen(zDirname); ii>0 && zDirname[ii]!='/'; ii--);
  if( ii>0 ){
    zDirname[ii] = '\0';
  }else{
    if( zDirname[0]!='/' ) zDirname[0] = '.';
    zDirname[1] = 0;
  }
  fd = robust_open(zDirname, O_RDONLY|O_BINARY, 0);
  if( fd>=0 ){
    OSTRACE(("OPENDIR %-3d %s\n", fd, zDirname));
  }
  *pFd = fd;
  if( fd>=0 ) return SQLITE_OK;
  return unixLogError(SQLITE_CANTOPEN_BKPT, "openDirectory", zDirname);
}

/*
** Make sure all writes to a particular file are committed to disk.
**
** If dataOnly==0 then both the file itself and its metadata (file
** size, access time, etc) are synced.  If dataOnly!=0 then only the
** file data is synced.
**
** Under Unix, also make sure that the directory entry for the file
** has been created by fsync-ing the directory that contains the file.
** If we do not do this and we encounter a power failure, the directory
** entry for the journal might not exist after we reboot.  The next
** SQLite to access the file will not know that the journal exists (because
** the directory entry for the journal was never created) and the transaction
** will not roll back - possibly leading to database corruption.
*/
static int unixSync(sqlite3_file *id, int flags){
  int rc;
  unixFile *pFile = (unixFile*)id;

  int isDataOnly = (flags&SQLITE_SYNC_DATAONLY);
  int isFullsync = (flags&0x0F)==SQLITE_SYNC_FULL;

  /* Check that one of SQLITE_SYNC_NORMAL or FULL was passed */
  assert((flags&0x0F)==SQLITE_SYNC_NORMAL
      || (flags&0x0F)==SQLITE_SYNC_FULL
  );

  /* Unix cannot, but some systems may return SQLITE_FULL from here. This
  ** line is to test that doing so does not cause any problems.
  */
  SimulateDiskfullError( return SQLITE_FULL );

  assert( pFile );
  OSTRACE(("SYNC    %-3d\n", pFile->h));
  rc = full_fsync(pFile->h, isFullsync, isDataOnly);
  SimulateIOError( rc=1 );
  if( rc ){
    storeLastErrno(pFile, errno);
    return unixLogError(SQLITE_IOERR_FSYNC, "full_fsync", pFile->zPath);
  }

  /* Also fsync the directory containing the file if the DIRSYNC flag
  ** is set.  This is a one-time occurrence.  Many systems (examples: AIX)
  ** are unable to fsync a directory, so ignore errors on the fsync.
  */
  if( pFile->ctrlFlags & UNIXFILE_DIRSYNC ){
    int dirfd;
    OSTRACE(("DIRSYNC %s (have_fullfsync=%d fullsync=%d)\n", pFile->zPath,
            HAVE_FULLFSYNC, isFullsync));
    rc = osOpenDirectory(pFile->zPath, &dirfd);
    if( rc==SQLITE_OK ){
      full_fsync(dirfd, 0, 0);
#if OSCLOSE_CHECK_CLOSE_IOERR
      if( close(pFile->dirfd) ){
        storeLastErrno(pFile, errno);
        rc = SQLITE_IOERR_DIR_CLOSE;
      }
#else
      robust_close(pFile, dirfd, __LINE__);
#endif
    }else{
      assert( rc==SQLITE_CANTOPEN );
      rc = SQLITE_OK;
    }
    pFile->ctrlFlags &= ~UNIXFILE_DIRSYNC;

  }
  return rc;
}

/*
** Truncate an open file to a specified size
*/
static int unixTruncate(sqlite3_file *id, i64 nByte){
  unixFile *pFile = (unixFile *)id;
  int rc;
  assert( pFile );
  SimulateIOError( return SQLITE_IOERR_TRUNCATE );

  /* If the user has configured a chunk-size for this file, truncate the
  ** file so that it consists of an integer number of chunks (i.e. the
  ** actual file size after the operation may be larger than the requested
  ** size).
  */
  if( pFile->szChunk>0 ){
    nByte = ((nByte + pFile->szChunk - 1)/pFile->szChunk) * pFile->szChunk;
  }

  rc = robust_ftruncate(pFile->h, nByte);
  if( rc ){
    storeLastErrno(pFile, errno);
    return unixLogError(SQLITE_IOERR_TRUNCATE, "ftruncate", pFile->zPath);
  }else{
#ifdef SQLITE_DEBUG
    /* If we are doing a normal write to a database file (as opposed to
    ** doing a hot-journal rollback or a write to some file other than a
    ** normal database file) and we truncate the file to zero length,
    ** that effectively updates the change counter.  This might happen
    ** when restoring a database using the backup API from a zero-length
    ** source.
    */
    if( pFile->inNormalWrite && nByte==0 ){
      pFile->transCntrChng = 1;
    }
#endif

#if SQLITE_MAX_MMAP_SIZE>0
    /* If the file was just truncated to a size smaller than the currently
    ** mapped region, reduce the effective mapping size as well. SQLite will
    ** use read() and write() to access data beyond this point from now on.  
    */
    if( nByte<pFile->mmapSize ){
      pFile->mmapSize = nByte;
    }
#endif

    return SQLITE_OK;
  }
}

/*
** Determine the current size of a file in bytes
*/
static int unixFileSize(sqlite3_file *id, i64 *pSize){
  int rc;
  struct stat buf;
  assert( id );
  rc = osFstat(((unixFile*)id)->h, &buf);
  SimulateIOError( rc=1 );
  if( rc!=0 ){
    storeLastErrno((unixFile*)id, errno);
    return SQLITE_IOERR_FSTAT;
  }
  *pSize = buf.st_size;

  /* When opening a zero-size database, the findInodeInfo() procedure
  ** writes a single byte into that file in order to work around a bug
  ** in the OS-X msdos filesystem.  In order to avoid problems with upper
  ** layers, we need to report this file size as zero even though it is
  ** really 1.   Ticket #3260.
  */
  if( *pSize==1 ) *pSize = 0;


  return SQLITE_OK;
}

#if SQLITE_ENABLE_LOCKING_STYLE && defined(__APPLE__)
/*
** Handler for proxy-locking file-control verbs.  Defined below in the
** proxying locking division.
*/
static int proxyFileControl(sqlite3_file*,int,void*);
#endif

/* 
** This function is called to handle the SQLITE_FCNTL_SIZE_HINT 
** file-control operation.  Enlarge the database to nBytes in size
** (rounded up to the next chunk-size).  If the database is already
** nBytes or larger, this routine is a no-op.
*/
static int fcntlSizeHint(unixFile *pFile, i64 nByte){
  if( pFile->szChunk>0 ){
    i64 nSize;                    /* Required file size */
    struct stat buf;              /* Used to hold return values of fstat() */
   
    if( osFstat(pFile->h, &buf) ){
      storeLastErrno(pFile, errno);
      return SQLITE_IOERR_FSTAT;
    }

    nSize = ((nByte+pFile->szChunk-1) / pFile->szChunk) * pFile->szChunk;
    if( nSize>(i64)buf.st_size ){

#if defined(HAVE_POSIX_FALLOCATE) && HAVE_POSIX_FALLOCATE
      /* The code below is handling the return value of osFallocate() 
      ** correctly. posix_fallocate() is defined to "returns zero on success, 
      ** or an error number on  failure". See the manpage for details. */
      int err;
      do{
        err = osFallocate(pFile->h, buf.st_size, nSize-buf.st_size);
      }while( err==EINTR );
      if( err && err!=EINVAL ) return SQLITE_IOERR_WRITE;
#else
      /* If the OS does not have posix_fallocate(), fake it. Write a 
      ** single byte to the last byte in each block that falls entirely
      ** within the extended region. Then, if required, a single byte
      ** at offset (nSize-1), to set the size of the file correctly.
      ** This is a similar technique to that used by glibc on systems
      ** that do not have a real fallocate() call.
      */
      int nBlk = buf.st_blksize;  /* File-system block size */
      int nWrite = 0;             /* Number of bytes written by seekAndWrite */
      i64 iWrite;                 /* Next offset to write to */

      iWrite = (buf.st_size/nBlk)*nBlk + nBlk - 1;
      assert( iWrite>=buf.st_size );
      assert( ((iWrite+1)%nBlk)==0 );
      for(/*no-op*/; iWrite<nSize+nBlk-1; iWrite+=nBlk ){
        if( iWrite>=nSize ) iWrite = nSize - 1;
        nWrite = seekAndWrite(pFile, iWrite, "", 1);
        if( nWrite!=1 ) return SQLITE_IOERR_WRITE;
      }
#endif
    }
  }

#if SQLITE_MAX_MMAP_SIZE>0
  if( pFile->mmapSizeMax>0 && nByte>pFile->mmapSize ){
    int rc;
    if( pFile->szChunk<=0 ){
      if( robust_ftruncate(pFile->h, nByte) ){
        storeLastErrno(pFile, errno);
        return unixLogError(SQLITE_IOERR_TRUNCATE, "ftruncate", pFile->zPath);
      }
    }

    rc = unixMapfile(pFile, nByte);
    return rc;
  }
#endif

  return SQLITE_OK;
}


#if (SQLITE_ENABLE_APPLE_SPI>0) && defined(__APPLE__)
#include "sqlite3_private.h"
#include <copyfile.h>
static int proxyGetDbPathForUnixFile(unixFile *pFile, char *dbPath);
#endif

#if SQLITE_ENABLE_LOCKING_STYLE
static int isProxyLockingMode(unixFile *);
#endif

#if (SQLITE_ENABLE_APPLE_SPI>0) && defined(__APPLE__)
static int unixTruncateDatabase(unixFile *, int);

static int unixInvalidateSupportFiles(unixFile *, int);

static int findCreateFileMode(const char *, int, mode_t*, uid_t *,gid_t *);

/* opens a read/write connection to a file zName inheriting the appropriate
** user/perms from the database file if running as root.  Returns the file 
** descriptor by reference
*/
static int unixOpenChildFile(
  const char *zName,
  int openFlags,
  int dbOpenFlags,
  int protFlags,
  int *pFd
){
  int fd = -1;
  mode_t openMode;              /* Permissions to create file with */
  uid_t uid;                    /* Userid for the file */
  gid_t gid;                    /* Groupid for the file */
  int rc;
  
  assert(pFd!=NULL);
  rc = findCreateFileMode(zName, dbOpenFlags, &openMode, &uid, &gid);
  if( rc!=SQLITE_OK ){
    return rc;
  }
  fd = robust_open(zName, openFlags, openMode);
  OSTRACE(("OPENX   %-3d %s 0%o\n", fd, zName, openFlags));
  if( fd<0 ){
    rc = unixLogError(SQLITE_CANTOPEN_BKPT, "open", zName);
    return rc;
  }
  /* if we're opening the wal or journal and running as root, set
  ** the journal uid/gid */
  if( dbOpenFlags & (SQLITE_OPEN_WAL|SQLITE_OPEN_MAIN_JOURNAL) ){
    uid_t euid = geteuid();
    if( euid==0 && (euid!=uid || getegid()!=gid) ){
      if( fchown(fd, uid, gid) ){
        rc = SQLITE_CANTOPEN_BKPT;
      }
    }
  }
  if( rc==SQLITE_OK ){
    *pFd = fd;
  } else {
    *pFd = -1;
    close(fd);
  }
  return rc;
}

static int unixReplaceDatabase(unixFile *pFile, sqlite3 *srcdb) {
  sqlite3_file *id = (sqlite3_file *)pFile;
  Btree *pSrcBtree = NULL;
  sqlite3_file *src_file = NULL;
  unixFile *pSrcFile = NULL;
  char srcWalPath[MAXPATHLEN+5];
  int srcWalFD = -1;
  int rc = SQLITE_OK;
  void *pLock = NULL;
  int flags = 0;
  sqlite3 *srcdb2 = NULL;
  copyfile_state_t s;
  int corruptSrcFileLock = 0;
  int corruptDstFileLock = 0;
  int isSrcCorrupt = 0;
  int isDstCorrupt = 0;
  
  if( !sqlite3SafetyCheckOk(srcdb) ){
    return SQLITE_MISUSE;
  }
    
#if SQLITE_ENABLE_DATA_PROTECTION
  flags |= pFile->protFlags;
#endif
#if SQLITE_ENABLE_LOCKING_STYLE
  if( isProxyLockingMode(pFile) ){
    flags |= SQLITE_OPEN_AUTOPROXY;
  }
#endif
  
  rc = sqlite3demo_superlock(pFile->zPath, 0, flags, 0, 0, &pLock);
  if( rc ){
    if( rc==SQLITE_CORRUPT || rc==SQLITE_NOTADB ){
      isDstCorrupt = 1;
      rc = sqlite3demo_superlock_corrupt(id, SQLITE_LOCK_EXCLUSIVE,
                                         &corruptDstFileLock);
    }
    if( rc ){
      return rc;
    }
  }
  /* get the src file descriptor adhering to the db struct access rules 
   ** this code is modeled after sqlite3_file_control() in main.c
   */ 
  sqlite3_mutex_enter(srcdb->mutex);
  if( srcdb->nDb>0 ){
    pSrcBtree = srcdb->aDb[0].pBt;
  }
  if( pSrcBtree ){
    Pager *pSrcPager;
    sqlite3BtreeEnter(pSrcBtree);
    pSrcPager = sqlite3BtreePager(pSrcBtree);
    assert( pSrcPager!=0 );
    src_file = sqlite3PagerFile(pSrcPager);
    assert( src_file!=0 );
    if( src_file->pMethods ){
      int srcFlags = 0;
      pSrcFile = (unixFile *)src_file;
#if SQLITE_ENABLE_LOCKING_STYLE || defined(__APPLE__)
      if ((pSrcFile->openFlags & O_RDWR) == O_RDWR) {
        srcFlags = SQLITE_OPEN_READWRITE;
      } else {
        srcFlags = SQLITE_OPEN_READONLY;
      }
#else
      srcFlags = SQLITE_OPEN_READWRITE;
#endif
#if SQLITE_ENABLE_DATA_PROTECTION
      srcFlags |= pSrcFile->protFlags;
#endif
#if SQLITE_ENABLE_LOCKING_STYLE
      if( isProxyLockingMode(pSrcFile) ){
        srcFlags |= SQLITE_OPEN_AUTOPROXY;
      }
#endif
      rc = sqlite3_open_v2(pSrcFile->zPath, &srcdb2, srcFlags, 0);
      if( rc==SQLITE_OK ){
        /* start a deferred transaction and read to establish a read lock */
        rc = sqlite3_exec(srcdb2, "BEGIN DEFERRED; PRAGMA schema_version",
                          0, 0, 0);
        if( rc==SQLITE_CORRUPT || rc==SQLITE_NOTADB ){
          isSrcCorrupt = 1;
          rc = sqlite3demo_superlock_corrupt(src_file, SQLITE_LOCK_SHARED,
                                             &corruptSrcFileLock);
        }
      }
    }
  }
  if( !srcdb2 || pSrcFile==NULL || pSrcFile->h<0){
    rc = SQLITE_INTERNAL;
  }
  if( rc!=SQLITE_OK ){
    goto end_replace_database;
  }
  /* both databases are locked appropriately, copy the src wal journal if 
   ** one exists and then the actual database file
   */
  strlcpy(srcWalPath, pSrcFile->zPath, MAXPATHLEN+5);
  strlcat(srcWalPath, "-wal", MAXPATHLEN+5);
  srcWalFD = open(srcWalPath, O_RDONLY);
  if( !(srcWalFD<0) ){
    char dstWalPath[MAXPATHLEN+5];
    int dstWalFD = -1;
    int protFlags = 0;
    strlcpy(dstWalPath, pFile->zPath, MAXPATHLEN+5);
    strlcat(dstWalPath, "-wal", MAXPATHLEN+5);

    rc = unixOpenChildFile(dstWalPath, O_RDWR|O_CREAT, SQLITE_OPEN_WAL,
                           protFlags, &dstWalFD);
    if( rc==SQLITE_OK ){
      s = copyfile_state_alloc();
      lseek(srcWalFD, 0, SEEK_SET);
      lseek(dstWalFD, 0, SEEK_SET);
      if( fcopyfile(srcWalFD, dstWalFD, s, COPYFILE_DATA) ){
        int err=errno;
        switch(err) {
          case ENOMEM:
            rc = SQLITE_NOMEM;
            break;
          default:
            storeLastErrno(pFile, err);
            rc = SQLITE_IOERR;
        }
      }
      copyfile_state_free(s);
      close(dstWalFD);
    }
    close(srcWalFD);
  }
  if( rc==SQLITE_OK ){
    /* before we copy, ensure that the file change counter will be modified */
    uint32_t srcChange = 0;
    uint32_t dstChange = 0;
    pread(pSrcFile->h, &srcChange, 4, 24);
    pread(pFile->h, &dstChange, 4, 24);
    
    /* copy the actual database */
    s = copyfile_state_alloc();
    lseek(pSrcFile->h, 0, SEEK_SET);
    lseek(pFile->h, 0, SEEK_SET);
    if( fcopyfile(pSrcFile->h, pFile->h, s, COPYFILE_DATA) ){
      int err=errno;
      switch(err) {
        case ENOMEM:
          rc = SQLITE_NOMEM;
          break;
        default:
          storeLastErrno(pFile, err);
          rc = SQLITE_IOERR;
      }
    }
    copyfile_state_free(s);
    
    if (srcChange == dstChange) {
      /* modify the change counter to force page zero to be reloaded */
      dstChange ++;
      pwrite(pFile->h, &dstChange, 4, 24);
    }
  }
  if( isSrcCorrupt ){
    sqlite3demo_superunlock_corrupt(src_file, corruptSrcFileLock);
  }else{
    /* done with the source db so end the transaction */
    sqlite3_exec(srcdb2, "COMMIT", 0, 0, 0);
  }
  /* zero out any old journal clutter */
  if( rc==SQLITE_OK ){
    int skipWAL = (srcWalFD<0)?0:1;
    unixInvalidateSupportFiles(pFile, skipWAL);
  }
  
end_replace_database:
  if( pSrcBtree ){
    sqlite3_close(srcdb2);
    sqlite3BtreeLeave(pSrcBtree);
  }
  sqlite3_mutex_leave(srcdb->mutex);
  if( isDstCorrupt ){
    sqlite3demo_superunlock_corrupt(id, corruptDstFileLock);
  }else{
    sqlite3demo_superunlock(pLock);
  }
  return rc;
}
#define SQLITE_FILE_HEADER_LEN 16
/* Check for a conflicting lock.  If one is found, print an this
 ** on standard output using the format string given and return 1.
 ** If there are no conflicting locks, return 0.
 */
static int unixIsLocked(
  pid_t pid,            /* PID to test for lock owner */
  int h,                /* File descriptor to check */
  int type,             /* F_RDLCK or F_WRLCK */
  unsigned int iOfst,   /* First byte of the lock */
  unsigned int iCnt,    /* Number of bytes in the lock range */
  const char *zType     /* Type of lock */
){
  struct flock lk;
  int err;
  
  memset(&lk, 0, sizeof(lk));
  lk.l_type = type;
  lk.l_whence = SEEK_SET;
  lk.l_start = iOfst;
  lk.l_len = iCnt;
  
  if( pid!=SQLITE_LOCKSTATE_ANYPID ){
#ifndef F_GETLKPID
# warning F_GETLKPID undefined, _sqlite3_lockstate falling back to F_GETLK
    err = fcntl(h, F_GETLK, &lk);
#else
    lk.l_pid = pid;
    err = fcntl(h, F_GETLKPID, &lk);
#endif
  }else{
    err = fcntl(h, F_GETLK, &lk);
  }
  
  if( err==(-1) ){
    fprintf(stderr, "fcntl(%d) failed: errno=%d\n", h, errno);
    return -1;
  }
  
  if( lk.l_type!=F_UNLCK && (pid==SQLITE_LOCKSTATE_ANYPID || lk.l_pid==pid) ){
#ifdef SQLITE_DEBUG
    fprintf(stderr, "%s lock held by %d\n", zType, (int)lk.l_pid);
#endif
    return 1;
  } 
  return 0;
}

static int unixLockstatePid(unixFile *, pid_t, int *);

#endif /* (SQLITE_ENABLE_APPLE_SPI>0) && defined(__APPLE__) */


/*
** If *pArg is initially negative then this is a query.  Set *pArg to
** 1 or 0 depending on whether or not bit mask of pFile->ctrlFlags is set.
**
** If *pArg is 0 or 1, then clear or set the mask bit of pFile->ctrlFlags.
*/
static void unixModeBit(unixFile *pFile, unsigned char mask, int *pArg){
  if( *pArg<0 ){
    *pArg = (pFile->ctrlFlags & mask)!=0;
  }else if( (*pArg)==0 ){
    pFile->ctrlFlags &= ~mask;
  }else{
    pFile->ctrlFlags |= mask;
  }
}

/* Forward declaration */
static int unixGetTempname(int nBuf, char *zBuf);

/*
** Information and control of an open file handle.
*/
static int unixFileControl(sqlite3_file *id, int op, void *pArg){
  unixFile *pFile = (unixFile*)id;
  switch( op ){
#if defined(__linux__) && defined(SQLITE_ENABLE_BATCH_ATOMIC_WRITE)
    case SQLITE_FCNTL_BEGIN_ATOMIC_WRITE: {
      int rc = osIoctl(pFile->h, F2FS_IOC_START_ATOMIC_WRITE);
      return rc ? SQLITE_IOERR_BEGIN_ATOMIC : SQLITE_OK;
    }
    case SQLITE_FCNTL_COMMIT_ATOMIC_WRITE: {
      int rc = osIoctl(pFile->h, F2FS_IOC_COMMIT_ATOMIC_WRITE);
      return rc ? SQLITE_IOERR_COMMIT_ATOMIC : SQLITE_OK;
    }
    case SQLITE_FCNTL_ROLLBACK_ATOMIC_WRITE: {
      int rc = osIoctl(pFile->h, F2FS_IOC_ABORT_VOLATILE_WRITE);
      return rc ? SQLITE_IOERR_ROLLBACK_ATOMIC : SQLITE_OK;
    }
#endif /* __linux__ && SQLITE_ENABLE_BATCH_ATOMIC_WRITE */

    case SQLITE_FCNTL_LOCKSTATE: {
      *(int*)pArg = pFile->eFileLock;
      return SQLITE_OK;
    }
    case SQLITE_FCNTL_LAST_ERRNO: {
      *(int*)pArg = pFile->lastErrno;
      return SQLITE_OK;
    }
    case SQLITE_FCNTL_CHUNK_SIZE: {
      pFile->szChunk = *(int *)pArg;
      return SQLITE_OK;
    }
    case SQLITE_FCNTL_SIZE_HINT: {
      int rc;
      SimulateIOErrorBenign(1);
      rc = fcntlSizeHint(pFile, *(i64 *)pArg);
      SimulateIOErrorBenign(0);
      return rc;
    }
    case SQLITE_FCNTL_PERSIST_WAL: {
      unixModeBit(pFile, UNIXFILE_PERSIST_WAL, (int*)pArg);
      return SQLITE_OK;
    }
    case SQLITE_FCNTL_POWERSAFE_OVERWRITE: {
      unixModeBit(pFile, UNIXFILE_PSOW, (int*)pArg);
      return SQLITE_OK;
    }
    case SQLITE_FCNTL_VFSNAME: {
      *(char**)pArg = sqlite3_mprintf("%s", pFile->pVfs->zName);
      return SQLITE_OK;
    }
    case SQLITE_FCNTL_TEMPFILENAME: {
      char *zTFile = sqlite3_malloc64( pFile->pVfs->mxPathname );
      if( zTFile ){
        unixGetTempname(pFile->pVfs->mxPathname, zTFile);
        *(char**)pArg = zTFile;
      }
      return SQLITE_OK;
    }
    case SQLITE_FCNTL_HAS_MOVED: {
      *(int*)pArg = fileHasMoved(pFile);
      return SQLITE_OK;
    }
#ifdef SQLITE_ENABLE_SETLK_TIMEOUT
    case SQLITE_FCNTL_LOCK_TIMEOUT: {
      pFile->iBusyTimeout = *(int*)pArg;
      return SQLITE_OK;
    }
#endif
#if SQLITE_MAX_MMAP_SIZE>0
    case SQLITE_FCNTL_MMAP_SIZE: {
      i64 newLimit = *(i64*)pArg;
      int rc = SQLITE_OK;
      if( newLimit>sqlite3GlobalConfig.mxMmap ){
        newLimit = sqlite3GlobalConfig.mxMmap;
      }

      /* The value of newLimit may be eventually cast to (size_t) and passed
      ** to mmap(). Restrict its value to 2GB if (size_t) is not at least a
      ** 64-bit type. */
      if( newLimit>0 && sizeof(size_t)<8 ){
        newLimit = (newLimit & 0x7FFFFFFF);
      }

      *(i64*)pArg = pFile->mmapSizeMax;
      if( newLimit>=0 && newLimit!=pFile->mmapSizeMax && pFile->nFetchOut==0 ){
        pFile->mmapSizeMax = newLimit;
        if( pFile->mmapSize>0 ){
          unixUnmapfile(pFile);
          rc = unixMapfile(pFile, -1);
        }
      }
      return rc;
    }
#endif
#ifdef SQLITE_DEBUG
    /* The pager calls this method to signal that it has done
    ** a rollback and that the database is therefore unchanged and
    ** it hence it is OK for the transaction change counter to be
    ** unchanged.
    */
    case SQLITE_FCNTL_DB_UNCHANGED: {
      ((unixFile*)id)->dbUpdate = 0;
      return SQLITE_OK;
    }
#endif
#if SQLITE_ENABLE_LOCKING_STYLE && defined(__APPLE__)
    case SQLITE_FCNTL_SET_LOCKPROXYFILE:
    case SQLITE_FCNTL_GET_LOCKPROXYFILE: {
      return proxyFileControl(id,op,pArg);
    }
#endif /* SQLITE_ENABLE_LOCKING_STYLE && defined(__APPLE__) */
#if (SQLITE_ENABLE_APPLE_SPI>0) && defined(__APPLE__)
    case SQLITE_FCNTL_TRUNCATE_DATABASE: {
      return unixTruncateDatabase(pFile, (pArg ? (*(int *)pArg) : 0));
    }
    case SQLITE_FCNTL_REPLACE_DATABASE: {
      return unixReplaceDatabase(pFile, (sqlite3 *)pArg);
    }
    case SQLITE_FCNTL_LOCKSTATE_PID: {
      LockstatePID *pLockstate;
      int rc;
      
      if( pArg==NULL ){
        return SQLITE_MISUSE;
      }
      pLockstate = (LockstatePID *)pArg;
      rc = unixLockstatePid(pFile, pLockstate->pid, &(pLockstate->state));
      return rc;
    }
      
#endif /* (SQLITE_ENABLE_APPLE_SPI>0) && defined(__APPLE__) */
  }
  return SQLITE_NOTFOUND;
}

/*
** If pFd->sectorSize is non-zero when this function is called, it is a
** no-op. Otherwise, the values of pFd->sectorSize and 
** pFd->deviceCharacteristics are set according to the file-system 
** characteristics. 
**
** There are two versions of this function. One for QNX and one for all
** other systems.
*/
#ifndef __QNXNTO__
static void setDeviceCharacteristics(unixFile *pFd){
  assert( pFd->deviceCharacteristics==0 || pFd->sectorSize!=0 );
  if( pFd->sectorSize==0 ){
#if defined(__linux__) && defined(SQLITE_ENABLE_BATCH_ATOMIC_WRITE)
    int res;
    u32 f = 0;

    /* Check for support for F2FS atomic batch writes. */
    res = osIoctl(pFd->h, F2FS_IOC_GET_FEATURES, &f);
    if( res==0 && (f & F2FS_FEATURE_ATOMIC_WRITE) ){
      pFd->deviceCharacteristics = SQLITE_IOCAP_BATCH_ATOMIC;
    }
#endif /* __linux__ && SQLITE_ENABLE_BATCH_ATOMIC_WRITE */

    /* Set the POWERSAFE_OVERWRITE flag if requested. */
    if( pFd->ctrlFlags & UNIXFILE_PSOW ){
      pFd->deviceCharacteristics |= SQLITE_IOCAP_POWERSAFE_OVERWRITE;
    }

    pFd->sectorSize = SQLITE_DEFAULT_SECTOR_SIZE;
  }
}
#else
#include <sys/dcmd_blk.h>
#include <sys/statvfs.h>
static void setDeviceCharacteristics(unixFile *pFile){
  if( pFile->sectorSize == 0 ){
    struct statvfs fsInfo;
       
    /* Set defaults for non-supported filesystems */
    pFile->sectorSize = SQLITE_DEFAULT_SECTOR_SIZE;
    pFile->deviceCharacteristics = 0;
    if( fstatvfs(pFile->h, &fsInfo) == -1 ) {
      return;
    }

    if( !strcmp(fsInfo.f_basetype, "tmp") ) {
      pFile->sectorSize = fsInfo.f_bsize;
      pFile->deviceCharacteristics =
        SQLITE_IOCAP_ATOMIC4K |       /* All ram filesystem writes are atomic */
        SQLITE_IOCAP_SAFE_APPEND |    /* growing the file does not occur until
                                      ** the write succeeds */
        SQLITE_IOCAP_SEQUENTIAL |     /* The ram filesystem has no write behind
                                      ** so it is ordered */
        0;
    }else if( strstr(fsInfo.f_basetype, "etfs") ){
      pFile->sectorSize = fsInfo.f_bsize;
      pFile->deviceCharacteristics =
        /* etfs cluster size writes are atomic */
        (pFile->sectorSize / 512 * SQLITE_IOCAP_ATOMIC512) |
        SQLITE_IOCAP_SAFE_APPEND |    /* growing the file does not occur until
                                      ** the write succeeds */
        SQLITE_IOCAP_SEQUENTIAL |     /* The ram filesystem has no write behind
                                      ** so it is ordered */
        0;
    }else if( !strcmp(fsInfo.f_basetype, "qnx6") ){
      pFile->sectorSize = fsInfo.f_bsize;
      pFile->deviceCharacteristics =
        SQLITE_IOCAP_ATOMIC |         /* All filesystem writes are atomic */
        SQLITE_IOCAP_SAFE_APPEND |    /* growing the file does not occur until
                                      ** the write succeeds */
        SQLITE_IOCAP_SEQUENTIAL |     /* The ram filesystem has no write behind
                                      ** so it is ordered */
        0;
    }else if( !strcmp(fsInfo.f_basetype, "qnx4") ){
      pFile->sectorSize = fsInfo.f_bsize;
      pFile->deviceCharacteristics =
        /* full bitset of atomics from max sector size and smaller */
        ((pFile->sectorSize / 512 * SQLITE_IOCAP_ATOMIC512) << 1) - 2 |
        SQLITE_IOCAP_SEQUENTIAL |     /* The ram filesystem has no write behind
                                      ** so it is ordered */
        0;
    }else if( strstr(fsInfo.f_basetype, "dos") ){
      pFile->sectorSize = fsInfo.f_bsize;
      pFile->deviceCharacteristics =
        /* full bitset of atomics from max sector size and smaller */
        ((pFile->sectorSize / 512 * SQLITE_IOCAP_ATOMIC512) << 1) - 2 |
        SQLITE_IOCAP_SEQUENTIAL |     /* The ram filesystem has no write behind
                                      ** so it is ordered */
        0;
    }else{
      pFile->deviceCharacteristics =
        SQLITE_IOCAP_ATOMIC512 |      /* blocks are atomic */
        SQLITE_IOCAP_SAFE_APPEND |    /* growing the file does not occur until
                                      ** the write succeeds */
        0;
    }
  }
  /* Last chance verification.  If the sector size isn't a multiple of 512
  ** then it isn't valid.*/
  if( pFile->sectorSize % 512 != 0 ){
    pFile->deviceCharacteristics = 0;
    pFile->sectorSize = SQLITE_DEFAULT_SECTOR_SIZE;
  }
}
#endif

/*
** Return the sector size in bytes of the underlying block device for
** the specified file. This is almost always 512 bytes, but may be
** larger for some devices.
**
** SQLite code assumes this function cannot fail. It also assumes that
** if two files are created in the same file-system directory (i.e.
** a database and its journal file) that the sector size will be the
** same for both.
*/
static int unixSectorSize(sqlite3_file *id){
  unixFile *pFd = (unixFile*)id;
  setDeviceCharacteristics(pFd);
  return pFd->sectorSize;
}

/*
** Return the device characteristics for the file.
**
** This VFS is set up to return SQLITE_IOCAP_POWERSAFE_OVERWRITE by default.
** However, that choice is controversial since technically the underlying
** file system does not always provide powersafe overwrites.  (In other
** words, after a power-loss event, parts of the file that were never
** written might end up being altered.)  However, non-PSOW behavior is very,
** very rare.  And asserting PSOW makes a large reduction in the amount
** of required I/O for journaling, since a lot of padding is eliminated.
**  Hence, while POWERSAFE_OVERWRITE is on by default, there is a file-control
** available to turn it off and URI query parameter available to turn it off.
*/
static int unixDeviceCharacteristics(sqlite3_file *id){
  unixFile *pFd = (unixFile*)id;
  setDeviceCharacteristics(pFd);
  return pFd->deviceCharacteristics;
}

#if !defined(SQLITE_OMIT_WAL) || SQLITE_MAX_MMAP_SIZE>0

/*
** Return the system page size.
**
** This function should not be called directly by other code in this file. 
** Instead, it should be called via macro osGetpagesize().
*/
static int unixGetpagesize(void){
#if OS_VXWORKS
  return 1024;
#elif defined(_BSD_SOURCE)
  return getpagesize();
#else
  return (int)sysconf(_SC_PAGESIZE);
#endif
}

#endif /* !defined(SQLITE_OMIT_WAL) || SQLITE_MAX_MMAP_SIZE>0 */

#ifndef SQLITE_OMIT_WAL

/*
** Object used to represent an shared memory buffer.  
**
** When multiple threads all reference the same wal-index, each thread
** has its own unixShm object, but they all point to a single instance
** of this unixShmNode object.  In other words, each wal-index is opened
** only once per process.
**
** Each unixShmNode object is connected to a single unixInodeInfo object.
** We could coalesce this object into unixInodeInfo, but that would mean
** every open file that does not use shared memory (in other words, most
** open files) would have to carry around this extra information.  So
** the unixInodeInfo object contains a pointer to this unixShmNode object
** and the unixShmNode object is created only when needed.
**
** unixMutexHeld() must be true when creating or destroying
** this object or while reading or writing the following fields:
**
**      nRef
**
** The following fields are read-only after the object is created:
** 
**      fid
**      zFilename
**
** Either unixShmNode.mutex must be held or unixShmNode.nRef==0 and
** unixMutexHeld() is true when reading or writing any other field
** in this structure.
*/
struct unixShmNode {
  unixInodeInfo *pInode;     /* unixInodeInfo that owns this SHM node */
  sqlite3_mutex *mutex;      /* Mutex to access this object */
  char *zFilename;           /* Name of the mmapped file */
  int h;                     /* Open file descriptor */
  int szRegion;              /* Size of shared-memory regions */
  u16 nRegion;               /* Size of array apRegion */
  u8 isReadonly;             /* True if read-only */
  u8 isUnlocked;             /* True if no DMS lock held */
  char **apRegion;           /* Array of mapped shared-memory regions */
  int nRef;                  /* Number of unixShm objects pointing to this */
  unixShm *pFirst;           /* All unixShm objects pointing to this */
#ifdef SQLITE_DEBUG
  u8 exclMask;               /* Mask of exclusive locks held */
  u8 sharedMask;             /* Mask of shared locks held */
  u8 nextShmId;              /* Next available unixShm.id value */
#endif
};

/*
** Structure used internally by this VFS to record the state of an
** open shared memory connection.
**
** The following fields are initialized when this object is created and
** are read-only thereafter:
**
**    unixShm.pFile
**    unixShm.id
**
** All other fields are read/write.  The unixShm.pFile->mutex must be held
** while accessing any read/write fields.
*/
struct unixShm {
  unixShmNode *pShmNode;     /* The underlying unixShmNode object */
  unixShm *pNext;            /* Next unixShm with the same unixShmNode */
  u8 hasMutex;               /* True if holding the unixShmNode mutex */
  u8 id;                     /* Id of this connection within its unixShmNode */
  u16 sharedMask;            /* Mask of shared locks held */
  u16 exclMask;              /* Mask of exclusive locks held */
};

/*
** Constants used for locking
*/
#define UNIX_SHM_BASE   ((22+SQLITE_SHM_NLOCK)*4)         /* first lock byte */
#define UNIX_SHM_DMS    (UNIX_SHM_BASE+SQLITE_SHM_NLOCK)  /* deadman switch */

/*
** Apply posix advisory locks for all bytes from ofst through ofst+n-1.
**
** Locks block if the mask is exactly UNIX_SHM_C and are non-blocking
** otherwise.
*/
static int unixShmSystemLock(
  unixFile *pFile,       /* Open connection to the WAL file */
  int lockType,          /* F_UNLCK, F_RDLCK, or F_WRLCK */
  int ofst,              /* First byte of the locking range */
  int n                  /* Number of bytes to lock */
){
  unixShmNode *pShmNode; /* Apply locks to this open shared-memory segment */
  struct flock f;        /* The posix advisory locking structure */
  int rc = SQLITE_OK;    /* Result code form fcntl() */

  /* Access to the unixShmNode object is serialized by the caller */
  pShmNode = pFile->pInode->pShmNode;
  assert( pShmNode->nRef==0 || sqlite3_mutex_held(pShmNode->mutex) );

  /* Shared locks never span more than one byte */
  assert( n==1 || lockType!=F_RDLCK );

  /* Locks are within range */
  assert( n>=1 && n<=SQLITE_SHM_NLOCK );

  if( pShmNode->h>=0 ){
    /* Initialize the locking parameters */
    f.l_type = lockType;
    f.l_whence = SEEK_SET;
    f.l_start = ofst;
    f.l_len = n;
    rc = osSetPosixAdvisoryLock(pShmNode->h, &f, pFile);
    rc = (rc!=(-1)) ? SQLITE_OK : SQLITE_BUSY;
  }

  /* Update the global lock state and do debug tracing */
#ifdef SQLITE_DEBUG
  { u16 mask;
  OSTRACE(("SHM-LOCK "));
  mask = ofst>31 ? 0xffff : (1<<(ofst+n)) - (1<<ofst);
  if( rc==SQLITE_OK ){
    if( lockType==F_UNLCK ){
      OSTRACE(("unlock %d ok", ofst));
      pShmNode->exclMask &= ~mask;
      pShmNode->sharedMask &= ~mask;
    }else if( lockType==F_RDLCK ){
      OSTRACE(("read-lock %d ok", ofst));
      pShmNode->exclMask &= ~mask;
      pShmNode->sharedMask |= mask;
    }else{
      assert( lockType==F_WRLCK );
      OSTRACE(("write-lock %d ok", ofst));
      pShmNode->exclMask |= mask;
      pShmNode->sharedMask &= ~mask;
    }
  }else{
    if( lockType==F_UNLCK ){
      OSTRACE(("unlock %d failed", ofst));
    }else if( lockType==F_RDLCK ){
      OSTRACE(("read-lock failed"));
    }else{
      assert( lockType==F_WRLCK );
      OSTRACE(("write-lock %d failed", ofst));
    }
  }
  OSTRACE((" - afterwards %03x,%03x\n",
           pShmNode->sharedMask, pShmNode->exclMask));
  }
#endif

  return rc;        
}

/*
** Return the minimum number of 32KB shm regions that should be mapped at
** a time, assuming that each mapping must be an integer multiple of the
** current system page-size.
**
** Usually, this is 1. The exception seems to be systems that are configured
** to use 64KB pages - in this case each mapping must cover at least two
** shm regions.
*/
static int unixShmRegionPerMap(void){
  int shmsz = 32*1024;            /* SHM region size */
  int pgsz = osGetpagesize();   /* System page size */
  assert( ((pgsz-1)&pgsz)==0 );   /* Page size must be a power of 2 */
  if( pgsz<shmsz ) return 1;
  return pgsz/shmsz;
}

/*
** Purge the unixShmNodeList list of all entries with unixShmNode.nRef==0.
**
** This is not a VFS shared-memory method; it is a utility function called
** by VFS shared-memory methods.
*/
static void unixShmPurge(unixFile *pFd){
  unixShmNode *p = pFd->pInode->pShmNode;
  assert( unixMutexHeld() );
  if( p && ALWAYS(p->nRef==0) ){
    int nShmPerMap = unixShmRegionPerMap();
    int i;
    assert( p->pInode==pFd->pInode );
    sqlite3_mutex_free(p->mutex);
    for(i=0; i<p->nRegion; i+=nShmPerMap){
      if( p->h>=0 ){
        osMunmap(p->apRegion[i], p->szRegion);
      }else{
        sqlite3_free(p->apRegion[i]);
      }
    }
    sqlite3_free(p->apRegion);
    if( p->h>=0 ){
      robust_close(pFd, p->h, __LINE__);
      p->h = -1;
    }
    p->pInode->pShmNode = 0;
    sqlite3_free(p);
  }
}

/*
** The DMS lock has not yet been taken on shm file pShmNode. Attempt to
** take it now. Return SQLITE_OK if successful, or an SQLite error
** code otherwise.
**
** If the DMS cannot be locked because this is a readonly_shm=1 
** connection and no other process already holds a lock, return
** SQLITE_READONLY_CANTINIT and set pShmNode->isUnlocked=1.
*/
static int unixLockSharedMemory(unixFile *pDbFd, unixShmNode *pShmNode){
  struct flock lock;
  int rc = SQLITE_OK;

  /* Use F_GETLK to determine the locks other processes are holding
  ** on the DMS byte. If it indicates that another process is holding
  ** a SHARED lock, then this process may also take a SHARED lock
  ** and proceed with opening the *-shm file. 
  **
  ** Or, if no other process is holding any lock, then this process
  ** is the first to open it. In this case take an EXCLUSIVE lock on the
  ** DMS byte and truncate the *-shm file to zero bytes in size. Then
  ** downgrade to a SHARED lock on the DMS byte.
  **
  ** If another process is holding an EXCLUSIVE lock on the DMS byte,
  ** return SQLITE_BUSY to the caller (it will try again). An earlier
  ** version of this code attempted the SHARED lock at this point. But
  ** this introduced a subtle race condition: if the process holding
  ** EXCLUSIVE failed just before truncating the *-shm file, then this
  ** process might open and use the *-shm file without truncating it.
  ** And if the *-shm file has been corrupted by a power failure or
  ** system crash, the database itself may also become corrupt.  */
  lock.l_whence = SEEK_SET;
  lock.l_start = UNIX_SHM_DMS;
  lock.l_len = 1;
  lock.l_type = F_WRLCK;
  if( osFcntl(pShmNode->h, F_GETLK, &lock)!=0 ) {
    rc = SQLITE_IOERR_LOCK;
  }else if( lock.l_type==F_UNLCK ){
    if( pShmNode->isReadonly ){
      pShmNode->isUnlocked = 1;
      rc = SQLITE_READONLY_CANTINIT;
    }else{
      rc = unixShmSystemLock(pDbFd, F_WRLCK, UNIX_SHM_DMS, 1);
      if( rc==SQLITE_OK && robust_ftruncate(pShmNode->h, 0) ){
        rc = unixLogError(SQLITE_IOERR_SHMOPEN,"ftruncate",pShmNode->zFilename);
      }
    }
  }else if( lock.l_type==F_WRLCK ){
    rc = SQLITE_BUSY;
  }

  if( rc==SQLITE_OK ){
    assert( lock.l_type==F_UNLCK || lock.l_type==F_RDLCK );
    rc = unixShmSystemLock(pDbFd, F_RDLCK, UNIX_SHM_DMS, 1);
  }
  return rc;
}

#if defined(__APPLE__) && SQLITE_ENABLE_LOCKING_STYLE
static const char *proxySharedMemoryBasePath(unixFile *);
#endif

/*
** Open a shared-memory area associated with open database file pDbFd.  
** This particular implementation uses mmapped files.
**
** The file used to implement shared-memory is in the same directory
** as the open database file and has the same name as the open database
** file with the "-shm" suffix added.  For example, if the database file
** is "/home/user1/config.db" then the file that is created and mmapped
** for shared memory will be called "/home/user1/config.db-shm".  
**
** Another approach to is to use files in /dev/shm or /dev/tmp or an
** some other tmpfs mount. But if a file in a different directory
** from the database file is used, then differing access permissions
** or a chroot() might cause two different processes on the same
** database to end up using different files for shared memory - 
** meaning that their memory would not really be shared - resulting
** in database corruption.  Nevertheless, this tmpfs file usage
** can be enabled at compile-time using -DSQLITE_SHM_DIRECTORY="/dev/shm"
** or the equivalent.  The use of the SQLITE_SHM_DIRECTORY compile-time
** option results in an incompatible build of SQLite;  builds of SQLite
** that with differing SQLITE_SHM_DIRECTORY settings attempt to use the
** same database file at the same time, database corruption will likely
** result. The SQLITE_SHM_DIRECTORY compile-time option is considered
** "unsupported" and may go away in a future SQLite release.
**
** When opening a new shared-memory file, if no other instances of that
** file are currently open, in this process or in other processes, then
** the file must be truncated to zero length or have its header cleared.
**
** If the original database file (pDbFd) is using the "unix-excl" VFS
** that means that an exclusive lock is held on the database file and
** that no other processes are able to read or write the database.  In
** that case, we do not really need shared memory.  No shared memory
** file is created.  The shared memory will be simulated with heap memory.
*/
static int unixOpenSharedMemory(unixFile *pDbFd){
  struct unixShm *p = 0;          /* The connection to be opened */
  struct unixShmNode *pShmNode;   /* The underlying mmapped file */
  int rc = SQLITE_OK;             /* Result code */
  unixInodeInfo *pInode;          /* The inode of fd */
  char *zShm;             /* Name of the file used for SHM */
  int nShmFilename;               /* Size of the SHM filename in bytes */

  /* Allocate space for the new unixShm object. */
  p = sqlite3_malloc64( sizeof(*p) );
  if( p==0 ) return SQLITE_NOMEM_BKPT;
  memset(p, 0, sizeof(*p));
  assert( pDbFd->pShm==0 );

  /* Check to see if a unixShmNode object already exists. Reuse an existing
  ** one if present. Create a new one if necessary.
  */
  assert( unixFileMutexNotheld(pDbFd) );
  unixEnterMutex();
  pInode = pDbFd->pInode;
  pShmNode = pInode->pShmNode;
  if( pShmNode==0 ){
    struct stat sStat;                 /* fstat() info for database file */
#ifndef SQLITE_SHM_DIRECTORY
    const char *zBasePath = pDbFd->zPath;
#endif

    /* Call fstat() to figure out the permissions on the database file. If
    ** a new *-shm file is created, an attempt will be made to create it
    ** with the same permissions.
    */
    if( osFstat(pDbFd->h, &sStat) ){
      storeLastErrno(pDbFd, errno);
      rc = SQLITE_IOERR_FSTAT;
      goto shm_open_err;
    }

#if defined(__APPLE__) && SQLITE_ENABLE_LOCKING_STYLE \
      && !defined(SQLITE_SHM_DIRECTORY)
    /* If pDbFd is configured with proxy locking mode, use the local 
    ** lock file path to determine the -shm file path
    */
    if( isProxyLockingMode(pDbFd) ){
      zBasePath = proxySharedMemoryBasePath(pDbFd);
      if( !zBasePath ){
        rc = SQLITE_CANTOPEN_BKPT;
        goto shm_open_err;
      }
    }
#endif
    
#ifdef SQLITE_SHM_DIRECTORY
    nShmFilename = sizeof(SQLITE_SHM_DIRECTORY) + 31;
#else
    nShmFilename = 6 + (int)strlen(zBasePath);
#endif
    pShmNode = sqlite3_malloc64( sizeof(*pShmNode) + nShmFilename );
    if( pShmNode==0 ){
      rc = SQLITE_NOMEM_BKPT;
      goto shm_open_err;
    }
    memset(pShmNode, 0, sizeof(*pShmNode)+nShmFilename);
    zShm = pShmNode->zFilename = (char*)&pShmNode[1];
#ifdef SQLITE_SHM_DIRECTORY
    sqlite3_snprintf(nShmFilename, zShm, 
                     SQLITE_SHM_DIRECTORY "/sqlite-shm-%x-%x",
                     (u32)sStat.st_ino, (u32)sStat.st_dev);
#else
    sqlite3_snprintf(nShmFilename, zShm, "%s-shm", zBasePath);
    sqlite3FileSuffix3(pDbFd->zPath, zShm);
#endif
    pShmNode->h = -1;
    pDbFd->pInode->pShmNode = pShmNode;
    pShmNode->pInode = pDbFd->pInode;
    if( sqlite3GlobalConfig.bCoreMutex ){
      pShmNode->mutex = sqlite3_mutex_alloc(SQLITE_MUTEX_FAST);
      if( pShmNode->mutex==0 ){
        rc = SQLITE_NOMEM_BKPT;
        goto shm_open_err;
      }
    }

    if( pInode->bProcessLock==0 ){
#ifdef __APPLE__
      /* On MacOS and iOS, avoid even trying to open a read-only SHM file
      ** for writing, because doing so generates scary log messages */
      if( osAccess(zShm, R_OK|W_OK)!=0 && (errno==EPERM || errno==EACCES) ){
        pShmNode->h = -1;
      }else
#endif
      if( 0==sqlite3_uri_boolean(pDbFd->zPath, "readonly_shm", 0) ){
        pShmNode->h = robust_open(zShm, O_RDWR|O_CREAT, (sStat.st_mode&0777));
      }
      if( pShmNode->h<0 ){
        pShmNode->h = robust_open(zShm, O_RDONLY, (sStat.st_mode&0777));
        if( pShmNode->h<0 ){
          rc = unixLogError(SQLITE_CANTOPEN_BKPT, "open", zShm);
          goto shm_open_err;
        }
        pShmNode->isReadonly = 1;
      }

      /* If this process is running as root, make sure that the SHM file
      ** is owned by the same user that owns the original database.  Otherwise,
      ** the original owner will not be able to connect.
      */
      robustFchown(pShmNode->h, sStat.st_uid, sStat.st_gid);

      rc = unixLockSharedMemory(pDbFd, pShmNode);
      if( rc!=SQLITE_OK && rc!=SQLITE_READONLY_CANTINIT ) goto shm_open_err;
    }
  }

  /* Make the new connection a child of the unixShmNode */
  p->pShmNode = pShmNode;
#ifdef SQLITE_DEBUG
  p->id = pShmNode->nextShmId++;
#endif
  pShmNode->nRef++;
  pDbFd->pShm = p;
  unixLeaveMutex();

  /* The reference count on pShmNode has already been incremented under
  ** the cover of the unixEnterMutex() mutex and the pointer from the
  ** new (struct unixShm) object to the pShmNode has been set. All that is
  ** left to do is to link the new object into the linked list starting
  ** at pShmNode->pFirst. This must be done while holding the pShmNode->mutex 
  ** mutex.
  */
  sqlite3_mutex_enter(pShmNode->mutex);
  p->pNext = pShmNode->pFirst;
  pShmNode->pFirst = p;
  sqlite3_mutex_leave(pShmNode->mutex);
  return rc;

  /* Jump here on any error */
shm_open_err:
  unixShmPurge(pDbFd);       /* This call frees pShmNode if required */
  sqlite3_free(p);
  unixLeaveMutex();
  return rc;
}

/*
** This function is called to obtain a pointer to region iRegion of the 
** shared-memory associated with the database file fd. Shared-memory regions 
** are numbered starting from zero. Each shared-memory region is szRegion 
** bytes in size.
**
** If an error occurs, an error code is returned and *pp is set to NULL.
**
** Otherwise, if the bExtend parameter is 0 and the requested shared-memory
** region has not been allocated (by any client, including one running in a
** separate process), then *pp is set to NULL and SQLITE_OK returned. If 
** bExtend is non-zero and the requested shared-memory region has not yet 
** been allocated, it is allocated by this function.
**
** If the shared-memory region has already been allocated or is allocated by
** this call as described above, then it is mapped into this processes 
** address space (if it is not already), *pp is set to point to the mapped 
** memory and SQLITE_OK returned.
*/
static int unixShmMap(
  sqlite3_file *fd,               /* Handle open on database file */
  int iRegion,                    /* Region to retrieve */
  int szRegion,                   /* Size of regions */
  int bExtend,                    /* True to extend file if necessary */
  void volatile **pp              /* OUT: Mapped memory */
){
  unixFile *pDbFd = (unixFile*)fd;
  unixShm *p;
  unixShmNode *pShmNode;
  int rc = SQLITE_OK;
  int nShmPerMap = unixShmRegionPerMap();
  int nReqRegion;

  /* If the shared-memory file has not yet been opened, open it now. */
  if( pDbFd->pShm==0 ){
    rc = unixOpenSharedMemory(pDbFd);
    if( rc!=SQLITE_OK ) return rc;
  }

  p = pDbFd->pShm;
  pShmNode = p->pShmNode;
  sqlite3_mutex_enter(pShmNode->mutex);
  if( pShmNode->isUnlocked ){
    rc = unixLockSharedMemory(pDbFd, pShmNode);
    if( rc!=SQLITE_OK ) goto shmpage_out;
    pShmNode->isUnlocked = 0;
  }
  assert( szRegion==pShmNode->szRegion || pShmNode->nRegion==0 );
  assert( pShmNode->pInode==pDbFd->pInode );
  assert( pShmNode->h>=0 || pDbFd->pInode->bProcessLock==1 );
  assert( pShmNode->h<0 || pDbFd->pInode->bProcessLock==0 );

  /* Minimum number of regions required to be mapped. */
  nReqRegion = ((iRegion+nShmPerMap) / nShmPerMap) * nShmPerMap;

  if( pShmNode->nRegion<nReqRegion ){
    char **apNew;                      /* New apRegion[] array */
    int nByte = nReqRegion*szRegion;   /* Minimum required file size */
    struct stat sStat;                 /* Used by fstat() */

    pShmNode->szRegion = szRegion;

    if( pShmNode->h>=0 ){
      /* The requested region is not mapped into this processes address space.
      ** Check to see if it has been allocated (i.e. if the wal-index file is
      ** large enough to contain the requested region).
      */
      if( osFstat(pShmNode->h, &sStat) ){
        rc = SQLITE_IOERR_SHMSIZE;
        goto shmpage_out;
      }
  
      if( sStat.st_size<nByte ){
        /* The requested memory region does not exist. If bExtend is set to
        ** false, exit early. *pp will be set to NULL and SQLITE_OK returned.
        */
        if( !bExtend ){
          goto shmpage_out;
        }

        /* Alternatively, if bExtend is true, extend the file. Do this by
        ** writing a single byte to the end of each (OS) page being
        ** allocated or extended. Technically, we need only write to the
        ** last page in order to extend the file. But writing to all new
        ** pages forces the OS to allocate them immediately, which reduces
        ** the chances of SIGBUS while accessing the mapped region later on.
        */
        else{
          static const int pgsz = 4096;
          int iPg;

          /* Write to the last byte of each newly allocated or extended page */
          assert( (nByte % pgsz)==0 );
          for(iPg=(sStat.st_size/pgsz); iPg<(nByte/pgsz); iPg++){
            int x = 0;
            if( seekAndWriteFd(pShmNode->h, iPg*pgsz + pgsz-1, "", 1, &x)!=1 ){
              const char *zFile = pShmNode->zFilename;
              rc = unixLogError(SQLITE_IOERR_SHMSIZE, "write", zFile);
              goto shmpage_out;
            }
          }
        }
      }
    }

    /* Map the requested memory region into this processes address space. */
    apNew = (char **)sqlite3_realloc(
        pShmNode->apRegion, nReqRegion*sizeof(char *)
    );
    if( !apNew ){
      rc = SQLITE_IOERR_NOMEM_BKPT;
      goto shmpage_out;
    }
    pShmNode->apRegion = apNew;
    while( pShmNode->nRegion<nReqRegion ){
      int nMap = szRegion*nShmPerMap;
      int i;
      void *pMem;
      if( pShmNode->h>=0 ){
        pMem = osMmap(0, nMap,
            pShmNode->isReadonly ? PROT_READ : PROT_READ|PROT_WRITE, 
            MAP_SHARED, pShmNode->h, szRegion*(i64)pShmNode->nRegion
        );
        if( pMem==MAP_FAILED ){
          rc = unixLogError(SQLITE_IOERR_SHMMAP, "mmap", pShmNode->zFilename);
          goto shmpage_out;
        }
      }else{
        pMem = sqlite3_malloc64(szRegion);
        if( pMem==0 ){
          rc = SQLITE_NOMEM_BKPT;
          goto shmpage_out;
        }
        memset(pMem, 0, szRegion);
      }

      for(i=0; i<nShmPerMap; i++){
        pShmNode->apRegion[pShmNode->nRegion+i] = &((char*)pMem)[szRegion*i];
      }
      pShmNode->nRegion += nShmPerMap;
    }
  }

shmpage_out:
  if( pShmNode->nRegion>iRegion ){
    *pp = pShmNode->apRegion[iRegion];
  }else{
    *pp = 0;
  }
  if( pShmNode->isReadonly && rc==SQLITE_OK ) rc = SQLITE_READONLY;
  sqlite3_mutex_leave(pShmNode->mutex);
  return rc;
}

/*
** Change the lock state for a shared-memory segment.
**
** Note that the relationship between SHAREd and EXCLUSIVE locks is a little
** different here than in posix.  In xShmLock(), one can go from unlocked
** to shared and back or from unlocked to exclusive and back.  But one may
** not go from shared to exclusive or from exclusive to shared.
*/
static int unixShmLock(
  sqlite3_file *fd,          /* Database file holding the shared memory */
  int ofst,                  /* First lock to acquire or release */
  int n,                     /* Number of locks to acquire or release */
  int flags                  /* What to do with the lock */
){
  unixFile *pDbFd = (unixFile*)fd;      /* Connection holding shared memory */
  unixShm *p = pDbFd->pShm;             /* The shared memory being locked */
  unixShm *pX;                          /* For looping over all siblings */
  unixShmNode *pShmNode = p->pShmNode;  /* The underlying file iNode */
  int rc = SQLITE_OK;                   /* Result code */
  u16 mask;                             /* Mask of locks to take or release */

  assert( pShmNode==pDbFd->pInode->pShmNode );
  assert( pShmNode->pInode==pDbFd->pInode );
  assert( ofst>=0 && ofst+n<=SQLITE_SHM_NLOCK );
  assert( n>=1 );
  assert( flags==(SQLITE_SHM_LOCK | SQLITE_SHM_SHARED)
       || flags==(SQLITE_SHM_LOCK | SQLITE_SHM_EXCLUSIVE)
       || flags==(SQLITE_SHM_UNLOCK | SQLITE_SHM_SHARED)
       || flags==(SQLITE_SHM_UNLOCK | SQLITE_SHM_EXCLUSIVE) );
  assert( n==1 || (flags & SQLITE_SHM_EXCLUSIVE)!=0 );
  assert( pShmNode->h>=0 || pDbFd->pInode->bProcessLock==1 );
  assert( pShmNode->h<0 || pDbFd->pInode->bProcessLock==0 );

  mask = (1<<(ofst+n)) - (1<<ofst);
  assert( n>1 || mask==(1<<ofst) );
  sqlite3_mutex_enter(pShmNode->mutex);
  if( flags & SQLITE_SHM_UNLOCK ){
    u16 allMask = 0; /* Mask of locks held by siblings */

    /* See if any siblings hold this same lock */
    for(pX=pShmNode->pFirst; pX; pX=pX->pNext){
      if( pX==p ) continue;
      assert( (pX->exclMask & (p->exclMask|p->sharedMask))==0 );
      allMask |= pX->sharedMask;
    }

    /* Unlock the system-level locks */
    if( (mask & allMask)==0 ){
      rc = unixShmSystemLock(pDbFd, F_UNLCK, ofst+UNIX_SHM_BASE, n);
    }else{
      rc = SQLITE_OK;
    }

    /* Undo the local locks */
    if( rc==SQLITE_OK ){
      p->exclMask &= ~mask;
      p->sharedMask &= ~mask;
    } 
  }else if( flags & SQLITE_SHM_SHARED ){
    u16 allShared = 0;  /* Union of locks held by connections other than "p" */

    /* Find out which shared locks are already held by sibling connections.
    ** If any sibling already holds an exclusive lock, go ahead and return
    ** SQLITE_BUSY.
    */
    for(pX=pShmNode->pFirst; pX; pX=pX->pNext){
      if( (pX->exclMask & mask)!=0 ){
        rc = SQLITE_BUSY;
        break;
      }
      allShared |= pX->sharedMask;
    }

    /* Get shared locks at the system level, if necessary */
    if( rc==SQLITE_OK ){
      if( (allShared & mask)==0 ){
        rc = unixShmSystemLock(pDbFd, F_RDLCK, ofst+UNIX_SHM_BASE, n);
      }else{
        rc = SQLITE_OK;
      }
    }

    /* Get the local shared locks */
    if( rc==SQLITE_OK ){
      p->sharedMask |= mask;
    }
  }else{
    /* Make sure no sibling connections hold locks that will block this
    ** lock.  If any do, return SQLITE_BUSY right away.
    */
    for(pX=pShmNode->pFirst; pX; pX=pX->pNext){
      if( (pX->exclMask & mask)!=0 || (pX->sharedMask & mask)!=0 ){
        rc = SQLITE_BUSY;
        break;
      }
    }
  
    /* Get the exclusive locks at the system level.  Then if successful
    ** also mark the local connection as being locked.
    */
    if( rc==SQLITE_OK ){
      rc = unixShmSystemLock(pDbFd, F_WRLCK, ofst+UNIX_SHM_BASE, n);
      if( rc==SQLITE_OK ){
        assert( (p->sharedMask & mask)==0 );
        p->exclMask |= mask;
      }
    }
  }
  sqlite3_mutex_leave(pShmNode->mutex);
  OSTRACE(("SHM-LOCK shmid-%d, pid-%d got %03x,%03x\n",
           p->id, osGetpid(0), p->sharedMask, p->exclMask));
  return rc;
}

/*
** Implement a memory barrier or memory fence on shared memory.  
**
** All loads and stores begun before the barrier must complete before
** any load or store begun after the barrier.
*/
static void unixShmBarrier(
  sqlite3_file *fd                /* Database file holding the shared memory */
){
  UNUSED_PARAMETER(fd);
  sqlite3MemoryBarrier();         /* compiler-defined memory barrier */
  assert( fd->pMethods->xLock==nolockLock 
       || unixFileMutexNotheld((unixFile*)fd) 
  );
  unixEnterMutex();               /* Also mutex, for redundancy */
  unixLeaveMutex();
}

/*
** Close a connection to shared-memory.  Delete the underlying 
** storage if deleteFlag is true.
**
** If there is no shared memory associated with the connection then this
** routine is a harmless no-op.
*/
static int unixShmUnmap(
  sqlite3_file *fd,               /* The underlying database file */
  int deleteFlag                  /* Delete shared-memory if true */
){
  unixShm *p;                     /* The connection to be closed */
  unixShmNode *pShmNode;          /* The underlying shared-memory file */
  unixShm **pp;                   /* For looping over sibling connections */
  unixFile *pDbFd;                /* The underlying database file */

  pDbFd = (unixFile*)fd;
  p = pDbFd->pShm;
  if( p==0 ) return SQLITE_OK;
  pShmNode = p->pShmNode;

  assert( pShmNode==pDbFd->pInode->pShmNode );
  assert( pShmNode->pInode==pDbFd->pInode );

  /* Remove connection p from the set of connections associated
  ** with pShmNode */
  sqlite3_mutex_enter(pShmNode->mutex);
  for(pp=&pShmNode->pFirst; (*pp)!=p; pp = &(*pp)->pNext){}
  *pp = p->pNext;

  /* Free the connection p */
  sqlite3_free(p);
  pDbFd->pShm = 0;
  sqlite3_mutex_leave(pShmNode->mutex);

  /* If pShmNode->nRef has reached 0, then close the underlying
  ** shared-memory file, too */
  assert( unixFileMutexNotheld(pDbFd) );
  unixEnterMutex();
  assert( pShmNode->nRef>0 );
  pShmNode->nRef--;
  if( pShmNode->nRef==0 ){
    if( deleteFlag && pShmNode->h>=0 ) {
      if (deleteFlag == 1) { 
        osUnlink(pShmNode->zFilename);
      } else if (deleteFlag == 2) {
        /* ftruncate(pShmNode->h, 32 * 1024); */
      }
    }
    unixShmPurge(pDbFd);
  }
  unixLeaveMutex();

  return SQLITE_OK;
}


#else
# define unixShmMap     0
# define unixShmLock    0
# define unixShmBarrier 0
# define unixShmUnmap   0
#endif /* #ifndef SQLITE_OMIT_WAL */

#if (SQLITE_ENABLE_APPLE_SPI>0) && defined(__APPLE__)
static const char *unixTempFileDir(void);

static int unixInvalidateSupportFiles(unixFile *pFile, int skipWAL) {
  char jPath[MAXPATHLEN+9];
  int zLen = strlcpy(jPath, pFile->zPath, MAXPATHLEN+9);
  if( zLen<MAXPATHLEN ){
    size_t jLen;
    const char extensions[3][9] = { "-wal", "-journal", "-shm" };
    int j = (skipWAL ? 1 : 0);
    for( ; j<3; j++ ){
      
      /* Check to see if the shm file is already opened for this pFile */
      if( j==2 ){
        unixEnterMutex(); /* Because pFile->pInode is shared across threads */
        unixShmNode *pShmNode = pFile->pInode->pShmNode;
        if( pShmNode && !pShmNode->isReadonly ){
          struct stat sStat;
          sqlite3_mutex_enter(pShmNode->mutex);
          
          if( pShmNode->h>=0 && !osFstat(pShmNode->h, &sStat) ){
            unsigned long size = (sStat.st_size<4) ? sStat.st_size : 4;
            if( size>0 ){
              bzero(pShmNode->apRegion[0], size);
              sqlite3_mutex_leave(pShmNode->mutex);
              unixLeaveMutex();
              continue;
            }
          }
          sqlite3_mutex_leave(pShmNode->mutex);
        }
        unixLeaveMutex();
      }
      jLen = strlcpy(&jPath[zLen], extensions[j], 9);
      if( jLen < 9 ){
        int jflags = (j<2) ? O_TRUNC : O_RDWR;
        int jfd = open(jPath, jflags);
        if( jfd==(-1) ){
          if( errno!=ENOENT ){
            perror(jPath);
          }
        } else {
          if( j==2 ){
            struct stat sStat;
            if( !osFstat(jfd, &sStat) ){
              unsigned long size = (sStat.st_size<4) ? sStat.st_size : 4;
              if( size>0 ){
                uint32_t zero = 0;
                pwrite(jfd, &zero, (size_t)size, 0);
              }
            }
          }
          fsync(jfd);
          close(jfd);
        }
      }
    }
  }
  return SQLITE_OK;
}

static int unixUnsafeTruncateDatabase(unixFile *pFile){
  /* this is nasty & bad.  destruction with prejudice.  we'll lose all the
  ** file locks in this process, however. sqlite3_file_control works properly.
  ** But if it fails, this works approximately
  */
  char journalPath[MAXPATHLEN];
  char walPath[MAXPATHLEN];
  int rc = SQLITE_OK;
  
#ifdef DEBUG
  fprintf(stderr, "Force truncating database %s\n", pFile->zPath);
#endif
  strlcpy(journalPath, pFile->zPath, MAXPATHLEN);
  strlcat(journalPath, "-journal", MAXPATHLEN);
  strlcpy(walPath, pFile->zPath, MAXPATHLEN);
  strlcat(walPath, "-wal", MAXPATHLEN);
  int fd1 = pFile->h;
  int result = 0;
  result = ftruncate(fd1, 0ll);
  if (result) {
    result = errno;
  }
  if (result) {
    rc = SQLITE_IOERR;
    storeLastErrno(pFile, result);
  }
  
  int fd2 = open(journalPath, O_RDWR);
  int result2 = 0;
  if (fd2 < 0) {
    if (errno != ENOENT) {
      result2 = errno;
    } else {
      result2 = 0;
    }
  } else {
    result2 = ftruncate(fd2, 0ll);
    if (result2) {
      result2 = errno;
    }
  }
  if (result2 && !result) {
    rc = SQLITE_IOERR;
    storeLastErrno(pFile, result2);
  }
  
  int fd3 = open(walPath, O_RDWR);
  int result3 = 0;
  if (fd3 < 0) {
    if (errno != ENOENT) {
      result3 = errno;
    } else {
      result3 = 0;
    }
  } else {
    result3 = ftruncate(fd3, 0ll);
    if (result3) {
      result3 = errno;
    }
  }
  if (result3 && !(result || result2)) {
    rc = SQLITE_IOERR;
    storeLastErrno(pFile, result2);
  }
  
  if (fd3 >= 0) {
    fsync(fd3);
    close(fd3);
  }
  if (fd2 >= 0) {
    fsync(fd2);
    close(fd2);
  }
  fsync(fd1);
	
  return rc;
}

static int unixTruncateDatabase(unixFile *pFile, int bFlags) {
  sqlite3_file *id = (sqlite3_file *)pFile;
  int rc = SQLITE_OK;
  void *pLock = NULL;
  int flags = 0;
  int corruptFileLock = 0;
  int isCorrupt = 0;
  int force = (bFlags & SQLITE_TRUNCATE_FORCE);
  int safeFailed = 0;

#if SQLITE_ENABLE_DATA_PROTECTION
  flags |= pFile->protFlags;
#endif
#if SQLITE_ENABLE_LOCKING_STYLE
  if( isProxyLockingMode(pFile) ){
    flags |= SQLITE_OPEN_AUTOPROXY;
  }
#endif
  
  rc = sqlite3demo_superlock(pFile->zPath, 0, flags, 0, 0, &pLock);
  if( rc ){
    if( rc==SQLITE_CORRUPT || rc==SQLITE_NOTADB ){
      isCorrupt = 1;
      rc = sqlite3demo_superlock_corrupt(id, SQLITE_LOCK_EXCLUSIVE,
                                         &corruptFileLock);
    }
    if( rc && !force ){
      return rc;
    }
    rc = SQLITE_OK; /* Ignore the locking failure if force is true */
  }
  if( (bFlags&SQLITE_TRUNCATE_INITIALIZE_HEADER_MASK)!=0 ){
    /* initialize a new database in TMPDIR and copy the contents over */
    const char *tDir = unixTempFileDir();
    int tDirLen = strlen(tDir);
    int tLen = sizeof(char) * (tDirLen + 12);
    char *tDbPath = (char *)malloc(tLen);
    int tFd = -1;
    
    strlcpy(tDbPath, tDir, tLen);
    if( tDbPath[(tDirLen-1)] != '/' ){
      strlcat(tDbPath, "/tmpdbXXXXX", tLen);
    } else {
      strlcat(tDbPath, "tmpdbXXXXX", tLen);
    }
    tFd = mkstemp(tDbPath);
    if( tFd==-1 ){
      storeLastErrno(pFile, errno);
      rc = SQLITE_IOERR;
      safeFailed = 1;
    }else{
      sqlite3 *tDb = NULL;
      copyfile_state_t s;
      int trc = sqlite3_open_v2(tDbPath, &tDb,
                   (SQLITE_OPEN_CREATE | SQLITE_OPEN_READWRITE
                      | SQLITE_OPEN_AUTOPROXY), NULL);
      char *errmsg = NULL;
      const char *sql = "";
      if( !trc && (bFlags&SQLITE_TRUNCATE_PAGESIZE_MASK) ){
        const char pagesize_sql[4][22] = {
          "pragma page_size=1024",
          "pragma page_size=2048",
          "pragma page_size=4096",
          "pragma page_size=8192" 
        };
        int iPagesize = (((bFlags&SQLITE_TRUNCATE_PAGESIZE_MASK) >> 4) - 1);
        assert( iPagesize>=0 && iPagesize<=4 );
        sql = pagesize_sql[iPagesize];
        trc = sqlite3_exec(tDb, sql, 0, 0, &errmsg);
      }
      if( !trc ){
        const char autovacuum_sql[3][21] = {
          "pragma auto_vacuum=0",
          "pragma auto_vacuum=1",
          "pragma auto_vacuum=2"
        };
        int iAutovacuum = 2; /* default to incremental */
        if( (bFlags&SQLITE_TRUNCATE_AUTOVACUUM_MASK) ){
          iAutovacuum = (((bFlags&SQLITE_TRUNCATE_AUTOVACUUM_MASK) >> 2) - 1);
        }
        assert( iAutovacuum>=0 && iAutovacuum<=2 );
        sql = autovacuum_sql[iAutovacuum];
        trc = sqlite3_exec(tDb, sql, 0, 0, &errmsg);
      }
      if( !trc && (bFlags&SQLITE_TRUNCATE_JOURNALMODE_WAL) ){
        sql = "pragma journal_mode=wal";
        trc = sqlite3_exec(tDb, sql, 0, 0, &errmsg);
      }
      if( trc ){
        if( !tDb ){
          fprintf(stderr, "failed to open temp database '%s' to reset "
                          "truncated database %s with flags %x: %d\n",
                           tDbPath, pFile->zPath, bFlags, trc);
        }else{
          fprintf(stderr, "failed to set '%s' on truncated database %s, %d: "
                          "%s\n", sql, pFile->zPath, trc, errmsg);
        }
      }
      if( tDb ){
        int off = 0;
        /* merge the wal into the db */
        sqlite3_file_control(tDb, NULL, SQLITE_FCNTL_PERSIST_WAL, &off);
        sqlite3_close(tDb);
      }
      s = copyfile_state_alloc();
      lseek(tFd, 0, SEEK_SET);
      lseek(pFile->h, 0, SEEK_SET);
      if( fcopyfile(tFd, pFile->h, s, COPYFILE_DATA) ){
        int err=errno;
        switch(err) {
          case ENOMEM:
            trc = SQLITE_NOMEM;
            break;
          default:
            storeLastErrno(pFile, err);
            trc = SQLITE_IOERR;
        }
      }
      copyfile_state_free(s);
      fsync(pFile->h);
      close(tFd);
      unlink(tDbPath);
      if( trc!=SQLITE_OK ){
        safeFailed = 1;
        rc = trc;
      }
    }
    free(tDbPath);
  } else {
    rc = pFile->pMethod->xTruncate(id, 
           ((pFile->fsFlags & SQLITE_FSFLAGS_IS_MSDOS) != 0) ? 1L : 0L);
    if( rc ){
      safeFailed = 1;
    }
  }
  if( rc==SQLITE_OK || force ){
    rc = unixInvalidateSupportFiles(pFile, 0);
    if( rc ){
      safeFailed = 1;
    }
  }
  pFile->pMethod->xSync(id, SQLITE_SYNC_FULL);


  if( isCorrupt ){
    sqlite3demo_superunlock_corrupt(id, corruptFileLock);
  }else if( pLock ){
    sqlite3demo_superunlock(pLock);
  }else{
    assert(force);
  }
  
  if( force && safeFailed){
    rc = unixUnsafeTruncateDatabase(pFile);
  }
  
  return rc;
}

/*
 ** Lock locations for shared-memory locks used by WAL mode.
 */
#ifndef SHM_BASE
# define SHM_BASE          120
# define SHM_WRITE         SHM_BASE
# define SHM_CHECKPOINT    (SHM_BASE+1)
# define SHM_RECOVER       (SHM_BASE+2)
# define SHM_READ_FIRST    (SHM_BASE+3)
# define SHM_READ_SIZE     5
#endif /* SHM_BASE */

/*
** This test only works for lock testing on unix/posix VFS.
** Adapted from tool/getlock.c f4c39b651370156cae979501a7b156bdba50e7ce
*/
static int unixLockstatePid(unixFile *pFile, pid_t pid, int *pLockstate){
  int hDb;        /* File descriptor for the open database file */
  int hShm = -1;  /* File descriptor for WAL shared-memory file */
  ssize_t got;    /* Bytes read from header */
  int isWal = 0;             /* True if in WAL mode */
  int nLock = 0;             /* Number of locks held */
  int noHdr = 0;             /* Zero byte DB has no header */
  unsigned char aHdr[100];   /* Database header */
  
  assert(pLockstate);
  
  /* make sure we are dealing with a database file */
  hDb = pFile->h;
  if( hDb<0 ){
    *pLockstate = SQLITE_LOCKSTATE_ERROR;
    return SQLITE_ERROR;
  }
  assert( (strlen(SQLITE_FILE_HEADER)+1)==SQLITE_FILE_HEADER_LEN );
  got = pread(hDb, aHdr, 100, 0);
  if( got<0 ){
    *pLockstate = SQLITE_LOCKSTATE_ERROR;
    return SQLITE_ERROR;
  }
  if( got==0 ){
    noHdr = 1;
  }else if( got!=100
         || memcmp(aHdr, SQLITE_FILE_HEADER, SQLITE_FILE_HEADER_LEN)!=0
  ){
    *pLockstate = SQLITE_LOCKSTATE_NOTADB;
    return SQLITE_NOTADB;
  }
  
  /* First check for an exclusive lock */
  nLock += unixIsLocked(pid, hDb, F_RDLCK, SHARED_FIRST, SHARED_SIZE,
                        "EXCLUSIVE");
  if (!noHdr) {
    isWal = aHdr[18]==2;
  }
  if( nLock==0 && isWal==0 ){
    /* Rollback mode */
    nLock += unixIsLocked(pid, hDb, F_WRLCK, PENDING_BYTE, SHARED_SIZE+2,
                          "PENDING|RESERVED|SHARED");
  }
  if( nLock==0 && isWal!=0 ){
    /* lookup the file descriptor for the shared memory file if we have it open
    ** in this process */
    unixEnterMutex(); /* Because pFile->pInode is shared across threads */
    unixShmNode *pShmNode = pFile->pInode->pShmNode;
    if( pShmNode ){
      sqlite3_mutex_enter(pShmNode->mutex);
      
      hShm = pShmNode->h;
      if( hShm >= 0){
        if( unixIsLocked(pid, hShm, F_RDLCK, SHM_RECOVER, 1, "WAL-RECOVERY") ||
           unixIsLocked(pid, hShm, F_RDLCK, SHM_WRITE, 1, "WAL-WRITE") ){
          nLock = 1;
        }
      }
      
      sqlite3_mutex_leave(pShmNode->mutex);
    } 
    
    if( hShm<0 ){
      /* the shared memory file isn't open in this process space, open our
      ** own FD */
      char zShm[MAXPATHLEN];
      
      /* WAL mode */
      strlcpy(zShm, pFile->zPath, MAXPATHLEN);
      strlcat(zShm, "-shm", MAXPATHLEN);
      hShm = open(zShm, O_RDONLY, 0);
      if( hShm<0 ){
        *pLockstate = SQLITE_LOCKSTATE_OFF;
        unixLeaveMutex();
        return SQLITE_OK;
      }
      if( unixIsLocked(pid, hShm, F_RDLCK, SHM_RECOVER, 1, "WAL-RECOVERY") ||
         unixIsLocked(pid, hShm, F_RDLCK, SHM_WRITE, 1, "WAL-WRITE") ){
        nLock = 1;
      }
      close(hShm);
    }
    unixLeaveMutex();
  }
  if( nLock>0 ){
    *pLockstate = SQLITE_LOCKSTATE_ON;
  } else {
    *pLockstate = SQLITE_LOCKSTATE_OFF;
  }
  return SQLITE_OK;
}

#endif /* (SQLITE_ENABLE_APPLE_SPI>0) && defined(__APPLE__) */

#if SQLITE_MAX_MMAP_SIZE>0
/*
** If it is currently memory mapped, unmap file pFd.
*/
static void unixUnmapfile(unixFile *pFd){
  assert( pFd->nFetchOut==0 );
  if( pFd->pMapRegion ){
    osMunmap(pFd->pMapRegion, pFd->mmapSizeActual);
    pFd->pMapRegion = 0;
    pFd->mmapSize = 0;
    pFd->mmapSizeActual = 0;
  }
}

/*
** Attempt to set the size of the memory mapping maintained by file 
** descriptor pFd to nNew bytes. Any existing mapping is discarded.
**
** If successful, this function sets the following variables:
**
**       unixFile.pMapRegion
**       unixFile.mmapSize
**       unixFile.mmapSizeActual
**
** If unsuccessful, an error message is logged via sqlite3_log() and
** the three variables above are zeroed. In this case SQLite should
** continue accessing the database using the xRead() and xWrite()
** methods.
*/
static void unixRemapfile(
  unixFile *pFd,                  /* File descriptor object */
  i64 nNew                        /* Required mapping size */
){
  const char *zErr = "mmap";
  int h = pFd->h;                      /* File descriptor open on db file */
  u8 *pOrig = (u8 *)pFd->pMapRegion;   /* Pointer to current file mapping */
  i64 nOrig = pFd->mmapSizeActual;     /* Size of pOrig region in bytes */
  u8 *pNew = 0;                        /* Location of new mapping */
  int flags = PROT_READ;               /* Flags to pass to mmap() */

  assert( pFd->nFetchOut==0 );
  assert( nNew>pFd->mmapSize );
  assert( nNew<=pFd->mmapSizeMax );
  assert( nNew>0 );
  assert( pFd->mmapSizeActual>=pFd->mmapSize );
  assert( MAP_FAILED!=0 );

#ifdef SQLITE_MMAP_READWRITE
  if( (pFd->ctrlFlags & UNIXFILE_RDONLY)==0 ) flags |= PROT_WRITE;
#endif

  if( pOrig ){
#if HAVE_MREMAP
    i64 nReuse = pFd->mmapSize;
#else
    const int szSyspage = osGetpagesize();
    i64 nReuse = (pFd->mmapSize & ~(szSyspage-1));
#endif
    u8 *pReq = &pOrig[nReuse];

    /* Unmap any pages of the existing mapping that cannot be reused. */
    if( nReuse!=nOrig ){
      osMunmap(pReq, nOrig-nReuse);
    }

#if HAVE_MREMAP
    pNew = osMremap(pOrig, nReuse, nNew, MREMAP_MAYMOVE);
    zErr = "mremap";
#else
    pNew = osMmap(pReq, nNew-nReuse, flags, MAP_SHARED, h, nReuse);
    if( pNew!=MAP_FAILED ){
      if( pNew!=pReq ){
        osMunmap(pNew, nNew - nReuse);
        pNew = 0;
      }else{
        pNew = pOrig;
      }
    }
#endif

    /* The attempt to extend the existing mapping failed. Free it. */
    if( pNew==MAP_FAILED || pNew==0 ){
      osMunmap(pOrig, nReuse);
    }
  }

  /* If pNew is still NULL, try to create an entirely new mapping. */
  if( pNew==0 ){
    pNew = osMmap(0, nNew, flags, MAP_SHARED, h, 0);
  }

  if( pNew==MAP_FAILED ){
    pNew = 0;
    nNew = 0;
    unixLogError(SQLITE_OK, zErr, pFd->zPath);

    /* If the mmap() above failed, assume that all subsequent mmap() calls
    ** will probably fail too. Fall back to using xRead/xWrite exclusively
    ** in this case.  */
    pFd->mmapSizeMax = 0;
  }
  pFd->pMapRegion = (void *)pNew;
  pFd->mmapSize = pFd->mmapSizeActual = nNew;
}

/*
** Memory map or remap the file opened by file-descriptor pFd (if the file
** is already mapped, the existing mapping is replaced by the new). Or, if 
** there already exists a mapping for this file, and there are still 
** outstanding xFetch() references to it, this function is a no-op.
**
** If parameter nByte is non-negative, then it is the requested size of 
** the mapping to create. Otherwise, if nByte is less than zero, then the 
** requested size is the size of the file on disk. The actual size of the
** created mapping is either the requested size or the value configured 
** using SQLITE_FCNTL_MMAP_LIMIT, whichever is smaller.
**
** SQLITE_OK is returned if no error occurs (even if the mapping is not
** recreated as a result of outstanding references) or an SQLite error
** code otherwise.
*/
static int unixMapfile(unixFile *pFd, i64 nMap){
  assert( nMap>=0 || pFd->nFetchOut==0 );
  assert( nMap>0 || (pFd->mmapSize==0 && pFd->pMapRegion==0) );
  if( pFd->nFetchOut>0 ) return SQLITE_OK;

  if( nMap<0 ){
    struct stat statbuf;          /* Low-level file information */
    if( osFstat(pFd->h, &statbuf) ){
      return SQLITE_IOERR_FSTAT;
    }
    nMap = statbuf.st_size;
  }
  if( nMap>pFd->mmapSizeMax ){
    nMap = pFd->mmapSizeMax;
  }

  assert( nMap>0 || (pFd->mmapSize==0 && pFd->pMapRegion==0) );
  if( nMap!=pFd->mmapSize ){
    unixRemapfile(pFd, nMap);
  }

  return SQLITE_OK;
}
#endif /* SQLITE_MAX_MMAP_SIZE>0 */

/*
** If possible, return a pointer to a mapping of file fd starting at offset
** iOff. The mapping must be valid for at least nAmt bytes.
**
** If such a pointer can be obtained, store it in *pp and return SQLITE_OK.
** Or, if one cannot but no error occurs, set *pp to 0 and return SQLITE_OK.
** Finally, if an error does occur, return an SQLite error code. The final
** value of *pp is undefined in this case.
**
** If this function does return a pointer, the caller must eventually 
** release the reference by calling unixUnfetch().
*/
static int unixFetch(sqlite3_file *fd, i64 iOff, int nAmt, void **pp){
#if SQLITE_MAX_MMAP_SIZE>0
  unixFile *pFd = (unixFile *)fd;   /* The underlying database file */
#endif
  *pp = 0;

#if SQLITE_MAX_MMAP_SIZE>0
  if( pFd->mmapSizeMax>0 ){
    if( pFd->pMapRegion==0 ){
      int rc = unixMapfile(pFd, -1);
      if( rc!=SQLITE_OK ) return rc;
    }
    if( pFd->mmapSize >= iOff+nAmt ){
      *pp = &((u8 *)pFd->pMapRegion)[iOff];
      pFd->nFetchOut++;
    }
  }
#endif
  return SQLITE_OK;
}

/*
** If the third argument is non-NULL, then this function releases a 
** reference obtained by an earlier call to unixFetch(). The second
** argument passed to this function must be the same as the corresponding
** argument that was passed to the unixFetch() invocation. 
**
** Or, if the third argument is NULL, then this function is being called 
** to inform the VFS layer that, according to POSIX, any existing mapping 
** may now be invalid and should be unmapped.
*/
static int unixUnfetch(sqlite3_file *fd, i64 iOff, void *p){
#if SQLITE_MAX_MMAP_SIZE>0
  unixFile *pFd = (unixFile *)fd;   /* The underlying database file */
  UNUSED_PARAMETER(iOff);

  /* If p==0 (unmap the entire file) then there must be no outstanding 
  ** xFetch references. Or, if p!=0 (meaning it is an xFetch reference),
  ** then there must be at least one outstanding.  */
  assert( (p==0)==(pFd->nFetchOut==0) );

  /* If p!=0, it must match the iOff value. */
  assert( p==0 || p==&((u8 *)pFd->pMapRegion)[iOff] );

  if( p ){
    pFd->nFetchOut--;
  }else{
    unixUnmapfile(pFd);
  }

  assert( pFd->nFetchOut>=0 );
#else
  UNUSED_PARAMETER(fd);
  UNUSED_PARAMETER(p);
  UNUSED_PARAMETER(iOff);
#endif
  return SQLITE_OK;
}

/*
** Here ends the implementation of all sqlite3_file methods.
**
********************** End sqlite3_file Methods *******************************
******************************************************************************/

/*
** This division contains definitions of sqlite3_io_methods objects that
** implement various file locking strategies.  It also contains definitions
** of "finder" functions.  A finder-function is used to locate the appropriate
** sqlite3_io_methods object for a particular database file.  The pAppData
** field of the sqlite3_vfs VFS objects are initialized to be pointers to
** the correct finder-function for that VFS.
**
** Most finder functions return a pointer to a fixed sqlite3_io_methods
** object.  The only interesting finder-function is autolockIoFinder, which
** looks at the filesystem type and tries to guess the best locking
** strategy from that.
**
** For finder-function F, two objects are created:
**
**    (1) The real finder-function named "FImpt()".
**
**    (2) A constant pointer to this function named just "F".
**
**
** A pointer to the F pointer is used as the pAppData value for VFS
** objects.  We have to do this instead of letting pAppData point
** directly at the finder-function since C90 rules prevent a void*
** from be cast into a function pointer.
**
**
** Each instance of this macro generates two objects:
**
**   *  A constant sqlite3_io_methods object call METHOD that has locking
**      methods CLOSE, LOCK, UNLOCK, CKRESLOCK.
**
**   *  An I/O method finder function called FINDER that returns a pointer
**      to the METHOD object in the previous bullet.
*/
#define IOMETHODS(FINDER,METHOD,VERSION,CLOSE,LOCK,UNLOCK,CKLOCK,SHMMAP)     \
static const sqlite3_io_methods METHOD = {                                   \
   VERSION,                    /* iVersion */                                \
   CLOSE,                      /* xClose */                                  \
   unixRead,                   /* xRead */                                   \
   unixWrite,                  /* xWrite */                                  \
   unixTruncate,               /* xTruncate */                               \
   unixSync,                   /* xSync */                                   \
   unixFileSize,               /* xFileSize */                               \
   LOCK,                       /* xLock */                                   \
   UNLOCK,                     /* xUnlock */                                 \
   CKLOCK,                     /* xCheckReservedLock */                      \
   unixFileControl,            /* xFileControl */                            \
   unixSectorSize,             /* xSectorSize */                             \
   unixDeviceCharacteristics,  /* xDeviceCapabilities */                     \
   SHMMAP,                     /* xShmMap */                                 \
   unixShmLock,                /* xShmLock */                                \
   unixShmBarrier,             /* xShmBarrier */                             \
   unixShmUnmap,               /* xShmUnmap */                               \
   unixFetch,                  /* xFetch */                                  \
   unixUnfetch,                /* xUnfetch */                                \
};                                                                           \
static const sqlite3_io_methods *FINDER##Impl(const char *z, unixFile *p){   \
  UNUSED_PARAMETER(z); UNUSED_PARAMETER(p);                                  \
  return &METHOD;                                                            \
}                                                                            \
static const sqlite3_io_methods *(*const FINDER)(const char*,unixFile *p)    \
    = FINDER##Impl;

/*
** Here are all of the sqlite3_io_methods objects for each of the
** locking strategies.  Functions that return pointers to these methods
** are also created.
*/
IOMETHODS(
  posixIoFinder,            /* Finder function name */
  posixIoMethods,           /* sqlite3_io_methods object name */
  3,                        /* shared memory and mmap are enabled */
  unixClose,                /* xClose method */
  unixLock,                 /* xLock method */
  unixUnlock,               /* xUnlock method */
  unixCheckReservedLock,    /* xCheckReservedLock method */
  unixShmMap                /* xShmMap method */
)
IOMETHODS(
  nolockIoFinder,           /* Finder function name */
  nolockIoMethods,          /* sqlite3_io_methods object name */
<<<<<<< HEAD
  3,                        /* shared memory is enabled */
=======
  3,                        /* shared memory and mmap are enabled */
>>>>>>> f7d3b7a5
  nolockClose,              /* xClose method */
  nolockLock,               /* xLock method */
  nolockUnlock,             /* xUnlock method */
  nolockCheckReservedLock,  /* xCheckReservedLock method */
  0                         /* xShmMap method */
)
IOMETHODS(
  dotlockIoFinder,          /* Finder function name */
  dotlockIoMethods,         /* sqlite3_io_methods object name */
  1,                        /* shared memory is disabled */
  dotlockClose,             /* xClose method */
  dotlockLock,              /* xLock method */
  dotlockUnlock,            /* xUnlock method */
  dotlockCheckReservedLock, /* xCheckReservedLock method */
  0                         /* xShmMap method */
)

#if SQLITE_ENABLE_LOCKING_STYLE
IOMETHODS(
  flockIoFinder,            /* Finder function name */
  flockIoMethods,           /* sqlite3_io_methods object name */
  1,                        /* shared memory is disabled */
  flockClose,               /* xClose method */
  flockLock,                /* xLock method */
  flockUnlock,              /* xUnlock method */
  flockCheckReservedLock,   /* xCheckReservedLock method */
  0                         /* xShmMap method */
)
#endif

#if OS_VXWORKS
IOMETHODS(
  semIoFinder,              /* Finder function name */
  semIoMethods,             /* sqlite3_io_methods object name */
  1,                        /* shared memory is disabled */
  semXClose,                /* xClose method */
  semXLock,                 /* xLock method */
  semXUnlock,               /* xUnlock method */
  semXCheckReservedLock,    /* xCheckReservedLock method */
  0                         /* xShmMap method */
)
#endif

#if defined(__APPLE__) && SQLITE_ENABLE_LOCKING_STYLE
IOMETHODS(
  afpIoFinder,              /* Finder function name */
  afpIoMethods,             /* sqlite3_io_methods object name */
  1,                        /* shared memory is disabled */
  afpClose,                 /* xClose method */
  afpLock,                  /* xLock method */
  afpUnlock,                /* xUnlock method */
  afpCheckReservedLock,     /* xCheckReservedLock method */
  0                         /* xShmMap method */
)
#endif

/*
** The proxy locking method is a "super-method" in the sense that it
** opens secondary file descriptors for the conch and lock files and
** it uses proxy, dot-file, AFP, and flock() locking methods on those
** secondary files.  For this reason, the division that implements
** proxy locking is located much further down in the file.  But we need
** to go ahead and define the sqlite3_io_methods and finder function
** for proxy locking here.  So we forward declare the I/O methods.
*/
#if defined(__APPLE__) && SQLITE_ENABLE_LOCKING_STYLE
static int proxyClose(sqlite3_file*);
static int proxyLock(sqlite3_file*, int);
static int proxyUnlock(sqlite3_file*, int);
static int proxyCheckReservedLock(sqlite3_file*, int*);
IOMETHODS(
  proxyIoFinder,            /* Finder function name */
  proxyIoMethods,           /* sqlite3_io_methods object name */
  2,                        /* shared memory is enabled */
  proxyClose,               /* xClose method */
  proxyLock,                /* xLock method */
  proxyUnlock,              /* xUnlock method */
  proxyCheckReservedLock,   /* xCheckReservedLock method */
  0                         /* xShmMap method */
)
#endif

/* nfs lockd on OSX 10.3+ doesn't clear write locks when a read lock is set */
#if defined(__APPLE__) && SQLITE_ENABLE_LOCKING_STYLE
IOMETHODS(
  nfsIoFinder,               /* Finder function name */
  nfsIoMethods,              /* sqlite3_io_methods object name */
  1,                         /* shared memory is disabled */
  unixClose,                 /* xClose method */
  unixLock,                  /* xLock method */
  nfsUnlock,                 /* xUnlock method */
  unixCheckReservedLock,     /* xCheckReservedLock method */
  0                          /* xShmMap method */
)
#endif

#if defined(__APPLE__) && SQLITE_ENABLE_LOCKING_STYLE
/* 
** This "finder" function attempts to determine the best locking strategy 
** for the database file "filePath".  It then returns the sqlite3_io_methods
** object that implements that strategy.
**
** This is for MacOSX only.
*/
static const sqlite3_io_methods *autolockIoFinderImpl(
  const char *filePath,    /* name of the database file */
  unixFile *pNew           /* open file object for the database file */
){
  static const struct Mapping {
    const char *zFilesystem;              /* Filesystem type name */
    const sqlite3_io_methods *pMethods;   /* Appropriate locking method */
  } aMap[] = {
    { "hfs",    &posixIoMethods },
    { "ufs",    &posixIoMethods },
    { "afpfs",  &afpIoMethods },
    { "smbfs",  &afpIoMethods },
    { "webdav", &nolockIoMethods },
    { 0, 0 }
  };
  int i;
  struct statfs fsInfo;
  struct flock lockInfo;

  if( !filePath ){
    /* If filePath==NULL that means we are dealing with a transient file
    ** that does not need to be locked. */
    return &nolockIoMethods;
  }
  if( statfs(filePath, &fsInfo) != -1 ){
    if( fsInfo.f_flags & MNT_RDONLY ){
      return &nolockIoMethods;
    }
    for(i=0; aMap[i].zFilesystem; i++){
      if( strcmp(fsInfo.f_fstypename, aMap[i].zFilesystem)==0 ){
        return aMap[i].pMethods;
      }
    }
  }

  /* Default case. Handles, amongst others, "nfs".
  ** Test byte-range lock using fcntl(). If the call succeeds, 
  ** assume that the file-system supports POSIX style locks. 
  */
  lockInfo.l_len = 1;
  lockInfo.l_start = 0;
  lockInfo.l_whence = SEEK_SET;
  lockInfo.l_type = F_RDLCK;
  if( osFcntl(pNew->h, F_GETLK, &lockInfo)!=-1 ) {
    if( strcmp(fsInfo.f_fstypename, "nfs")==0 ){
      return &nfsIoMethods;
    } else {
      return &posixIoMethods;
    }
  }else{
    return &dotlockIoMethods;
  }
}
static const sqlite3_io_methods 
  *(*const autolockIoFinder)(const char*,unixFile*) = autolockIoFinderImpl;

#endif /* defined(__APPLE__) && SQLITE_ENABLE_LOCKING_STYLE */

#if OS_VXWORKS
/*
** This "finder" function for VxWorks checks to see if posix advisory
** locking works.  If it does, then that is what is used.  If it does not
** work, then fallback to named semaphore locking.
*/
static const sqlite3_io_methods *vxworksIoFinderImpl(
  const char *filePath,    /* name of the database file */
  unixFile *pNew           /* the open file object */
){
  struct flock lockInfo;

  if( !filePath ){
    /* If filePath==NULL that means we are dealing with a transient file
    ** that does not need to be locked. */
    return &nolockIoMethods;
  }

  /* Test if fcntl() is supported and use POSIX style locks.
  ** Otherwise fall back to the named semaphore method.
  */
  lockInfo.l_len = 1;
  lockInfo.l_start = 0;
  lockInfo.l_whence = SEEK_SET;
  lockInfo.l_type = F_RDLCK;
  if( osFcntl(pNew->h, F_GETLK, &lockInfo)!=-1 ) {
    return &posixIoMethods;
  }else{
    return &semIoMethods;
  }
}
static const sqlite3_io_methods 
  *(*const vxworksIoFinder)(const char*,unixFile*) = vxworksIoFinderImpl;

#endif /* OS_VXWORKS */

/*
** An abstract type for a pointer to an IO method finder function:
*/
typedef const sqlite3_io_methods *(*finder_type)(const char*,unixFile*);


/****************************************************************************
**************************** sqlite3_vfs methods ****************************
**
** This division contains the implementation of methods on the
** sqlite3_vfs object.
*/

/*
** Initialize the contents of the unixFile structure pointed to by pId.
*/
static int fillInUnixFile(
  sqlite3_vfs *pVfs,      /* Pointer to vfs object */
  int h,                  /* Open file descriptor of file being opened */
  sqlite3_file *pId,      /* Write to the unixFile structure here */
  const char *zFilename,  /* Name of the file being opened */
  int ctrlFlags           /* Zero or more UNIXFILE_* values */
){
  const sqlite3_io_methods *pLockingStyle;
  unixFile *pNew = (unixFile *)pId;
  int rc = SQLITE_OK;

  assert( pNew->pInode==NULL );

  /* No locking occurs in temporary files */
  assert( zFilename!=0 || (ctrlFlags & UNIXFILE_NOLOCK)!=0 );

  OSTRACE(("OPEN    %-3d %s\n", h, zFilename));
  pNew->h = h;
  pNew->pVfs = pVfs;
  pNew->zPath = zFilename;
  pNew->ctrlFlags = (u8)ctrlFlags;
#if SQLITE_MAX_MMAP_SIZE>0
  pNew->mmapSizeMax = sqlite3GlobalConfig.szMmap;
#endif
  if( sqlite3_uri_boolean(((ctrlFlags & UNIXFILE_URI) ? zFilename : 0),
                           "psow", SQLITE_POWERSAFE_OVERWRITE) ){
    pNew->ctrlFlags |= UNIXFILE_PSOW;
  }
  if( strcmp(pVfs->zName,"unix-excl")==0 ){
    pNew->ctrlFlags |= UNIXFILE_EXCL;
  }

#if OS_VXWORKS
  pNew->pId = vxworksFindFileId(zFilename);
  if( pNew->pId==0 ){
    ctrlFlags |= UNIXFILE_NOLOCK;
    rc = SQLITE_NOMEM_BKPT;
  }
#endif

  if( ctrlFlags & UNIXFILE_NOLOCK ){
    pLockingStyle = &nolockIoMethods;
  }else{
    pLockingStyle = (**(finder_type*)pVfs->pAppData)(zFilename, pNew);
#if SQLITE_ENABLE_LOCKING_STYLE
    /* Cache zFilename in the locking context (AFP and dotlock override) for
    ** proxyLock activation is possible (remote proxy is based on db name)
    ** zFilename remains valid until file is closed, to support */
    pNew->lockingContext = (void*)zFilename;
#endif
  }

  if( pLockingStyle == &posixIoMethods
#if defined(__APPLE__) && SQLITE_ENABLE_LOCKING_STYLE
    || pLockingStyle == &nfsIoMethods
#endif
     /* support WAL mode on read only mounted filesystem */
    || (pLockingStyle == &nolockIoMethods && zFilename!=0)
  ){
    unixEnterMutex();
    rc = findInodeInfo(pNew, &pNew->pInode);
    if( rc!=SQLITE_OK ){
      /* If an error occurred in findInodeInfo(), close the file descriptor
      ** immediately, before releasing the mutex. findInodeInfo() may fail
      ** in two scenarios:
      **
      **   (a) A call to fstat() failed.
      **   (b) A malloc failed.
      **
      ** Scenario (b) may only occur if the process is holding no other
      ** file descriptors open on the same file. If there were other file
      ** descriptors on this file, then no malloc would be required by
      ** findInodeInfo(). If this is the case, it is quite safe to close
      ** handle h - as it is guaranteed that no posix locks will be released
      ** by doing so.
      **
      ** If scenario (a) caused the error then things are not so safe. The
      ** implicit assumption here is that if fstat() fails, things are in
      ** such bad shape that dropping a lock or two doesn't matter much.
      */
      robust_close(pNew, h, __LINE__);
      h = -1;
    }
    unixLeaveMutex();
  }

#if SQLITE_ENABLE_LOCKING_STYLE && defined(__APPLE__)
  else if( pLockingStyle == &afpIoMethods ){
    /* AFP locking uses the file path so it needs to be included in
    ** the afpLockingContext.
    */
    afpLockingContext *pCtx;
    pNew->lockingContext = pCtx = sqlite3_malloc64( sizeof(*pCtx) );
    if( pCtx==0 ){
      rc = SQLITE_NOMEM_BKPT;
    }else{
      /* NB: zFilename exists and remains valid until the file is closed
      ** according to requirement F11141.  So we do not need to make a
      ** copy of the filename. */
      pCtx->dbPath = zFilename;
      pCtx->reserved = 0;
      srandomdev();
      unixEnterMutex();
      rc = findInodeInfo(pNew, &pNew->pInode);
      if( rc!=SQLITE_OK ){
        sqlite3_free(pNew->lockingContext);
        robust_close(pNew, h, __LINE__);
        h = -1;
      }
      unixLeaveMutex();        
    }
  }
#endif

  else if( pLockingStyle == &dotlockIoMethods ){
    /* Dotfile locking uses the file path so it needs to be included in
    ** the dotlockLockingContext 
    */
    char *zLockFile;
    int nFilename;
    assert( zFilename!=0 );
    nFilename = (int)strlen(zFilename) + 6;
    zLockFile = (char *)sqlite3_malloc64(nFilename);
    if( zLockFile==0 ){
      rc = SQLITE_NOMEM_BKPT;
    }else{
      sqlite3_snprintf(nFilename, zLockFile, "%s" DOTLOCK_SUFFIX, zFilename);
    }
    pNew->lockingContext = zLockFile;
  }

#if OS_VXWORKS
  else if( pLockingStyle == &semIoMethods ){
    /* Named semaphore locking uses the file path so it needs to be
    ** included in the semLockingContext
    */
    unixEnterMutex();
    rc = findInodeInfo(pNew, &pNew->pInode);
    if( (rc==SQLITE_OK) && (pNew->pInode->pSem==NULL) ){
      char *zSemName = pNew->pInode->aSemName;
      int n;
      sqlite3_snprintf(MAX_PATHNAME, zSemName, "/%s.sem",
                       pNew->pId->zCanonicalName);
      for( n=1; zSemName[n]; n++ )
        if( zSemName[n]=='/' ) zSemName[n] = '_';
      pNew->pInode->pSem = sem_open(zSemName, O_CREAT, 0666, 1);
      if( pNew->pInode->pSem == SEM_FAILED ){
        rc = SQLITE_NOMEM_BKPT;
        pNew->pInode->aSemName[0] = '\0';
      }
    }
    unixLeaveMutex();
  }
#endif
  
  storeLastErrno(pNew, 0);
#if OS_VXWORKS
  if( rc!=SQLITE_OK ){
    if( h>=0 ) robust_close(pNew, h, __LINE__);
    h = -1;
    osUnlink(zFilename);
    pNew->ctrlFlags |= UNIXFILE_DELETE;
  }
#endif
  if( rc!=SQLITE_OK ){
    if( h>=0 ) robust_close(pNew, h, __LINE__);
  }else{
    pNew->pMethod = pLockingStyle;
    OpenCounter(+1);
    verifyDbFile(pNew);
  }
  return rc;
}

/*
** Return the name of a directory in which to put temporary files.
** If no suitable temporary file directory can be found, return NULL.
*/
static const char *unixTempFileDir(void){
  static const char *azDirs[] = {
     0,
     0,
     "/var/tmp",
     "/usr/tmp",
     "/tmp",
     "."
  };
  unsigned int i = 0;
  struct stat buf;
  const char *zDir = sqlite3_temp_directory;

  if( !azDirs[0] ) azDirs[0] = getenv("SQLITE_TMPDIR");
  if( !azDirs[1] ) azDirs[1] = getenv("TMPDIR");
  while(1){
    if( zDir!=0
     && osStat(zDir, &buf)==0
     && S_ISDIR(buf.st_mode)
     && osAccess(zDir, 03)==0
    ){
      return zDir;
    }
    if( i>=sizeof(azDirs)/sizeof(azDirs[0]) ) break;
    zDir = azDirs[i++];
  }
  return 0;
}

/*
** Create a temporary file name in zBuf.  zBuf must be allocated
** by the calling process and must be big enough to hold at least
** pVfs->mxPathname bytes.
*/
static int unixGetTempname(int nBuf, char *zBuf){
  const char *zDir;
  int iLimit = 0;

  /* It's odd to simulate an io-error here, but really this is just
  ** using the io-error infrastructure to test that SQLite handles this
  ** function failing. 
  */
  zBuf[0] = 0;
  SimulateIOError( return SQLITE_IOERR );

  zDir = unixTempFileDir();
  if( zDir==0 ) return SQLITE_IOERR_GETTEMPPATH;
  do{
    u64 r;
    sqlite3_randomness(sizeof(r), &r);
    assert( nBuf>2 );
    zBuf[nBuf-2] = 0;
    sqlite3_snprintf(nBuf, zBuf, "%s/"SQLITE_TEMP_FILE_PREFIX"%llx%c",
                     zDir, r, 0);
    if( zBuf[nBuf-2]!=0 || (iLimit++)>10 ) return SQLITE_ERROR;
  }while( osAccess(zBuf,0)==0 );
  return SQLITE_OK;
}

#if SQLITE_ENABLE_LOCKING_STYLE && defined(__APPLE__)
/*
** Routine to transform a unixFile into a proxy-locking unixFile.
** Implementation in the proxy-lock division, but used by unixOpen()
** if SQLITE_PREFER_PROXY_LOCKING is defined.
*/
static int proxyTransformUnixFile(unixFile*, const char*);
#endif

/*
** Search for an unused file descriptor that was opened on the database 
** file (not a journal or master-journal file) identified by pathname
** zPath with SQLITE_OPEN_XXX flags matching those passed as the second
** argument to this function.
**
** Such a file descriptor may exist if a database connection was closed
** but the associated file descriptor could not be closed because some
** other file descriptor open on the same file is holding a file-lock.
** Refer to comments in the unixClose() function and the lengthy comment
** describing "Posix Advisory Locking" at the start of this file for 
** further details. Also, ticket #4018.
**
** If a suitable file descriptor is found, then it is returned. If no
** such file descriptor is located, -1 is returned.
*/
static UnixUnusedFd *findReusableFd(const char *zPath, int flags){
  UnixUnusedFd *pUnused = 0;

  /* Do not search for an unused file descriptor on vxworks. Not because
  ** vxworks would not benefit from the change (it might, we're not sure),
  ** but because no way to test it is currently available. It is better 
  ** not to risk breaking vxworks support for the sake of such an obscure 
  ** feature.  */
#if !OS_VXWORKS
  struct stat sStat;                   /* Results of stat() call */

  unixEnterMutex();

  /* A stat() call may fail for various reasons. If this happens, it is
  ** almost certain that an open() call on the same path will also fail.
  ** For this reason, if an error occurs in the stat() call here, it is
  ** ignored and -1 is returned. The caller will try to open a new file
  ** descriptor on the same path, fail, and return an error to SQLite.
  **
  ** Even if a subsequent open() call does succeed, the consequences of
  ** not searching for a reusable file descriptor are not dire.  */
  if( inodeList!=0 && 0==osStat(zPath, &sStat) ){
    unixInodeInfo *pInode;

    pInode = inodeList;
    while( pInode && (pInode->fileId.dev!=sStat.st_dev
                     || pInode->fileId.ino!=(u64)sStat.st_ino) ){
       pInode = pInode->pNext;
    }
    if( pInode ){
      UnixUnusedFd **pp;
      assert( sqlite3_mutex_notheld(pInode->pLockMutex) );
      sqlite3_mutex_enter(pInode->pLockMutex);
      for(pp=&pInode->pUnused; *pp && (*pp)->flags!=flags; pp=&((*pp)->pNext));
      pUnused = *pp;
      if( pUnused ){
        *pp = pUnused->pNext;
      }
      sqlite3_mutex_leave(pInode->pLockMutex);
    }
  }
  unixLeaveMutex();
#endif    /* if !OS_VXWORKS */
  return pUnused;
}

/*
** Find the mode, uid and gid of file zFile. 
*/
static int getFileMode(
  const char *zFile,              /* File name */
  mode_t *pMode,                  /* OUT: Permissions of zFile */
  uid_t *pUid,                    /* OUT: uid of zFile. */
  gid_t *pGid                     /* OUT: gid of zFile. */
){
  struct stat sStat;              /* Output of stat() on database file */
  int rc = SQLITE_OK;
  if( 0==osStat(zFile, &sStat) ){
    *pMode = sStat.st_mode & 0777;
    *pUid = sStat.st_uid;
    *pGid = sStat.st_gid;
  }else{
    rc = SQLITE_IOERR_FSTAT;
  }
  return rc;
}

/*
** This function is called by unixOpen() to determine the unix permissions
** to create new files with. If no error occurs, then SQLITE_OK is returned
** and a value suitable for passing as the third argument to open(2) is
** written to *pMode. If an IO error occurs, an SQLite error code is 
** returned and the value of *pMode is not modified.
**
** In most cases, this routine sets *pMode to 0, which will become
** an indication to robust_open() to create the file using
** SQLITE_DEFAULT_FILE_PERMISSIONS adjusted by the umask.
** But if the file being opened is a WAL or regular journal file, then 
** this function queries the file-system for the permissions on the 
** corresponding database file and sets *pMode to this value. Whenever 
** possible, WAL and journal files are created using the same permissions 
** as the associated database file.
**
** If the SQLITE_ENABLE_8_3_NAMES option is enabled, then the
** original filename is unavailable.  But 8_3_NAMES is only used for
** FAT filesystems and permissions do not matter there, so just use
** the default permissions.
*/
static int findCreateFileMode(
  const char *zPath,              /* Path of file (possibly) being created */
  int flags,                      /* Flags passed as 4th argument to xOpen() */
  mode_t *pMode,                  /* OUT: Permissions to open file with */
  uid_t *pUid,                    /* OUT: uid to set on the file */
  gid_t *pGid                     /* OUT: gid to set on the file */
){
  int rc = SQLITE_OK;             /* Return Code */
  *pMode = 0;
  *pUid = 0;
  *pGid = 0;
  if( flags & (SQLITE_OPEN_WAL|SQLITE_OPEN_MAIN_JOURNAL) ){
    char zDb[MAX_PATHNAME+1];     /* Database file path */
    int nDb;                      /* Number of valid bytes in zDb */

    /* zPath is a path to a WAL or journal file. The following block derives
    ** the path to the associated database file from zPath. This block handles
    ** the following naming conventions:
    **
    **   "<path to db>-journal"
    **   "<path to db>-wal"
    **   "<path to db>-journalNN"
    **   "<path to db>-walNN"
    **
    ** where NN is a decimal number. The NN naming schemes are 
    ** used by the test_multiplex.c module.
    */
    nDb = sqlite3Strlen30(zPath) - 1; 
    while( zPath[nDb]!='-' ){
      /* In normal operation, the journal file name will always contain
      ** a '-' character.  However in 8+3 filename mode, or if a corrupt
      ** rollback journal specifies a master journal with a goofy name, then
      ** the '-' might be missing. */
      if( nDb==0 || zPath[nDb]=='.' ) return SQLITE_OK;
      nDb--;
    }
    memcpy(zDb, zPath, nDb);
    zDb[nDb] = '\0';

    rc = getFileMode(zDb, pMode, pUid, pGid);
  }else if( flags & SQLITE_OPEN_DELETEONCLOSE ){
    *pMode = 0600;
  }else if( flags & SQLITE_OPEN_URI ){
    /* If this is a main database file and the file was opened using a URI
    ** filename, check for the "modeof" parameter. If present, interpret
    ** its value as a filename and try to copy the mode, uid and gid from
    ** that file.  */
    const char *z = sqlite3_uri_parameter(zPath, "modeof");
    if( z ){
      rc = getFileMode(z, pMode, pUid, pGid);
    }
  }
  return rc;
}

/*
** Open the file zPath.
** 
** Previously, the SQLite OS layer used three functions in place of this
** one:
**
**     sqlite3OsOpenReadWrite();
**     sqlite3OsOpenReadOnly();
**     sqlite3OsOpenExclusive();
**
** These calls correspond to the following combinations of flags:
**
**     ReadWrite() ->     (READWRITE | CREATE)
**     ReadOnly()  ->     (READONLY) 
**     OpenExclusive() -> (READWRITE | CREATE | EXCLUSIVE)
**
** The old OpenExclusive() accepted a boolean argument - "delFlag". If
** true, the file was configured to be automatically deleted when the
** file handle closed. To achieve the same effect using this new 
** interface, add the DELETEONCLOSE flag to those specified above for 
** OpenExclusive().
*/
static int unixOpen(
  sqlite3_vfs *pVfs,           /* The VFS for which this is the xOpen method */
  const char *zPath,           /* Pathname of file to be opened */
  sqlite3_file *pFile,         /* The file descriptor to be filled in */
  int flags,                   /* Input flags to control the opening */
  int *pOutFlags               /* Output flags returned to SQLite core */
){
  unixFile *p = (unixFile *)pFile;
  int fd = -1;                   /* File descriptor returned by open() */
  int openFlags = 0;             /* Flags to pass to open() */
#if SQLITE_ENABLE_DATA_PROTECTION
  int eType = flags&0xFF0FFF00;  /* Type of file to open */
#else
  int eType = flags&0xFFFFFF00;  /* Type of file to open */
#endif
  int noLock;                    /* True to omit locking primitives */
  int rc = SQLITE_OK;            /* Function Return Code */
  int ctrlFlags = 0;             /* UNIXFILE_* flags */

  int isExclusive  = (flags & SQLITE_OPEN_EXCLUSIVE);
  int isDelete     = (flags & SQLITE_OPEN_DELETEONCLOSE);
  int isCreate     = (flags & SQLITE_OPEN_CREATE);
  int isReadonly   = (flags & SQLITE_OPEN_READONLY);
  int isReadWrite  = (flags & SQLITE_OPEN_READWRITE);
#if SQLITE_ENABLE_LOCKING_STYLE
  int isAutoProxy  = (flags & SQLITE_OPEN_AUTOPROXY);
#endif
#if defined(__APPLE__) || SQLITE_ENABLE_LOCKING_STYLE
  struct statfs fsInfo;
#endif

  /* If creating a master or main-file journal, this function will open
  ** a file-descriptor on the directory too. The first time unixSync()
  ** is called the directory file descriptor will be fsync()ed and close()d.
  */
  int isNewJrnl = (isCreate && (
        eType==SQLITE_OPEN_MASTER_JOURNAL 
     || eType==SQLITE_OPEN_MAIN_JOURNAL 
     || eType==SQLITE_OPEN_WAL
  ));

  /* If argument zPath is a NULL pointer, this function is required to open
  ** a temporary file. Use this buffer to store the file name in.
  */
  char zTmpname[MAX_PATHNAME+2];
  const char *zName = zPath;

  /* Check the following statements are true: 
  **
  **   (a) Exactly one of the READWRITE and READONLY flags must be set, and 
  **   (b) if CREATE is set, then READWRITE must also be set, and
  **   (c) if EXCLUSIVE is set, then CREATE must also be set.
  **   (d) if DELETEONCLOSE is set, then CREATE must also be set.
  */
  assert((isReadonly==0 || isReadWrite==0) && (isReadWrite || isReadonly));
  assert(isCreate==0 || isReadWrite);
  assert(isExclusive==0 || isCreate);
  assert(isDelete==0 || isCreate);

  /* The main DB, main journal, WAL file and master journal are never 
  ** automatically deleted. Nor are they ever temporary files.  */
  assert( (!isDelete && zName) || eType!=SQLITE_OPEN_MAIN_DB );
  assert( (!isDelete && zName) || eType!=SQLITE_OPEN_MAIN_JOURNAL );
  assert( (!isDelete && zName) || eType!=SQLITE_OPEN_MASTER_JOURNAL );
  assert( (!isDelete && zName) || eType!=SQLITE_OPEN_WAL );

  /* Assert that the upper layer has set one of the "file-type" flags. */
  assert( eType==SQLITE_OPEN_MAIN_DB      || eType==SQLITE_OPEN_TEMP_DB 
       || eType==SQLITE_OPEN_MAIN_JOURNAL || eType==SQLITE_OPEN_TEMP_JOURNAL 
       || eType==SQLITE_OPEN_SUBJOURNAL   || eType==SQLITE_OPEN_MASTER_JOURNAL 
       || eType==SQLITE_OPEN_TRANSIENT_DB || eType==SQLITE_OPEN_WAL
  );

  /* Detect a pid change and reset the PRNG.  There is a race condition
  ** here such that two or more threads all trying to open databases at
  ** the same instant might all reset the PRNG.  But multiple resets
  ** are harmless.
  */
  if( randomnessPid!=osGetpid(0) ){
    randomnessPid = osGetpid(0);
    sqlite3_randomness(0,0);
  }
  memset(p, 0, sizeof(unixFile));

  if( eType==SQLITE_OPEN_MAIN_DB ){
    UnixUnusedFd *pUnused;
    pUnused = findReusableFd(zName, flags);
    if( pUnused ){
      fd = pUnused->fd;
    }else{
      pUnused = sqlite3_malloc64(sizeof(*pUnused));
      if( !pUnused ){
        return SQLITE_NOMEM_BKPT;
      }
    }
    p->pPreallocatedUnused = pUnused;

    /* Database filenames are double-zero terminated if they are not
    ** URIs with parameters.  Hence, they can always be passed into
    ** sqlite3_uri_parameter(). */
    assert( (flags & SQLITE_OPEN_URI) || zName[strlen(zName)+1]==0 );

  }else if( !zName ){
    /* If zName is NULL, the upper layer is requesting a temp file. */
    assert(isDelete && !isNewJrnl);
    rc = unixGetTempname(pVfs->mxPathname, zTmpname);
    if( rc!=SQLITE_OK ){
      return rc;
    }
    zName = zTmpname;

    /* Generated temporary filenames are always double-zero terminated
    ** for use by sqlite3_uri_parameter(). */
    assert( zName[strlen(zName)+1]==0 );
  }

  /* Determine the value of the flags parameter passed to POSIX function
  ** open(). These must be calculated even if open() is not called, as
  ** they may be stored as part of the file handle and used by the 
  ** 'conch file' locking functions later on.  */
  if( isReadonly )  openFlags |= O_RDONLY;
  if( isReadWrite ) openFlags |= O_RDWR;
  if( isCreate )    openFlags |= O_CREAT;
  if( isExclusive ) openFlags |= (O_EXCL|O_NOFOLLOW);
  openFlags |= (O_LARGEFILE|O_BINARY);

#if SQLITE_ENABLE_DATA_PROTECTION
  p->protFlags = (flags & SQLITE_OPEN_FILEPROTECTION_MASK);
#endif
    
  if( fd<0 ){
    mode_t openMode;              /* Permissions to create file with */
    uid_t uid;                    /* Userid for the file */
    gid_t gid;                    /* Groupid for the file */
    rc = findCreateFileMode(zName, flags, &openMode, &uid, &gid);
    if( rc!=SQLITE_OK ){
      assert( !p->pPreallocatedUnused );
      assert( eType==SQLITE_OPEN_WAL || eType==SQLITE_OPEN_MAIN_JOURNAL );
      return rc;
    }
    fd = robust_open(zName, openFlags, openMode);
    OSTRACE(("OPENX   %-3d %s 0%o\n", fd, zName, openFlags));
    assert( !isExclusive || (openFlags & O_CREAT)!=0 );
    if( fd<0 ){
      if( isNewJrnl && errno==EACCES && osAccess(zName, F_OK) ){
        /* If unable to create a journal because the directory is not
        ** writable, change the error code to indicate that. */
        rc = SQLITE_READONLY_DIRECTORY;
      }else if( errno!=EISDIR && isReadWrite ){
        /* Failed to open the file for read/write access. Try read-only. */
        flags &= ~(SQLITE_OPEN_READWRITE|SQLITE_OPEN_CREATE);
        openFlags &= ~(O_RDWR|O_CREAT);
        flags |= SQLITE_OPEN_READONLY;
        openFlags |= O_RDONLY;
        isReadonly = 1;
        fd = robust_open(zName, openFlags, openMode);
      }
    }
    if( fd<0 ){
      int rc2 = unixLogError(SQLITE_CANTOPEN_BKPT, "open", zName);
      if( rc==SQLITE_OK ) rc = rc2;
      goto open_finished;
    }

    /* if we're opening the wal or journal and running as root, set the
    ** journal uid/gid */
    if( flags & (SQLITE_OPEN_WAL|SQLITE_OPEN_MAIN_JOURNAL) ){
      robustFchown(fd, uid, gid);
    }
  }
  assert( fd>=0 );
  if( pOutFlags ){
    *pOutFlags = flags;
  }

  if( p->pPreallocatedUnused ){
    p->pPreallocatedUnused->fd = fd;
    p->pPreallocatedUnused->flags = flags;
  }

  if( isDelete ){
#if OS_VXWORKS
    zPath = zName;
#elif defined(SQLITE_UNLINK_AFTER_CLOSE)
    zPath = sqlite3_mprintf("%s", zName);
    if( zPath==0 ){
      robust_close(p, fd, __LINE__);
      return SQLITE_NOMEM_BKPT;
    }
#else
    osUnlink(zName);
#endif
  }
#if SQLITE_ENABLE_LOCKING_STYLE || defined(__APPLE__)
  else{
    p->openFlags = openFlags;
  }
#endif
  
#if defined(__APPLE__) || SQLITE_ENABLE_LOCKING_STYLE
  if( fstatfs(fd, &fsInfo) == -1 ){
    storeLastErrno(p, errno);
    robust_close(p, fd, __LINE__);
    return SQLITE_IOERR_ACCESS;
  }
  if (0 == strncmp("msdos", fsInfo.f_fstypename, 5)) {
    ((unixFile*)pFile)->fsFlags |= SQLITE_FSFLAGS_IS_MSDOS;
  }
  if (0 == strncmp("exfat", fsInfo.f_fstypename, 5)) {
    ((unixFile*)pFile)->fsFlags |= SQLITE_FSFLAGS_IS_MSDOS;
  }
#endif

  /* Set up appropriate ctrlFlags */
  if( isDelete )                ctrlFlags |= UNIXFILE_DELETE;
  if( isReadonly )              ctrlFlags |= UNIXFILE_RDONLY;
  noLock = eType!=SQLITE_OPEN_MAIN_DB;
  if( noLock )                  ctrlFlags |= UNIXFILE_NOLOCK;
  if( isNewJrnl )               ctrlFlags |= UNIXFILE_DIRSYNC;
  if( flags & SQLITE_OPEN_URI ) ctrlFlags |= UNIXFILE_URI;
#if defined(SQLITE_ENABLE_PERSIST_WAL)
  if( eType==SQLITE_OPEN_MAIN_DB ) {
    ctrlFlags |= UNIXFILE_PERSIST_WAL;
  }
#endif

#if SQLITE_ENABLE_LOCKING_STYLE
#if SQLITE_PREFER_PROXY_LOCKING
  isAutoProxy = 1;
#endif
  if( isAutoProxy && (zPath!=NULL) && (!noLock) && pVfs->xOpen ){
    char *envforce = getenv("SQLITE_FORCE_PROXY_LOCKING");
    int useProxy = 0;

    /* SQLITE_FORCE_PROXY_LOCKING==1 means force always use proxy, 0 means 
    ** never use proxy, NULL means use proxy for non-local files only.  */
    if( envforce!=NULL ){
      useProxy = atoi(envforce)>0;
    }else{
      useProxy = !(fsInfo.f_flags&MNT_LOCAL);
    }
    if( useProxy ){
      rc = fillInUnixFile(pVfs, fd, pFile, zPath, ctrlFlags);
      if( rc==SQLITE_OK ){
        /* cache the pMethod in case the transform fails */
        const struct sqlite3_io_methods *pMethod = pFile->pMethods;
        rc = proxyTransformUnixFile((unixFile*)pFile, ":auto:");
        if( rc!=SQLITE_OK ){
          /* Use unixClose to clean up the resources added in fillInUnixFile 
          ** and clear all the structure's references.  Specifically, 
          ** pFile->pMethods will be NULL so sqlite3OsClose will be a no-op 
          */
          if( pMethod!=NULL ){
            pMethod->xClose(pFile);
          }else{
            unixClose(pFile);
          }
          return rc;
        }
      }
      goto open_finished;
    }
  }
#endif
  
  assert( zPath==0 || zPath[0]=='/' 
      || eType==SQLITE_OPEN_MASTER_JOURNAL || eType==SQLITE_OPEN_MAIN_JOURNAL 
  );
  rc = fillInUnixFile(pVfs, fd, pFile, zPath, ctrlFlags);

open_finished:
  if( rc!=SQLITE_OK ){
    sqlite3_free(p->pPreallocatedUnused);
  }
  return rc;
}


/*
** Delete the file at zPath. If the dirSync argument is true, fsync()
** the directory after deleting the file.
*/
static int unixDelete(
  sqlite3_vfs *NotUsed,     /* VFS containing this as the xDelete method */
  const char *zPath,        /* Name of file to be deleted */
  int dirSync               /* If true, fsync() directory after deleting file */
){
  int rc = SQLITE_OK;
  UNUSED_PARAMETER(NotUsed);
  SimulateIOError(return SQLITE_IOERR_DELETE);
  if( osUnlink(zPath)==(-1) ){
    if( errno==ENOENT
#if OS_VXWORKS
        || osAccess(zPath,0)!=0
#endif
    ){
      rc = SQLITE_IOERR_DELETE_NOENT;
    }else{
      rc = unixLogError(SQLITE_IOERR_DELETE, "unlink", zPath);
    }
    return rc;
  }
#ifndef SQLITE_DISABLE_DIRSYNC
  if( (dirSync & 1)!=0 ){
    int fd;
    rc = osOpenDirectory(zPath, &fd);
    if( rc==SQLITE_OK ){
      if( full_fsync(fd,0,0) ){
        rc = unixLogError(SQLITE_IOERR_DIR_FSYNC, "fsync", zPath);
      }
#if OSCLOSE_CHECK_CLOSE_IOERR
      if( close(fd)&&!rc ){
        rc = SQLITE_IOERR_DIR_CLOSE;
      }
#else
      robust_close(0, fd, __LINE__);
#endif
    }else{
      assert( rc==SQLITE_CANTOPEN );
      rc = SQLITE_OK;
    }
  }
#endif
  return rc;
}

/*
** Test the existence of or access permissions of file zPath. The
** test performed depends on the value of flags:
**
**     SQLITE_ACCESS_EXISTS: Return 1 if the file exists
**     SQLITE_ACCESS_READWRITE: Return 1 if the file is read and writable.
**     SQLITE_ACCESS_READONLY: Return 1 if the file is readable.
**
** Otherwise return 0.
*/
static int unixAccess(
  sqlite3_vfs *NotUsed,   /* The VFS containing this xAccess method */
  const char *zPath,      /* Path of the file to examine */
  int flags,              /* What do we want to learn about the zPath file? */
  int *pResOut            /* Write result boolean here */
){
  UNUSED_PARAMETER(NotUsed);
  SimulateIOError( return SQLITE_IOERR_ACCESS; );
  assert( pResOut!=0 );

  /* The spec says there are three possible values for flags.  But only
  ** two of them are actually used */
  assert( flags==SQLITE_ACCESS_EXISTS || flags==SQLITE_ACCESS_READWRITE );

  if( flags==SQLITE_ACCESS_EXISTS ){
    struct stat buf;
    *pResOut = (0==osStat(zPath, &buf) && buf.st_size>0);
  }else{
    *pResOut = osAccess(zPath, W_OK|R_OK)==0;
  }
  return SQLITE_OK;
}

/*
**
*/
static int mkFullPathname(
  const char *zPath,              /* Input path */
  char *zOut,                     /* Output buffer */
  int nOut                        /* Allocated size of buffer zOut */
){
  int nPath = sqlite3Strlen30(zPath);
  int iOff = 0;
  if( zPath[0]!='/' ){
    if( osGetcwd(zOut, nOut-2)==0 ){
      return unixLogError(SQLITE_CANTOPEN_BKPT, "getcwd", zPath);
    }
    iOff = sqlite3Strlen30(zOut);
    zOut[iOff++] = '/';
  }
  if( (iOff+nPath+1)>nOut ){
    /* SQLite assumes that xFullPathname() nul-terminates the output buffer
    ** even if it returns an error.  */
    zOut[iOff] = '\0';
    return SQLITE_CANTOPEN_BKPT;
  }
  sqlite3_snprintf(nOut-iOff, &zOut[iOff], "%s", zPath);
  return SQLITE_OK;
}

/*
** Turn a relative pathname into a full pathname. The relative path
** is stored as a nul-terminated string in the buffer pointed to by
** zPath. 
**
** zOut points to a buffer of at least sqlite3_vfs.mxPathname bytes 
** (in this case, MAX_PATHNAME bytes). The full-path is written to
** this buffer before returning.
*/
static int unixFullPathname(
  sqlite3_vfs *pVfs,            /* Pointer to vfs object */
  const char *zPath,            /* Possibly relative input path */
  int nOut,                     /* Size of output buffer in bytes */
  char *zOut                    /* Output buffer */
){
#if !defined(HAVE_READLINK) || !defined(HAVE_LSTAT)
  return mkFullPathname(zPath, zOut, nOut);
#else
  int rc = SQLITE_OK;
  int nByte;
  int nLink = 1;                /* Number of symbolic links followed so far */
  const char *zIn = zPath;      /* Input path for each iteration of loop */
  char *zDel = 0;

  assert( pVfs->mxPathname==MAX_PATHNAME );
  UNUSED_PARAMETER(pVfs);

  /* It's odd to simulate an io-error here, but really this is just
  ** using the io-error infrastructure to test that SQLite handles this
  ** function failing. This function could fail if, for example, the
  ** current working directory has been unlinked.
  */
  SimulateIOError( return SQLITE_ERROR );

  do {

    /* Call stat() on path zIn. Set bLink to true if the path is a symbolic
    ** link, or false otherwise.  */
    int bLink = 0;
    struct stat buf;
    if( osLstat(zIn, &buf)!=0 ){
      if( errno!=ENOENT ){
        rc = unixLogError(SQLITE_CANTOPEN_BKPT, "lstat", zIn);
      }
    }else{
      bLink = S_ISLNK(buf.st_mode);
    }

    if( bLink ){
      if( zDel==0 ){
        zDel = sqlite3_malloc(nOut);
        if( zDel==0 ) rc = SQLITE_NOMEM_BKPT;
      }else if( ++nLink>SQLITE_MAX_SYMLINKS ){
        rc = SQLITE_CANTOPEN_BKPT;
      }

      if( rc==SQLITE_OK ){
        nByte = osReadlink(zIn, zDel, nOut-1);
        if( nByte<0 ){
          rc = unixLogError(SQLITE_CANTOPEN_BKPT, "readlink", zIn);
        }else{
          if( zDel[0]!='/' ){
            int n;
            for(n = sqlite3Strlen30(zIn); n>0 && zIn[n-1]!='/'; n--);
            if( nByte+n+1>nOut ){
              rc = SQLITE_CANTOPEN_BKPT;
            }else{
              memmove(&zDel[n], zDel, nByte+1);
              memcpy(zDel, zIn, n);
              nByte += n;
            }
          }
          zDel[nByte] = '\0';
        }
      }

      zIn = zDel;
    }

    assert( rc!=SQLITE_OK || zIn!=zOut || zIn[0]=='/' );
    if( rc==SQLITE_OK && zIn!=zOut ){
      rc = mkFullPathname(zIn, zOut, nOut);
    }
    if( bLink==0 ) break;
    zIn = zOut;
  }while( rc==SQLITE_OK );

  sqlite3_free(zDel);
  return rc;
#endif   /* HAVE_READLINK && HAVE_LSTAT */
}


#ifndef SQLITE_OMIT_LOAD_EXTENSION
/*
** Interfaces for opening a shared library, finding entry points
** within the shared library, and closing the shared library.
*/
#include <dlfcn.h>
static void *unixDlOpen(sqlite3_vfs *NotUsed, const char *zFilename){
  UNUSED_PARAMETER(NotUsed);
  return dlopen(zFilename, RTLD_NOW | RTLD_GLOBAL);
}

/*
** SQLite calls this function immediately after a call to unixDlSym() or
** unixDlOpen() fails (returns a null pointer). If a more detailed error
** message is available, it is written to zBufOut. If no error message
** is available, zBufOut is left unmodified and SQLite uses a default
** error message.
*/
static void unixDlError(sqlite3_vfs *NotUsed, int nBuf, char *zBufOut){
  const char *zErr;
  UNUSED_PARAMETER(NotUsed);
  unixEnterMutex();
  zErr = dlerror();
  if( zErr ){
    sqlite3_snprintf(nBuf, zBufOut, "%s", zErr);
  }
  unixLeaveMutex();
}
static void (*unixDlSym(sqlite3_vfs *NotUsed, void *p, const char*zSym))(void){
  /* 
  ** GCC with -pedantic-errors says that C90 does not allow a void* to be
  ** cast into a pointer to a function.  And yet the library dlsym() routine
  ** returns a void* which is really a pointer to a function.  So how do we
  ** use dlsym() with -pedantic-errors?
  **
  ** Variable x below is defined to be a pointer to a function taking
  ** parameters void* and const char* and returning a pointer to a function.
  ** We initialize x by assigning it a pointer to the dlsym() function.
  ** (That assignment requires a cast.)  Then we call the function that
  ** x points to.  
  **
  ** This work-around is unlikely to work correctly on any system where
  ** you really cannot cast a function pointer into void*.  But then, on the
  ** other hand, dlsym() will not work on such a system either, so we have
  ** not really lost anything.
  */
  void (*(*x)(void*,const char*))(void);
  UNUSED_PARAMETER(NotUsed);
  x = (void(*(*)(void*,const char*))(void))dlsym;
  return (*x)(p, zSym);
}
static void unixDlClose(sqlite3_vfs *NotUsed, void *pHandle){
  UNUSED_PARAMETER(NotUsed);
  dlclose(pHandle);
}
#else /* if SQLITE_OMIT_LOAD_EXTENSION is defined: */
  #define unixDlOpen  0
  #define unixDlError 0
  #define unixDlSym   0
  #define unixDlClose 0
#endif

/*
** Write nBuf bytes of random data to the supplied buffer zBuf.
*/
static int unixRandomness(sqlite3_vfs *NotUsed, int nBuf, char *zBuf){
  UNUSED_PARAMETER(NotUsed);
  assert((size_t)nBuf>=(sizeof(time_t)+sizeof(int)));

  /* We have to initialize zBuf to prevent valgrind from reporting
  ** errors.  The reports issued by valgrind are incorrect - we would
  ** prefer that the randomness be increased by making use of the
  ** uninitialized space in zBuf - but valgrind errors tend to worry
  ** some users.  Rather than argue, it seems easier just to initialize
  ** the whole array and silence valgrind, even if that means less randomness
  ** in the random seed.
  **
  ** When testing, initializing zBuf[] to zero is all we do.  That means
  ** that we always use the same random number sequence.  This makes the
  ** tests repeatable.
  */
  memset(zBuf, 0, nBuf);
  randomnessPid = osGetpid(0);  
#if !defined(SQLITE_TEST) && !defined(SQLITE_OMIT_RANDOMNESS)
  {
    int fd, got;
    fd = robust_open("/dev/urandom", O_RDONLY, 0);
    if( fd<0 ){
      time_t t;
      time(&t);
      memcpy(zBuf, &t, sizeof(t));
      memcpy(&zBuf[sizeof(t)], &randomnessPid, sizeof(randomnessPid));
      assert( sizeof(t)+sizeof(randomnessPid)<=(size_t)nBuf );
      nBuf = sizeof(t) + sizeof(randomnessPid);
    }else{
      do{ got = osRead(fd, zBuf, nBuf); }while( got<0 && errno==EINTR );
      robust_close(0, fd, __LINE__);
    }
  }
#endif
  return nBuf;
}


/*
** Sleep for a little while.  Return the amount of time slept.
** The argument is the number of microseconds we want to sleep.
** The return value is the number of microseconds of sleep actually
** requested from the underlying operating system, a number which
** might be greater than or equal to the argument, but not less
** than the argument.
*/
static int unixSleep(sqlite3_vfs *NotUsed, int microseconds){
#if OS_VXWORKS
  struct timespec sp;

  sp.tv_sec = microseconds / 1000000;
  sp.tv_nsec = (microseconds % 1000000) * 1000;
  nanosleep(&sp, NULL);
  UNUSED_PARAMETER(NotUsed);
  return microseconds;
#elif defined(HAVE_USLEEP) && HAVE_USLEEP
  usleep(microseconds);
  UNUSED_PARAMETER(NotUsed);
  return microseconds;
#else
  int seconds = (microseconds+999999)/1000000;
  sleep(seconds);
  UNUSED_PARAMETER(NotUsed);
  return seconds*1000000;
#endif
}

/*
** The following variable, if set to a non-zero value, is interpreted as
** the number of seconds since 1970 and is used to set the result of
** sqlite3OsCurrentTime() during testing.
*/
#ifdef SQLITE_TEST
int sqlite3_current_time = 0;  /* Fake system time in seconds since 1970. */
#endif

/*
** Find the current time (in Universal Coordinated Time).  Write into *piNow
** the current time and date as a Julian Day number times 86_400_000.  In
** other words, write into *piNow the number of milliseconds since the Julian
** epoch of noon in Greenwich on November 24, 4714 B.C according to the
** proleptic Gregorian calendar.
**
** On success, return SQLITE_OK.  Return SQLITE_ERROR if the time and date 
** cannot be found.
*/
static int unixCurrentTimeInt64(sqlite3_vfs *NotUsed, sqlite3_int64 *piNow){
  static const sqlite3_int64 unixEpoch = 24405875*(sqlite3_int64)8640000;
  int rc = SQLITE_OK;
#if defined(NO_GETTOD)
  time_t t;
  time(&t);
  *piNow = ((sqlite3_int64)t)*1000 + unixEpoch;
#elif OS_VXWORKS
  struct timespec sNow;
  clock_gettime(CLOCK_REALTIME, &sNow);
  *piNow = unixEpoch + 1000*(sqlite3_int64)sNow.tv_sec + sNow.tv_nsec/1000000;
#else
  struct timeval sNow;
  (void)gettimeofday(&sNow, 0);  /* Cannot fail given valid arguments */
  *piNow = unixEpoch + 1000*(sqlite3_int64)sNow.tv_sec + sNow.tv_usec/1000;
#endif

#ifdef SQLITE_TEST
  if( sqlite3_current_time ){
    *piNow = 1000*(sqlite3_int64)sqlite3_current_time + unixEpoch;
  }
#endif
  UNUSED_PARAMETER(NotUsed);
  return rc;
}

#ifndef SQLITE_OMIT_DEPRECATED
/*
** Find the current time (in Universal Coordinated Time).  Write the
** current time and date as a Julian Day number into *prNow and
** return 0.  Return 1 if the time and date cannot be found.
*/
static int unixCurrentTime(sqlite3_vfs *NotUsed, double *prNow){
  sqlite3_int64 i = 0;
  int rc;
  UNUSED_PARAMETER(NotUsed);
  rc = unixCurrentTimeInt64(0, &i);
  *prNow = i/86400000.0;
  return rc;
}
#else
# define unixCurrentTime 0
#endif

/*
** The xGetLastError() method is designed to return a better
** low-level error message when operating-system problems come up
** during SQLite operation.  Only the integer return code is currently
** used.
*/
static int unixGetLastError(sqlite3_vfs *NotUsed, int NotUsed2, char *NotUsed3){
  UNUSED_PARAMETER(NotUsed);
  UNUSED_PARAMETER(NotUsed2);
  UNUSED_PARAMETER(NotUsed3);
  return errno;
}


/*
************************ End of sqlite3_vfs methods ***************************
******************************************************************************/

/******************************************************************************
************************** Begin Proxy Locking ********************************
**
** Proxy locking is a "uber-locking-method" in this sense:  It uses the
** other locking methods on secondary lock files.  Proxy locking is a
** meta-layer over top of the primitive locking implemented above.  For
** this reason, the division that implements of proxy locking is deferred
** until late in the file (here) after all of the other I/O methods have
** been defined - so that the primitive locking methods are available
** as services to help with the implementation of proxy locking.
**
****
**
** The default locking schemes in SQLite use byte-range locks on the
** database file to coordinate safe, concurrent access by multiple readers
** and writers [http://sqlite.org/lockingv3.html].  The five file locking
** states (UNLOCKED, PENDING, SHARED, RESERVED, EXCLUSIVE) are implemented
** as POSIX read & write locks over fixed set of locations (via fsctl),
** on AFP and SMB only exclusive byte-range locks are available via fsctl
** with _IOWR('z', 23, struct ByteRangeLockPB2) to track the same 5 states.
** To simulate a F_RDLCK on the shared range, on AFP a randomly selected
** address in the shared range is taken for a SHARED lock, the entire
** shared range is taken for an EXCLUSIVE lock):
**
**      PENDING_BYTE        0x40000000
**      RESERVED_BYTE       0x40000001
**      SHARED_RANGE        0x40000002 -> 0x40000200
**
** This works well on the local file system, but shows a nearly 100x
** slowdown in read performance on AFP because the AFP client disables
** the read cache when byte-range locks are present.  Enabling the read
** cache exposes a cache coherency problem that is present on all OS X
** supported network file systems.  NFS and AFP both observe the
** close-to-open semantics for ensuring cache coherency
** [http://nfs.sourceforge.net/#faq_a8], which does not effectively
** address the requirements for concurrent database access by multiple
** readers and writers
** [http://www.nabble.com/SQLite-on-NFS-cache-coherency-td15655701.html].
**
** To address the performance and cache coherency issues, proxy file locking
** changes the way database access is controlled by limiting access to a
** single host at a time and moving file locks off of the database file
** and onto a proxy file on the local file system.  
**
**
** Using proxy locks
** -----------------
**
** C APIs
**
**  sqlite3_file_control(db, dbname, SQLITE_FCNTL_SET_LOCKPROXYFILE,
**                       <proxy_path> | ":auto:");
**  sqlite3_file_control(db, dbname, SQLITE_FCNTL_GET_LOCKPROXYFILE,
**                       &<proxy_path>);
**
**
** SQL pragmas
**
**  PRAGMA [database.]lock_proxy_file=<proxy_path> | :auto:
**  PRAGMA [database.]lock_proxy_file
**
** Specifying ":auto:" means that if there is a conch file with a matching
** host ID in it, the proxy path in the conch file will be used, otherwise
** a proxy path based on the user's temp dir
** (via confstr(_CS_DARWIN_USER_TEMP_DIR,...)) will be used and the
** actual proxy file name is generated from the name and path of the
** database file.  For example:
**
**       For database path "/Users/me/foo.db" 
**       The lock path will be "<tmpdir>/sqliteplocks/_Users_me_foo.db:auto:")
**
** Once a lock proxy is configured for a database connection, it can not
** be removed, however it may be switched to a different proxy path via
** the above APIs (assuming the conch file is not being held by another
** connection or process). 
**
**
** How proxy locking works
** -----------------------
**
** Proxy file locking relies primarily on two new supporting files: 
**
**   *  conch file to limit access to the database file to a single host
**      at a time
**
**   *  proxy file to act as a proxy for the advisory locks normally
**      taken on the database
**
** The conch file - to use a proxy file, sqlite must first "hold the conch"
** by taking an sqlite-style shared lock on the conch file, reading the
** contents and comparing the host's unique host ID (see below) and lock
** proxy path against the values stored in the conch.  The conch file is
** stored in the same directory as the database file and the file name
** is patterned after the database file name as ".<databasename>-conch".
** If the conch file does not exist, or its contents do not match the
** host ID and/or proxy path, then the lock is escalated to an exclusive
** lock and the conch file contents is updated with the host ID and proxy
** path and the lock is downgraded to a shared lock again.  If the conch
** is held by another process (with a shared lock), the exclusive lock
** will fail and SQLITE_BUSY is returned.
**
** The proxy file - a single-byte file used for all advisory file locks
** normally taken on the database file.   This allows for safe sharing
** of the database file for multiple readers and writers on the same
** host (the conch ensures that they all use the same local lock file).
**
** Requesting the lock proxy does not immediately take the conch, it is
** only taken when the first request to lock database file is made.  
** This matches the semantics of the traditional locking behavior, where
** opening a connection to a database file does not take a lock on it.
** The shared lock and an open file descriptor are maintained until 
** the connection to the database is closed. 
**
** The proxy file and the lock file are never deleted so they only need
** to be created the first time they are used.
**
** Configuration options
** ---------------------
**
**  SQLITE_PREFER_PROXY_LOCKING
**
**       Database files accessed on non-local file systems are
**       automatically configured for proxy locking, lock files are
**       named automatically using the same logic as
**       PRAGMA lock_proxy_file=":auto:"
**    
**  SQLITE_PROXY_DEBUG
**
**       Enables the logging of error messages during host id file
**       retrieval and creation
**
**  LOCKPROXYDIR
**
**       Overrides the default directory used for lock proxy files that
**       are named automatically via the ":auto:" setting
**
**  SQLITE_DEFAULT_PROXYDIR_PERMISSIONS
**
**       Permissions to use when creating a directory for storing the
**       lock proxy files, only used when LOCKPROXYDIR is not set.
**    
**    
** As mentioned above, when compiled with SQLITE_PREFER_PROXY_LOCKING,
** setting the environment variable SQLITE_FORCE_PROXY_LOCKING to 1 will
** force proxy locking to be used for every database file opened, and 0
** will force automatic proxy locking to be disabled for all database
** files (explicitly calling the SQLITE_FCNTL_SET_LOCKPROXYFILE pragma or
** sqlite_file_control API is not affected by SQLITE_FORCE_PROXY_LOCKING).
*/

/*
** Proxy locking is only available on MacOSX 
*/
#if defined(__APPLE__) && SQLITE_ENABLE_LOCKING_STYLE

/*
** The proxyLockingContext has the path and file structures for the remote 
** and local proxy files in it
*/
typedef struct proxyLockingContext proxyLockingContext;
struct proxyLockingContext {
  unixFile *conchFile;         /* Open conch file */
  char *conchFilePath;         /* Name of the conch file */
  unixFile *lockProxy;         /* Open proxy lock file */
  char *lockProxyPath;         /* Name of the proxy lock file */
  char *dbPath;                /* Name of the open file */
  int conchHeld;               /* 1 if the conch is held, -1 if lockless */
  int nFails;                  /* Number of conch taking failures */
  void *oldLockingContext;     /* Original lockingcontext to restore on close */
  sqlite3_io_methods const *pOldMethod;     /* Original I/O methods for close */
};

/* 
** The proxy lock file path for the database at dbPath is written into lPath, 
** which must point to valid, writable memory large enough for a maxLen length
** file path. 
*/
static int proxyGetLockPath(const char *dbPath, char *lPath, size_t maxLen){
  int len;
  int dbLen;
  int i;

#ifdef LOCKPROXYDIR
  len = strlcpy(lPath, LOCKPROXYDIR, maxLen);
#else
# ifdef _CS_DARWIN_USER_TEMP_DIR
  {
    if( !confstr(_CS_DARWIN_USER_TEMP_DIR, lPath, maxLen) ){
      OSTRACE(("GETLOCKPATH  failed %s errno=%d pid=%d\n",
               lPath, errno, osGetpid(0)));
      return SQLITE_IOERR_LOCK;
    }
    len = strlcat(lPath, "sqliteplocks", maxLen);    
  }
# else
  len = strlcpy(lPath, "/tmp/", maxLen);
# endif
#endif

  if( lPath[len-1]!='/' ){
    len = strlcat(lPath, "/", maxLen);
  }
  
  /* transform the db path to a unique cache name */
  dbLen = (int)strlen(dbPath);
  for( i=0; i<dbLen && (i+len+7)<(int)maxLen; i++){
    char c = dbPath[i];
    lPath[i+len] = (c=='/')?'_':c;
  }
  lPath[i+len]='\0';
  strlcat(lPath, ":auto:", maxLen);
  OSTRACE(("GETLOCKPATH  proxy lock path=%s pid=%d\n", lPath, osGetpid(0)));
  return SQLITE_OK;
}

/* 
 ** Creates the lock file and any missing directories in lockPath
 */
static int proxyCreateLockPath(const char *lockPath){
  int i, len;
  char buf[MAXPATHLEN];
  int start = 0;
  
  assert(lockPath!=NULL);
  /* try to create all the intermediate directories */
  len = (int)strlen(lockPath);
  buf[0] = lockPath[0];
  for( i=1; i<len; i++ ){
    if( lockPath[i] == '/' && (i - start > 0) ){
      /* only mkdir if leaf dir != "." or "/" or ".." */
      if( i-start>2 || (i-start==1 && buf[start] != '.' && buf[start] != '/') 
         || (i-start==2 && buf[start] != '.' && buf[start+1] != '.') ){
        buf[i]='\0';
        if( osMkdir(buf, SQLITE_DEFAULT_PROXYDIR_PERMISSIONS) ){
          int err=errno;
          if( err!=EEXIST ) {
            OSTRACE(("CREATELOCKPATH  FAILED creating %s, "
                     "'%s' proxy lock path=%s pid=%d\n",
                     buf, strerror(err), lockPath, osGetpid(0)));
            return err;
          }
        }
      }
      start=i+1;
    }
    buf[i] = lockPath[i];
  }
  OSTRACE(("CREATELOCKPATH  proxy lock path=%s pid=%d\n",lockPath,osGetpid(0)));
  return 0;
}

#if SQLITE_ENABLE_LOCKING_STYLE
static int isProxyLockingMode(unixFile *pFile) {
  return (pFile->pMethod == &proxyIoMethods) ? 1 : 0;
}
#endif

#if defined(__APPLE__) && SQLITE_ENABLE_LOCKING_STYLE
/*
** Return the shared memory base path based on the lock proxy file if the 
** lock proxy file is hosted on a shared memory compatible FS
*/
static const char *proxySharedMemoryBasePath(unixFile *pFile) {
  proxyLockingContext *pCtx;
  unixFile *pLockFile;
  
  assert(pFile!=NULL && pFile->lockingContext!=NULL);
  assert(pFile->pMethod == &proxyIoMethods);
  pCtx = ((proxyLockingContext *)(pFile->lockingContext));
  pLockFile = pCtx->lockProxy;
  if( pLockFile->pMethod->iVersion>=2 && pLockFile->pMethod->xShmMap!=0 ){
    return pCtx->lockProxyPath;
  }
  return NULL;
}
#endif

/*
** Create a new VFS file descriptor (stored in memory obtained from
** sqlite3_malloc) and open the file named "path" in the file descriptor.
**
** The caller is responsible not only for closing the file descriptor
** but also for freeing the memory associated with the file descriptor.
*/
static int proxyCreateUnixFile(
    const char *path,        /* path for the new unixFile */
    unixFile **ppFile,       /* unixFile created and returned by ref */
    int islockfile           /* if non zero missing dirs will be created */
) {
  int fd = -1;
  unixFile *pNew;
  int rc = SQLITE_OK;
  int openFlags = O_RDWR | O_CREAT;
  sqlite3_vfs dummyVfs;
  int terrno = 0;
  UnixUnusedFd *pUnused = NULL;

  /* 1. first try to open/create the file
  ** 2. if that fails, and this is a lock file (not-conch), try creating
  ** the parent directories and then try again.
  ** 3. if that fails, try to open the file read-only
  ** otherwise return BUSY (if lock file) or CANTOPEN for the conch file
  */
  pUnused = findReusableFd(path, openFlags);
  if( pUnused ){
    fd = pUnused->fd;
  }else{
    pUnused = sqlite3_malloc64(sizeof(*pUnused));
    if( !pUnused ){
      return SQLITE_NOMEM_BKPT;
    }
  }
  if( fd<0 ){
    fd = robust_open(path, openFlags, 0);
    terrno = errno;
    if( fd<0 && errno==ENOENT && islockfile ){
      if( proxyCreateLockPath(path) == SQLITE_OK ){
        fd = robust_open(path, openFlags, 0);
      }
    }
  }
  if( fd<0 ){
    openFlags = O_RDONLY;
    fd = robust_open(path, openFlags, 0);
    terrno = errno;
  }
  if( fd<0 ){
    sqlite3_free(pUnused);
    if( islockfile ){
      return SQLITE_BUSY;
    }
    switch (terrno) {
      case EACCES:
        return SQLITE_PERM;
      case EIO: 
        return SQLITE_IOERR_LOCK; /* even though it is the conch */
      default:
        return SQLITE_CANTOPEN_BKPT;
    }
  }
  
  pNew = (unixFile *)sqlite3_malloc64(sizeof(*pNew));
  if( pNew==NULL ){
    rc = SQLITE_NOMEM_BKPT;
    goto end_create_proxy;
  }
  memset(pNew, 0, sizeof(unixFile));
  pNew->openFlags = openFlags;
  memset(&dummyVfs, 0, sizeof(dummyVfs));
  dummyVfs.pAppData = (void*)&autolockIoFinder;
  dummyVfs.zName = "dummy";
  pUnused->fd = fd;
  pUnused->flags = openFlags;
  pNew->pPreallocatedUnused = pUnused;
  
  rc = fillInUnixFile(&dummyVfs, fd, (sqlite3_file*)pNew, path, 0);
  if( rc==SQLITE_OK ){
    *ppFile = pNew;
    return SQLITE_OK;
  }
end_create_proxy:    
  robust_close(pNew, fd, __LINE__);
  sqlite3_free(pNew);
  sqlite3_free(pUnused);
  return rc;
}

#ifdef SQLITE_TEST
/* simulate multiple hosts by creating unique hostid file paths */
int sqlite3_hostid_num = 0;
#endif

#define PROXY_HOSTIDLEN    16  /* conch file host id length */

#ifdef HAVE_GETHOSTUUID
/* Not always defined in the headers as it ought to be */
extern int gethostuuid(uuid_t id, const struct timespec *wait);
#endif

/* get the host ID via gethostuuid(), pHostID must point to PROXY_HOSTIDLEN 
** bytes of writable memory.
*/
static int proxyGetHostID(unsigned char *pHostID, int *pError){
  assert(PROXY_HOSTIDLEN == sizeof(uuid_t));
  memset(pHostID, 0, PROXY_HOSTIDLEN);
#ifdef HAVE_GETHOSTUUID
  {
    struct timespec timeout = {1, 0}; /* 1 sec timeout */
    if( gethostuuid(pHostID, &timeout) ){
      int err = errno;
      if( pError ){
        *pError = err;
      }
      return SQLITE_IOERR;
    }
  }
#else
  UNUSED_PARAMETER(pError);
#endif
#ifdef SQLITE_TEST
  /* simulate multiple hosts by creating unique hostid file paths */
  if( sqlite3_hostid_num != 0){
    pHostID[0] = (char)(pHostID[0] + (char)(sqlite3_hostid_num & 0xFF));
  }
#endif
  
  return SQLITE_OK;
}

/* The conch file contains the header, host id and lock file path
 */
#define PROXY_CONCHVERSION 2   /* 1-byte header, 16-byte host id, path */
#define PROXY_HEADERLEN    1   /* conch file header length */
#define PROXY_PATHINDEX    (PROXY_HEADERLEN+PROXY_HOSTIDLEN)
#define PROXY_MAXCONCHLEN  (PROXY_HEADERLEN+PROXY_HOSTIDLEN+MAXPATHLEN)

/* 
** Takes an open conch file, copies the contents to a new path and then moves 
** it back.  The newly created file's file descriptor is assigned to the
** conch file structure and finally the original conch file descriptor is 
** closed.  Returns zero if successful.
*/
static int proxyBreakConchLock(unixFile *pFile, uuid_t myHostID){
  proxyLockingContext *pCtx = (proxyLockingContext *)pFile->lockingContext; 
  unixFile *conchFile = pCtx->conchFile;
  char tPath[MAXPATHLEN];
  char buf[PROXY_MAXCONCHLEN];
  char *cPath = pCtx->conchFilePath;
  size_t readLen = 0;
  size_t pathLen = 0;
  char errmsg[64] = "";
  int fd = -1;
  int rc = -1;
  UNUSED_PARAMETER(myHostID);

  /* create a new path by replace the trailing '-conch' with '-break' */
  pathLen = strlcpy(tPath, cPath, MAXPATHLEN);
  if( pathLen>MAXPATHLEN || pathLen<6 || 
     (strlcpy(&tPath[pathLen-5], "break", 6) != 5) ){
    sqlite3_snprintf(sizeof(errmsg),errmsg,"path error (len %d)",(int)pathLen);
    goto end_breaklock;
  }
  /* read the conch content */
  readLen = osPread(conchFile->h, buf, PROXY_MAXCONCHLEN, 0);
  if( readLen<PROXY_PATHINDEX ){
    sqlite3_snprintf(sizeof(errmsg),errmsg,"read error (len %d)",(int)readLen);
    goto end_breaklock;
  }
  /* write it out to the temporary break file */
  fd = robust_open(tPath, (O_RDWR|O_CREAT|O_EXCL), 0);
  if( fd<0 ){
    sqlite3_snprintf(sizeof(errmsg), errmsg, "create failed (%d)", errno);
    goto end_breaklock;
  }
  if( osPwrite(fd, buf, readLen, 0) != (ssize_t)readLen ){
    sqlite3_snprintf(sizeof(errmsg), errmsg, "write failed (%d)", errno);
    goto end_breaklock;
  }
  if( rename(tPath, cPath) ){
    sqlite3_snprintf(sizeof(errmsg), errmsg, "rename failed (%d)", errno);
    goto end_breaklock;
  }
  rc = 0;
  fprintf(stderr, "broke stale lock on %s\n", cPath);
  robust_close(pFile, conchFile->h, __LINE__);
  conchFile->h = fd;
  conchFile->openFlags = O_RDWR | O_CREAT;

end_breaklock:
  if( rc ){
    if( fd>=0 ){
      osUnlink(tPath);
      robust_close(pFile, fd, __LINE__);
    }
    fprintf(stderr, "failed to break stale lock on %s, %s\n", cPath, errmsg);
  }
  return rc;
}

/* Take the requested lock on the conch file and break a stale lock if the 
** host id matches.
*/
static int proxyConchLock(unixFile *pFile, uuid_t myHostID, int lockType){
  proxyLockingContext *pCtx = (proxyLockingContext *)pFile->lockingContext; 
  unixFile *conchFile = pCtx->conchFile;
  int rc = SQLITE_OK;
  struct timespec conchModTime;
  
  memset(&conchModTime, 0, sizeof(conchModTime));
  do {
    rc = conchFile->pMethod->xLock((sqlite3_file*)conchFile, lockType);
    if( rc==SQLITE_BUSY ){
      pCtx->nFails ++;
      /* If the lock failed (busy):
       * 1st try: get the mod time of the conch, wait 0.5s and try again. 
       * 2nd try: fail if the mod time changed or host id is different, wait 
       *           10 sec and try again
       * 3rd try: break the lock unless the mod time has changed.
       */
      struct stat buf;
      if( osFstat(conchFile->h, &buf) ){
        storeLastErrno(pFile, errno);
        return SQLITE_IOERR_LOCK;
      }
      
      if( pCtx->nFails==1 ){
        conchModTime = buf.st_mtimespec;
        usleep(500000); /* wait 0.5 sec and try the lock again*/
        continue;  
      }

      assert( pCtx->nFails>1 );
      if( conchModTime.tv_sec != buf.st_mtimespec.tv_sec || 
         conchModTime.tv_nsec != buf.st_mtimespec.tv_nsec ){
        return SQLITE_BUSY;
      }
      
      if( pCtx->nFails==2 ){  
        char tBuf[PROXY_MAXCONCHLEN];
        int len = osPread(conchFile->h, tBuf, PROXY_MAXCONCHLEN, 0);
        if( len<0 ){
          storeLastErrno(pFile, errno);
          return SQLITE_IOERR_LOCK;
        }
        if( len>PROXY_PATHINDEX && tBuf[0]==(char)PROXY_CONCHVERSION){
          /* don't break the lock if the host id doesn't match, but do log
           * an error to console so users can diagnose stale NFS locks more 
           * easily 
           */
          if( 0!=memcmp(&tBuf[PROXY_HEADERLEN], myHostID, PROXY_HOSTIDLEN) ){
            uuid_t conchUUID;
            uuid_string_t conchUUIDString;
            uuid_string_t myUUIDString;
            assert(PROXY_HOSTIDLEN == sizeof(uuid_t));
            memcpy(conchUUID, &tBuf[PROXY_HEADERLEN], PROXY_HOSTIDLEN);
            uuid_unparse(conchUUID, conchUUIDString);
            uuid_unparse(myHostID, myUUIDString);
            fprintf(stderr,
               "ERROR: sqlite database is locked because it is in use "
               "by another host that holds a host-exclusive lock on %s; "
               "this host (UUID %s) cannot override the host-exclusive lock "
               "until the other host (UUID %s) releases its locks on %s\n", 
               pFile->zPath, myUUIDString, conchUUIDString, conchFile->zPath);
            return SQLITE_BUSY;
          }
        }else{
          /* don't break the lock on short read or a version mismatch */
          return SQLITE_BUSY;
        }
        usleep(10000000); /* wait 10 sec and try the lock again */
        continue; 
      }
      
      assert( pCtx->nFails>=3 );
      if( (pCtx->nFails==3)&&(0==proxyBreakConchLock(pFile, myHostID)) ){
        rc = SQLITE_OK;
        if( lockType==EXCLUSIVE_LOCK ){
          rc = conchFile->pMethod->xLock((sqlite3_file*)conchFile, SHARED_LOCK);
        }
        if( !rc ){
          rc = conchFile->pMethod->xLock((sqlite3_file*)conchFile, lockType);
        }
      }
    }
  } while( rc==SQLITE_BUSY && pCtx->nFails<3 );
  
  return rc;
}

/* Takes the conch by taking a shared lock and read the contents conch, if 
** lockPath is non-NULL, the host ID and lock file path must match.  A NULL 
** lockPath means that the lockPath in the conch file will be used if the 
** host IDs match, or a new lock path will be generated automatically 
** and written to the conch file.
*/
static int proxyTakeConch(unixFile *pFile){
  proxyLockingContext *pCtx = (proxyLockingContext *)pFile->lockingContext; 
  
  if( pCtx->conchHeld!=0 ){
    return SQLITE_OK;
  }else{
    unixFile *conchFile = pCtx->conchFile;
    uuid_t myHostID;
    int pError = 0;
    char readBuf[PROXY_MAXCONCHLEN];
    char lockPath[MAXPATHLEN];
    char *tempLockPath = NULL;
    int rc = SQLITE_OK;
    int createConch = 0;
    int hostIdMatch = 0;
    int readLen = 0;
    int tryOldLockPath = 0;
    int forceNewLockPath = 0;
    
    OSTRACE(("TAKECONCH  %d for %s pid=%d\n", conchFile->h,
             (pCtx->lockProxyPath ? pCtx->lockProxyPath : ":auto:"),
             osGetpid(0)));

    rc = proxyGetHostID(myHostID, &pError);
    if( (rc&0xff)==SQLITE_IOERR ){
      storeLastErrno(pFile, pError);
      goto end_takeconch;
    }
    rc = proxyConchLock(pFile, myHostID, SHARED_LOCK);
    if( rc!=SQLITE_OK ){
      goto end_takeconch;
    }
    /* read the existing conch file */
    readLen = seekAndRead((unixFile*)conchFile, 0, readBuf, PROXY_MAXCONCHLEN);
    if( readLen<0 ){
      /* I/O error: lastErrno set by seekAndRead */
      storeLastErrno(pFile, conchFile->lastErrno);
      rc = SQLITE_IOERR_READ;
      goto end_takeconch;
    }else if( readLen<=(PROXY_HEADERLEN+PROXY_HOSTIDLEN) || 
             readBuf[0]!=(char)PROXY_CONCHVERSION ){
      /* a short read or version format mismatch means we need to create a new 
      ** conch file. 
      */
      createConch = 1;
    }
    /* if the host id matches and the lock path already exists in the conch
    ** we'll try to use the path there, if we can't open that path, we'll 
    ** retry with a new auto-generated path 
    */
    do { /* in case we need to try again for an :auto: named lock file */

      if( !createConch && !forceNewLockPath ){
        hostIdMatch = !memcmp(&readBuf[PROXY_HEADERLEN], myHostID, 
                                  PROXY_HOSTIDLEN);
        /* if the conch has data compare the contents */
        if( !pCtx->lockProxyPath ){
          /* for auto-named local lock file, just check the host ID and we'll
           ** use the local lock file path that's already in there
           */
          if( hostIdMatch ){
            size_t pathLen = (readLen - PROXY_PATHINDEX);
            
            if( pathLen>=MAXPATHLEN ){
              pathLen=MAXPATHLEN-1;
            }
            memcpy(lockPath, &readBuf[PROXY_PATHINDEX], pathLen);
            lockPath[pathLen] = 0;
            tempLockPath = lockPath;
            tryOldLockPath = 1;
            /* create a copy of the lock path if the conch is taken */
            goto end_takeconch;
          }
        }else if( hostIdMatch
               && !strncmp(pCtx->lockProxyPath, &readBuf[PROXY_PATHINDEX],
                           readLen-PROXY_PATHINDEX)
        ){
          /* conch host and lock path match */
          goto end_takeconch; 
        }
      }
      
      /* if the conch isn't writable and doesn't match, we can't take it */
      if( (conchFile->openFlags&O_RDWR) == 0 ){
        rc = SQLITE_BUSY;
        goto end_takeconch;
      }
      
      /* either the conch didn't match or we need to create a new one */
      if( !pCtx->lockProxyPath ){
        proxyGetLockPath(pCtx->dbPath, lockPath, MAXPATHLEN);
        tempLockPath = lockPath;
        /* create a copy of the lock path _only_ if the conch is taken */
      }
      
      /* update conch with host and path (this will fail if other process
      ** has a shared lock already), if the host id matches, use the big
      ** stick.
      */
      futimes(conchFile->h, NULL);
      if( hostIdMatch && !createConch ){
        if( conchFile->pInode && conchFile->pInode->nShared>1 ){
          /* We are trying for an exclusive lock but another thread in this
           ** same process is still holding a shared lock. */
          rc = SQLITE_BUSY;
        } else {          
          rc = proxyConchLock(pFile, myHostID, EXCLUSIVE_LOCK);
        }
      }else{
        rc = proxyConchLock(pFile, myHostID, EXCLUSIVE_LOCK);
      }
      if( rc==SQLITE_OK ){
        char writeBuffer[PROXY_MAXCONCHLEN];
        int writeSize = 0;
        
        writeBuffer[0] = (char)PROXY_CONCHVERSION;
        memcpy(&writeBuffer[PROXY_HEADERLEN], myHostID, PROXY_HOSTIDLEN);
        if( pCtx->lockProxyPath!=NULL ){
          strlcpy(&writeBuffer[PROXY_PATHINDEX], pCtx->lockProxyPath,
                  MAXPATHLEN);
        }else{
          strlcpy(&writeBuffer[PROXY_PATHINDEX], tempLockPath, MAXPATHLEN);
        }
        writeSize = PROXY_PATHINDEX + strlen(&writeBuffer[PROXY_PATHINDEX]);
        robust_ftruncate(conchFile->h, writeSize);
        rc = unixWrite((sqlite3_file *)conchFile, writeBuffer, writeSize, 0);
        full_fsync(conchFile->h,0,0);
        /* If we created a new conch file (not just updated the contents of a 
         ** valid conch file), try to match the permissions of the database 
         */
        if( rc==SQLITE_OK && createConch ){
          struct stat buf;
          int err = osFstat(pFile->h, &buf);
          if( err==0 ){
            mode_t cmode = buf.st_mode&(S_IRUSR|S_IWUSR | S_IRGRP|S_IWGRP |
                                        S_IROTH|S_IWOTH);
            /* try to match the database file R/W permissions, ignore failure */
#ifndef SQLITE_PROXY_DEBUG
            osFchmod(conchFile->h, cmode);
#else
            do{
              rc = osFchmod(conchFile->h, cmode);
            }while( rc==(-1) && errno==EINTR );
            if( rc!=0 ){
              int code = errno;
              fprintf(stderr, "fchmod %o FAILED with %d %s\n",
                      cmode, code, strerror(code));
            } else {
              fprintf(stderr, "fchmod %o SUCCEDED\n",cmode);
            }
          }else{
            int code = errno;
            fprintf(stderr, "STAT FAILED[%d] with %d %s\n", 
                    err, code, strerror(code));
#endif
          }
        }
      }
      conchFile->pMethod->xUnlock((sqlite3_file*)conchFile, SHARED_LOCK);
      
    end_takeconch:
      OSTRACE(("TRANSPROXY: CLOSE  %d\n", pFile->h));
      if( rc==SQLITE_OK && pFile->openFlags ){
        int fd;
        if( pFile->h>=0 ){
#if defined(STRICT_CLOSE_ERROR) && OSCLOSE_CHECK_CLOSE_IOERR
          if( close(pFile->h) ){
            storeLastErrno(pFile, errno);
            return SQLITE_IOERR_CLOSE;
          }
#else
          robust_close(pFile, pFile->h, __LINE__);
#endif
        }
        pFile->h = -1;
        fd = robust_open(pCtx->dbPath, pFile->openFlags, 0);
        OSTRACE(("TRANSPROXY: OPEN  %d\n", fd));
        if( fd>=0 ){
          pFile->h = fd;
        }else{
          rc=SQLITE_CANTOPEN_BKPT; /* SQLITE_BUSY? proxyTakeConch called
           during locking */
        }
      }
      if( rc==SQLITE_OK && !pCtx->lockProxy ){
        char *path = tempLockPath ? tempLockPath : pCtx->lockProxyPath;
        rc = proxyCreateUnixFile(path, &pCtx->lockProxy, 1);
        if( rc!=SQLITE_OK && rc!=SQLITE_NOMEM && tryOldLockPath ){
          /* we couldn't create the proxy lock file with the old lock file path
           ** so try again via auto-naming 
           */
          forceNewLockPath = 1;
          tryOldLockPath = 0;
          continue; /* go back to the do {} while start point, try again */
        }
      }
      if( rc==SQLITE_OK ){
        /* Need to make a copy of path if we extracted the value
         ** from the conch file or the path was allocated on the stack
         */
        if( tempLockPath ){
          pCtx->lockProxyPath = sqlite3DbStrDup(0, tempLockPath);
          if( !pCtx->lockProxyPath ){
            rc = SQLITE_NOMEM_BKPT;
          }
        }
      }
      if( rc==SQLITE_OK ){
        pCtx->conchHeld = 1;
        
        if( pCtx->lockProxy->pMethod == &afpIoMethods ){
          afpLockingContext *afpCtx;
          afpCtx = (afpLockingContext *)pCtx->lockProxy->lockingContext;
          afpCtx->dbPath = pCtx->lockProxyPath;
        }
      } else {
        conchFile->pMethod->xUnlock((sqlite3_file*)conchFile, NO_LOCK);
      }
      OSTRACE(("TAKECONCH  %d %s\n", conchFile->h,
               rc==SQLITE_OK?"ok":"failed"));
      return rc;
    } while (1); /* in case we need to retry the :auto: lock file - 
                 ** we should never get here except via the 'continue' call. */
  }
}

/*
** If pFile holds a lock on a conch file, then release that lock.
*/
static int proxyReleaseConch(unixFile *pFile){
  int rc = SQLITE_OK;         /* Subroutine return code */
  proxyLockingContext *pCtx;  /* The locking context for the proxy lock */
  unixFile *conchFile;        /* Name of the conch file */

  pCtx = (proxyLockingContext *)pFile->lockingContext;
  conchFile = pCtx->conchFile;
  OSTRACE(("RELEASECONCH  %d for %s pid=%d\n", conchFile->h,
           (pCtx->lockProxyPath ? pCtx->lockProxyPath : ":auto:"), 
           osGetpid(0)));
  if( pCtx->conchHeld>0 ){
    rc = conchFile->pMethod->xUnlock((sqlite3_file*)conchFile, NO_LOCK);
  }
  pCtx->conchHeld = 0;
  OSTRACE(("RELEASECONCH  %d %s\n", conchFile->h,
           (rc==SQLITE_OK ? "ok" : "failed")));
  return rc;
}

/*
** Given the name of a database file, compute the name of its conch file.
** Store the conch filename in memory obtained from sqlite3_malloc64().
** Make *pConchPath point to the new name.  Return SQLITE_OK on success
** or SQLITE_NOMEM if unable to obtain memory.
**
** The caller is responsible for ensuring that the allocated memory
** space is eventually freed.
**
** *pConchPath is set to NULL if a memory allocation error occurs.
*/
static int proxyCreateConchPathname(char *dbPath, char **pConchPath){
  int i;                        /* Loop counter */
  int len = (int)strlen(dbPath); /* Length of database filename - dbPath */
  char *conchPath;              /* buffer in which to construct conch name */

  /* Allocate space for the conch filename and initialize the name to
  ** the name of the original database file. */  
  *pConchPath = conchPath = (char *)sqlite3_malloc64(len + 8);
  if( conchPath==0 ){
    return SQLITE_NOMEM_BKPT;
  }
  memcpy(conchPath, dbPath, len+1);
  
  /* now insert a "." before the last / character */
  for( i=(len-1); i>=0; i-- ){
    if( conchPath[i]=='/' ){
      i++;
      break;
    }
  }
  conchPath[i]='.';
  while ( i<len ){
    conchPath[i+1]=dbPath[i];
    i++;
  }

  /* append the "-conch" suffix to the file */
  memcpy(&conchPath[i+1], "-conch", 7);
  assert( (int)strlen(conchPath) == len+7 );

  return SQLITE_OK;
}


/* Takes a fully configured proxy locking-style unix file and switches
** the local lock file path 
*/
static int switchLockProxyPath(unixFile *pFile, const char *path) {
  proxyLockingContext *pCtx = (proxyLockingContext*)pFile->lockingContext;
  char *oldPath = pCtx->lockProxyPath;
  int rc = SQLITE_OK;

  if( pFile->eFileLock!=NO_LOCK ){
    return SQLITE_BUSY;
  }  

  /* nothing to do if the path is NULL, :auto: or matches the existing path */
  if( !path || path[0]=='\0' || !strcmp(path, ":auto:") ||
    (oldPath && !strncmp(oldPath, path, MAXPATHLEN)) ){
    return SQLITE_OK;
  }else{
    unixFile *lockProxy = pCtx->lockProxy;
    pCtx->lockProxy=NULL;
    pCtx->conchHeld = 0;
    if( lockProxy!=NULL ){
      rc=lockProxy->pMethod->xClose((sqlite3_file *)lockProxy);
      if( rc ) return rc;
      sqlite3_free(lockProxy);
    }
    sqlite3_free(oldPath);
    pCtx->lockProxyPath = sqlite3DbStrDup(0, path);
  }
  
  return rc;
}

/*
** pFile is a file that has been opened by a prior xOpen call.  dbPath
** is a string buffer at least MAXPATHLEN+1 characters in size.
**
** This routine find the filename associated with pFile and writes it
** int dbPath.
*/
static int proxyGetDbPathForUnixFile(unixFile *pFile, char *dbPath){
#if defined(__APPLE__)
  if( pFile->pMethod == &afpIoMethods ){
    /* afp style keeps a reference to the db path in the filePath field 
    ** of the struct */
    assert( (int)strlen((char*)pFile->lockingContext)<=MAXPATHLEN );
    strlcpy(dbPath, ((afpLockingContext *)pFile->lockingContext)->dbPath,
            MAXPATHLEN);
  } else
#endif
  if( pFile->pMethod == &dotlockIoMethods ){
    /* dot lock style uses the locking context to store the dot lock
    ** file path */
    int len = strlen((char *)pFile->lockingContext) - strlen(DOTLOCK_SUFFIX);
    memcpy(dbPath, (char *)pFile->lockingContext, len + 1);
  }else{
    /* all other styles use the locking context to store the db file path */
    assert( strlen((char*)pFile->lockingContext)<=MAXPATHLEN );
    strlcpy(dbPath, (char *)pFile->lockingContext, MAXPATHLEN);
  }
  return SQLITE_OK;
}

/*
** Takes an already filled in unix file and alters it so all file locking 
** will be performed on the local proxy lock file.  The following fields
** are preserved in the locking context so that they can be restored and 
** the unix structure properly cleaned up at close time:
**  ->lockingContext
**  ->pMethod
*/
static int proxyTransformUnixFile(unixFile *pFile, const char *path) {
  proxyLockingContext *pCtx;
  char dbPath[MAXPATHLEN+1];       /* Name of the database file */
  char *lockPath=NULL;
  int rc = SQLITE_OK;
  
  if( pFile->eFileLock!=NO_LOCK ){
    return SQLITE_BUSY;
  }
  proxyGetDbPathForUnixFile(pFile, dbPath);
  if( !path || path[0]=='\0' || !strcmp(path, ":auto:") ){
    lockPath=NULL;
  }else{
    lockPath=(char *)path;
  }
  
  OSTRACE(("TRANSPROXY  %d for %s pid=%d\n", pFile->h,
           (lockPath ? lockPath : ":auto:"), osGetpid(0)));

  pCtx = sqlite3_malloc64( sizeof(*pCtx) );
  if( pCtx==0 ){
    return SQLITE_NOMEM_BKPT;
  }
  memset(pCtx, 0, sizeof(*pCtx));

  rc = proxyCreateConchPathname(dbPath, &pCtx->conchFilePath);
  if( rc==SQLITE_OK ){
    rc = proxyCreateUnixFile(pCtx->conchFilePath, &pCtx->conchFile, 0);
    if( rc==SQLITE_CANTOPEN && ((pFile->openFlags&O_RDWR) == 0) ){
      /* if (a) the open flags are not O_RDWR, (b) the conch isn't there, and
      ** (c) the file system is read-only, then enable no-locking access.
      ** Ugh, since O_RDONLY==0x0000 we test for !O_RDWR since unixOpen asserts
      ** that openFlags will have only one of O_RDONLY or O_RDWR.
      */
      struct statfs fsInfo;
      struct stat conchInfo;
      int goLockless = 0;

      if( osStat(pCtx->conchFilePath, &conchInfo) == -1 ) {
        int err = errno;
        if( (err==ENOENT) && (statfs(dbPath, &fsInfo) != -1) ){
          goLockless = (fsInfo.f_flags&MNT_RDONLY) == MNT_RDONLY;
        }
      }
      if( goLockless ){
        pCtx->conchHeld = -1; /* read only FS/ lockless */
        rc = SQLITE_OK;
      }
    }
  }  
  if( rc==SQLITE_OK && lockPath ){
    pCtx->lockProxyPath = sqlite3DbStrDup(0, lockPath);
    if( pCtx->lockProxyPath==NULL ){
      rc = SQLITE_NOMEM;
    }
  }

  if( rc==SQLITE_OK ){
    pCtx->dbPath = sqlite3DbStrDup(0, dbPath);
    if( pCtx->dbPath==NULL ){
      rc = SQLITE_NOMEM_BKPT;
    }
  }
  if( rc==SQLITE_OK ){
    /* all memory is allocated, proxys are created and assigned, 
    ** switch the locking context and pMethod then return.
    */
    pCtx->oldLockingContext = pFile->lockingContext;
    pFile->lockingContext = pCtx;
    pCtx->pOldMethod = pFile->pMethod;
    pFile->pMethod = &proxyIoMethods;
  }else{
    if( pCtx->conchFile ){ 
      pCtx->conchFile->pMethod->xClose((sqlite3_file *)pCtx->conchFile);
      sqlite3_free(pCtx->conchFile);
    }
    sqlite3DbFree(0, pCtx->lockProxyPath);
    sqlite3_free(pCtx->conchFilePath); 
    sqlite3_free(pCtx);
  }
  OSTRACE(("TRANSPROXY  %d %s\n", pFile->h,
           (rc==SQLITE_OK ? "ok" : "failed")));
  return rc;
}


/*
** This routine handles sqlite3_file_control() calls that are specific
** to proxy locking.
*/
static int proxyFileControl(sqlite3_file *id, int op, void *pArg){
  switch( op ){
    case SQLITE_FCNTL_GET_LOCKPROXYFILE: {
      unixFile *pFile = (unixFile*)id;
      if( isProxyLockingMode(pFile) ){
        proxyLockingContext *pCtx = (proxyLockingContext*)pFile->lockingContext;
        proxyTakeConch(pFile);
        if( pCtx->lockProxyPath ){
          *(const char **)pArg = pCtx->lockProxyPath;
        }else{
          *(const char **)pArg = ":auto: (not held)";
        }
      } else {
        *(const char **)pArg = NULL;
      }
      return SQLITE_OK;
    }
    case SQLITE_FCNTL_SET_LOCKPROXYFILE: {
      unixFile *pFile = (unixFile*)id;
      int rc = SQLITE_OK;
      int isProxyStyle = isProxyLockingMode(pFile);
      if( pArg==NULL || (const char *)pArg==0 ){
        if( isProxyStyle ){
          /* turn off proxy locking - not supported.  If support is added for
          ** switching proxy locking mode off then it will need to fail if
          ** the journal mode is WAL mode. 
          */
          rc = SQLITE_ERROR /*SQLITE_PROTOCOL? SQLITE_MISUSE?*/;
        }else{
          /* turn off proxy locking - already off - NOOP */
          rc = SQLITE_OK;
        }
      }else{
        const char *proxyPath = (const char *)pArg;
        if( isProxyStyle ){
          proxyLockingContext *pCtx = 
            (proxyLockingContext*)pFile->lockingContext;
          if( !strcmp(pArg, ":auto:") 
           || (pCtx->lockProxyPath &&
               !strncmp(pCtx->lockProxyPath, proxyPath, MAXPATHLEN))
          ){
            rc = SQLITE_OK;
          }else{
            rc = switchLockProxyPath(pFile, proxyPath);
          }
        }else{
          /* turn on proxy file locking */
          rc = proxyTransformUnixFile(pFile, proxyPath);
        }
      }
      return rc;
    }
    default: {
      assert( 0 );  /* The call assures that only valid opcodes are sent */
    }
  }
  /*NOTREACHED*/
  return SQLITE_ERROR;
}

/*
** Within this division (the proxying locking implementation) the procedures
** above this point are all utilities.  The lock-related methods of the
** proxy-locking sqlite3_io_method object follow.
*/


/*
** This routine checks if there is a RESERVED lock held on the specified
** file by this or any other process. If such a lock is held, set *pResOut
** to a non-zero value otherwise *pResOut is set to zero.  The return value
** is set to SQLITE_OK unless an I/O error occurs during lock checking.
*/
static int proxyCheckReservedLock(sqlite3_file *id, int *pResOut) {
  unixFile *pFile = (unixFile*)id;
  int rc = proxyTakeConch(pFile);
  if( rc==SQLITE_OK ){
    proxyLockingContext *pCtx = (proxyLockingContext *)pFile->lockingContext;
    if( pCtx->conchHeld>0 ){
      unixFile *proxy = pCtx->lockProxy;
      return proxy->pMethod->xCheckReservedLock((sqlite3_file*)proxy, pResOut);
    }else{ /* conchHeld < 0 is lockless */
      pResOut=0;
    }
  }
  return rc;
}

/*
** Lock the file with the lock specified by parameter eFileLock - one
** of the following:
**
**     (1) SHARED_LOCK
**     (2) RESERVED_LOCK
**     (3) PENDING_LOCK
**     (4) EXCLUSIVE_LOCK
**
** Sometimes when requesting one lock state, additional lock states
** are inserted in between.  The locking might fail on one of the later
** transitions leaving the lock state different from what it started but
** still short of its goal.  The following chart shows the allowed
** transitions and the inserted intermediate states:
**
**    UNLOCKED -> SHARED
**    SHARED -> RESERVED
**    SHARED -> (PENDING) -> EXCLUSIVE
**    RESERVED -> (PENDING) -> EXCLUSIVE
**    PENDING -> EXCLUSIVE
**
** This routine will only increase a lock.  Use the sqlite3OsUnlock()
** routine to lower a locking level.
*/
static int proxyLock(sqlite3_file *id, int eFileLock) {
  unixFile *pFile = (unixFile*)id;
  int rc = proxyTakeConch(pFile);
  if( rc==SQLITE_OK ){
    proxyLockingContext *pCtx = (proxyLockingContext *)pFile->lockingContext;
    if( pCtx->conchHeld>0 ){
      unixFile *proxy = pCtx->lockProxy;
      rc = proxy->pMethod->xLock((sqlite3_file*)proxy, eFileLock);
      pFile->eFileLock = proxy->eFileLock;
    }else{
      /* conchHeld < 0 is lockless */
    }
  }
  return rc;
}


/*
** Lower the locking level on file descriptor pFile to eFileLock.  eFileLock
** must be either NO_LOCK or SHARED_LOCK.
**
** If the locking level of the file descriptor is already at or below
** the requested locking level, this routine is a no-op.
*/
static int proxyUnlock(sqlite3_file *id, int eFileLock) {
  unixFile *pFile = (unixFile*)id;
  int rc = proxyTakeConch(pFile);
  if( rc==SQLITE_OK ){
    proxyLockingContext *pCtx = (proxyLockingContext *)pFile->lockingContext;
    if( pCtx->conchHeld>0 ){
      unixFile *proxy = pCtx->lockProxy;
      rc = proxy->pMethod->xUnlock((sqlite3_file*)proxy, eFileLock);
      pFile->eFileLock = proxy->eFileLock;
    }else{
      /* conchHeld < 0 is lockless */
    }
  }
  return rc;
}

/*
** Close a file that uses proxy locks.
*/
static int proxyClose(sqlite3_file *id) {
  if( ALWAYS(id) ){
    unixFile *pFile = (unixFile*)id;
    proxyLockingContext *pCtx = (proxyLockingContext *)pFile->lockingContext;
    unixFile *lockProxy = pCtx->lockProxy;
    unixFile *conchFile = pCtx->conchFile;
    int rc = SQLITE_OK;
    
    if( lockProxy ){
      rc = lockProxy->pMethod->xUnlock((sqlite3_file*)lockProxy, NO_LOCK);
      if( rc ) return rc;
      rc = lockProxy->pMethod->xClose((sqlite3_file*)lockProxy);
      if( rc ) return rc;
      sqlite3_free(lockProxy);
      pCtx->lockProxy = 0;
    }
    if( conchFile ){
      if( pCtx->conchHeld ){
        rc = proxyReleaseConch(pFile);
        if( rc ) return rc;
      }
      rc = conchFile->pMethod->xClose((sqlite3_file*)conchFile);
      if( rc ) return rc;
      sqlite3_free(conchFile);
    }
    sqlite3DbFree(0, pCtx->lockProxyPath);
    sqlite3_free(pCtx->conchFilePath);
    sqlite3DbFree(0, pCtx->dbPath);
    /* restore the original locking context and pMethod then close it */
    pFile->lockingContext = pCtx->oldLockingContext;
    pFile->pMethod = pCtx->pOldMethod;
    sqlite3_free(pCtx);
    return pFile->pMethod->xClose(id);
  }
  return SQLITE_OK;
}



#endif /* defined(__APPLE__) && SQLITE_ENABLE_LOCKING_STYLE */
/*
** The proxy locking style is intended for use with AFP filesystems.
** And since AFP is only supported on MacOSX, the proxy locking is also
** restricted to MacOSX.
** 
**
******************* End of the proxy lock implementation **********************
******************************************************************************/

/*
** Initialize the operating system interface.
**
** This routine registers all VFS implementations for unix-like operating
** systems.  This routine, and the sqlite3_os_end() routine that follows,
** should be the only routines in this file that are visible from other
** files.
**
** This routine is called once during SQLite initialization and by a
** single thread.  The memory allocation and mutex subsystems have not
** necessarily been initialized when this routine is called, and so they
** should not be used.
*/
int sqlite3_os_init(void){ 
  /* 
  ** The following macro defines an initializer for an sqlite3_vfs object.
  ** The name of the VFS is NAME.  The pAppData is a pointer to a pointer
  ** to the "finder" function.  (pAppData is a pointer to a pointer because
  ** silly C90 rules prohibit a void* from being cast to a function pointer
  ** and so we have to go through the intermediate pointer to avoid problems
  ** when compiling with -pedantic-errors on GCC.)
  **
  ** The FINDER parameter to this macro is the name of the pointer to the
  ** finder-function.  The finder-function returns a pointer to the
  ** sqlite_io_methods object that implements the desired locking
  ** behaviors.  See the division above that contains the IOMETHODS
  ** macro for addition information on finder-functions.
  **
  ** Most finders simply return a pointer to a fixed sqlite3_io_methods
  ** object.  But the "autolockIoFinder" available on MacOSX does a little
  ** more than that; it looks at the filesystem type that hosts the 
  ** database file and tries to choose an locking method appropriate for
  ** that filesystem time.
  */
  #define UNIXVFS(VFSNAME, FINDER) {                        \
    3,                    /* iVersion */                    \
    sizeof(unixFile),     /* szOsFile */                    \
    MAX_PATHNAME,         /* mxPathname */                  \
    0,                    /* pNext */                       \
    VFSNAME,              /* zName */                       \
    (void*)&FINDER,       /* pAppData */                    \
    unixOpen,             /* xOpen */                       \
    unixDelete,           /* xDelete */                     \
    unixAccess,           /* xAccess */                     \
    unixFullPathname,     /* xFullPathname */               \
    unixDlOpen,           /* xDlOpen */                     \
    unixDlError,          /* xDlError */                    \
    unixDlSym,            /* xDlSym */                      \
    unixDlClose,          /* xDlClose */                    \
    unixRandomness,       /* xRandomness */                 \
    unixSleep,            /* xSleep */                      \
    unixCurrentTime,      /* xCurrentTime */                \
    unixGetLastError,     /* xGetLastError */               \
    unixCurrentTimeInt64, /* xCurrentTimeInt64 */           \
    unixSetSystemCall,    /* xSetSystemCall */              \
    unixGetSystemCall,    /* xGetSystemCall */              \
    unixNextSystemCall,   /* xNextSystemCall */             \
  }

  /*
  ** All default VFSes for unix are contained in the following array.
  **
  ** Note that the sqlite3_vfs.pNext field of the VFS object is modified
  ** by the SQLite core when the VFS is registered.  So the following
  ** array cannot be const.
  */
  static sqlite3_vfs aVfs[] = {
#if SQLITE_ENABLE_LOCKING_STYLE && defined(__APPLE__)
    UNIXVFS("unix",          autolockIoFinder ),
#elif OS_VXWORKS
    UNIXVFS("unix",          vxworksIoFinder ),
#else
    UNIXVFS("unix",          posixIoFinder ),
#endif
    UNIXVFS("unix-none",     nolockIoFinder ),
    UNIXVFS("unix-dotfile",  dotlockIoFinder ),
    UNIXVFS("unix-excl",     posixIoFinder ),
#if OS_VXWORKS
    UNIXVFS("unix-namedsem", semIoFinder ),
#endif
#if SQLITE_ENABLE_LOCKING_STYLE || OS_VXWORKS
    UNIXVFS("unix-posix",    posixIoFinder ),
#endif
#if SQLITE_ENABLE_LOCKING_STYLE
    UNIXVFS("unix-flock",    flockIoFinder ),
#endif
#if SQLITE_ENABLE_LOCKING_STYLE && defined(__APPLE__)
    UNIXVFS("unix-afp",      afpIoFinder ),
    UNIXVFS("unix-nfs",      nfsIoFinder ),
    UNIXVFS("unix-proxy",    proxyIoFinder ),
#endif
  };
  unsigned int i;          /* Loop counter */

  /* Double-check that the aSyscall[] array has been constructed
  ** correctly.  See ticket [bb3a86e890c8e96ab] */
  assert( ArraySize(aSyscall)==29 );

  /* Register all VFSes defined in the aVfs[] array */
  for(i=0; i<(sizeof(aVfs)/sizeof(sqlite3_vfs)); i++){
    sqlite3_vfs_register(&aVfs[i], i==0);
  }
  unixBigLock = sqlite3MutexAlloc(SQLITE_MUTEX_STATIC_VFS1);
  return SQLITE_OK; 
}

/*
** Shutdown the operating system interface.
**
** Some operating systems might need to do some cleanup in this routine,
** to release dynamically allocated objects.  But not on unix.
** This routine is a no-op for unix.
*/
int sqlite3_os_end(void){ 
  unixBigLock = 0;
  return SQLITE_OK; 
}
 
#endif /* SQLITE_OS_UNIX */<|MERGE_RESOLUTION|>--- conflicted
+++ resolved
@@ -1587,11 +1587,7 @@
 #else
     robust_close(pFile, p->fd, __LINE__);
     sqlite3_free(p);
-<<<<<<< HEAD
-#endif
-    nUnusedFd--;
-=======
->>>>>>> f7d3b7a5
+#endif
   }
   pInode->pUnused = 0;
 }
@@ -6415,11 +6411,7 @@
 IOMETHODS(
   nolockIoFinder,           /* Finder function name */
   nolockIoMethods,          /* sqlite3_io_methods object name */
-<<<<<<< HEAD
-  3,                        /* shared memory is enabled */
-=======
   3,                        /* shared memory and mmap are enabled */
->>>>>>> f7d3b7a5
   nolockClose,              /* xClose method */
   nolockLock,               /* xLock method */
   nolockUnlock,             /* xUnlock method */
