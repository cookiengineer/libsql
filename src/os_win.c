/*
** 2004 May 22
**
** The author disclaims copyright to this source code.  In place of
** a legal notice, here is a blessing:
**
**    May you do good and not evil.
**    May you find forgiveness for yourself and forgive others.
**    May you share freely, never taking more than you give.
**
******************************************************************************
**
** This file contains code that is specific to windows.
*/
#include "sqliteInt.h"
#if SQLITE_OS_WIN               /* This file is used for windows only */


/*
** A Note About Memory Allocation:
**
** This driver uses malloc()/free() directly rather than going through
** the SQLite-wrappers sqlite3_malloc()/sqlite3_free().  Those wrappers
** are designed for use on embedded systems where memory is scarce and
** malloc failures happen frequently.  Win32 does not typically run on
** embedded systems, and when it does the developers normally have bigger
** problems to worry about than running out of memory.  So there is not
** a compelling need to use the wrappers.
**
** But there is a good reason to not use the wrappers.  If we use the
** wrappers then we will get simulated malloc() failures within this
** driver.  And that causes all kinds of problems for our tests.  We
** could enhance SQLite to deal with simulated malloc failures within
** the OS driver, but the code to deal with those failure would not
** be exercised on Linux (which does not need to malloc() in the driver)
** and so we would have difficulty writing coverage tests for that
** code.  Better to leave the code out, we think.
**
** The point of this discussion is as follows:  When creating a new
** OS layer for an embedded system, if you use this file as an example,
** avoid the use of malloc()/free().  Those routines work ok on windows
** desktops but not so well in embedded systems.
*/

#include <winbase.h>

#ifdef __CYGWIN__
# include <sys/cygwin.h>
#endif

/*
** Macros used to determine whether or not to use threads.
*/
#if defined(THREADSAFE) && THREADSAFE
# define SQLITE_W32_THREADS 1
#endif

/*
** Include code that is common to all os_*.c files
*/
#include "os_common.h"

/*
** Some microsoft compilers lack this definition.
*/
#ifndef INVALID_FILE_ATTRIBUTES
# define INVALID_FILE_ATTRIBUTES ((DWORD)-1) 
#endif

/*
** Determine if we are dealing with WindowsCE - which has a much
** reduced API.
*/
#if SQLITE_OS_WINCE
# define AreFileApisANSI() 1
# define FormatMessageW(a,b,c,d,e,f,g) 0
#endif

/* Forward references */
typedef struct winShm winShm;           /* A connection to shared-memory */
typedef struct winShmNode winShmNode;   /* A region of shared-memory */

/*
** WinCE lacks native support for file locking so we have to fake it
** with some code of our own.
*/
#if SQLITE_OS_WINCE
typedef struct winceLock {
  int nReaders;       /* Number of reader locks obtained */
  BOOL bPending;      /* Indicates a pending lock has been obtained */
  BOOL bReserved;     /* Indicates a reserved lock has been obtained */
  BOOL bExclusive;    /* Indicates an exclusive lock has been obtained */
} winceLock;
#endif

/*
** The winFile structure is a subclass of sqlite3_file* specific to the win32
** portability layer.
*/
typedef struct winFile winFile;
struct winFile {
  const sqlite3_io_methods *pMethod; /*** Must be first ***/
  sqlite3_vfs *pVfs;      /* The VFS used to open this file */
  HANDLE h;               /* Handle for accessing the file */
  unsigned char locktype; /* Type of lock currently held on this file */
  short sharedLockByte;   /* Randomly chosen byte used as a shared lock */
  DWORD lastErrno;        /* The Windows errno from the last I/O error */
  DWORD sectorSize;       /* Sector size of the device file is on */
  winShm *pShm;           /* Instance of shared memory on this file */
  const char *zPath;      /* Full pathname of this file */
#if SQLITE_OS_WINCE
  WCHAR *zDeleteOnClose;  /* Name of file to delete when closing */
  HANDLE hMutex;          /* Mutex used to control access to shared lock */  
  HANDLE hShared;         /* Shared memory segment used for locking */
  winceLock local;        /* Locks obtained by this instance of winFile */
  winceLock *shared;      /* Global shared lock memory for the file  */
#endif
};

/*
** Forward prototypes.
*/
static int getSectorSize(
    sqlite3_vfs *pVfs,
    const char *zRelative     /* UTF-8 file name */
);

/*
** The following variable is (normally) set once and never changes
** thereafter.  It records whether the operating system is Win95
** or WinNT.
**
** 0:   Operating system unknown.
** 1:   Operating system is Win95.
** 2:   Operating system is WinNT.
**
** In order to facilitate testing on a WinNT system, the test fixture
** can manually set this value to 1 to emulate Win98 behavior.
*/
#ifdef SQLITE_TEST
int sqlite3_os_type = 0;
#else
static int sqlite3_os_type = 0;
#endif

/*
** Return true (non-zero) if we are running under WinNT, Win2K, WinXP,
** or WinCE.  Return false (zero) for Win95, Win98, or WinME.
**
** Here is an interesting observation:  Win95, Win98, and WinME lack
** the LockFileEx() API.  But we can still statically link against that
** API as long as we don't call it when running Win95/98/ME.  A call to
** this routine is used to determine if the host is Win95/98/ME or
** WinNT/2K/XP so that we will know whether or not we can safely call
** the LockFileEx() API.
*/
#if SQLITE_OS_WINCE
# define isNT()  (1)
#else
  static int isNT(void){
    if( sqlite3_os_type==0 ){
      OSVERSIONINFO sInfo;
      sInfo.dwOSVersionInfoSize = sizeof(sInfo);
      GetVersionEx(&sInfo);
      sqlite3_os_type = sInfo.dwPlatformId==VER_PLATFORM_WIN32_NT ? 2 : 1;
    }
    return sqlite3_os_type==2;
  }
#endif /* SQLITE_OS_WINCE */

/*
** Convert a UTF-8 string to microsoft unicode (UTF-16?). 
**
** Space to hold the returned string is obtained from malloc.
*/
static WCHAR *utf8ToUnicode(const char *zFilename){
  int nChar;
  WCHAR *zWideFilename;

  nChar = MultiByteToWideChar(CP_UTF8, 0, zFilename, -1, NULL, 0);
  zWideFilename = malloc( nChar*sizeof(zWideFilename[0]) );
  if( zWideFilename==0 ){
    return 0;
  }
  nChar = MultiByteToWideChar(CP_UTF8, 0, zFilename, -1, zWideFilename, nChar);
  if( nChar==0 ){
    free(zWideFilename);
    zWideFilename = 0;
  }
  return zWideFilename;
}

/*
** Convert microsoft unicode to UTF-8.  Space to hold the returned string is
** obtained from malloc().
*/
static char *unicodeToUtf8(const WCHAR *zWideFilename){
  int nByte;
  char *zFilename;

  nByte = WideCharToMultiByte(CP_UTF8, 0, zWideFilename, -1, 0, 0, 0, 0);
  zFilename = malloc( nByte );
  if( zFilename==0 ){
    return 0;
  }
  nByte = WideCharToMultiByte(CP_UTF8, 0, zWideFilename, -1, zFilename, nByte,
                              0, 0);
  if( nByte == 0 ){
    free(zFilename);
    zFilename = 0;
  }
  return zFilename;
}

/*
** Convert an ansi string to microsoft unicode, based on the
** current codepage settings for file apis.
** 
** Space to hold the returned string is obtained
** from malloc.
*/
static WCHAR *mbcsToUnicode(const char *zFilename){
  int nByte;
  WCHAR *zMbcsFilename;
  int codepage = AreFileApisANSI() ? CP_ACP : CP_OEMCP;

  nByte = MultiByteToWideChar(codepage, 0, zFilename, -1, NULL,0)*sizeof(WCHAR);
  zMbcsFilename = malloc( nByte*sizeof(zMbcsFilename[0]) );
  if( zMbcsFilename==0 ){
    return 0;
  }
  nByte = MultiByteToWideChar(codepage, 0, zFilename, -1, zMbcsFilename, nByte);
  if( nByte==0 ){
    free(zMbcsFilename);
    zMbcsFilename = 0;
  }
  return zMbcsFilename;
}

/*
** Convert microsoft unicode to multibyte character string, based on the
** user's Ansi codepage.
**
** Space to hold the returned string is obtained from
** malloc().
*/
static char *unicodeToMbcs(const WCHAR *zWideFilename){
  int nByte;
  char *zFilename;
  int codepage = AreFileApisANSI() ? CP_ACP : CP_OEMCP;

  nByte = WideCharToMultiByte(codepage, 0, zWideFilename, -1, 0, 0, 0, 0);
  zFilename = malloc( nByte );
  if( zFilename==0 ){
    return 0;
  }
  nByte = WideCharToMultiByte(codepage, 0, zWideFilename, -1, zFilename, nByte,
                              0, 0);
  if( nByte == 0 ){
    free(zFilename);
    zFilename = 0;
  }
  return zFilename;
}

/*
** Convert multibyte character string to UTF-8.  Space to hold the
** returned string is obtained from malloc().
*/
char *sqlite3_win32_mbcs_to_utf8(const char *zFilename){
  char *zFilenameUtf8;
  WCHAR *zTmpWide;

  zTmpWide = mbcsToUnicode(zFilename);
  if( zTmpWide==0 ){
    return 0;
  }
  zFilenameUtf8 = unicodeToUtf8(zTmpWide);
  free(zTmpWide);
  return zFilenameUtf8;
}

/*
** Convert UTF-8 to multibyte character string.  Space to hold the 
** returned string is obtained from malloc().
*/
static char *utf8ToMbcs(const char *zFilename){
  char *zFilenameMbcs;
  WCHAR *zTmpWide;

  zTmpWide = utf8ToUnicode(zFilename);
  if( zTmpWide==0 ){
    return 0;
  }
  zFilenameMbcs = unicodeToMbcs(zTmpWide);
  free(zTmpWide);
  return zFilenameMbcs;
}

#if SQLITE_OS_WINCE
/*************************************************************************
** This section contains code for WinCE only.
*/
/*
** WindowsCE does not have a localtime() function.  So create a
** substitute.
*/
#include <time.h>
struct tm *__cdecl localtime(const time_t *t)
{
  static struct tm y;
  FILETIME uTm, lTm;
  SYSTEMTIME pTm;
  sqlite3_int64 t64;
  t64 = *t;
  t64 = (t64 + 11644473600)*10000000;
  uTm.dwLowDateTime = (DWORD)(t64 & 0xFFFFFFFF);
  uTm.dwHighDateTime= (DWORD)(t64 >> 32);
  FileTimeToLocalFileTime(&uTm,&lTm);
  FileTimeToSystemTime(&lTm,&pTm);
  y.tm_year = pTm.wYear - 1900;
  y.tm_mon = pTm.wMonth - 1;
  y.tm_wday = pTm.wDayOfWeek;
  y.tm_mday = pTm.wDay;
  y.tm_hour = pTm.wHour;
  y.tm_min = pTm.wMinute;
  y.tm_sec = pTm.wSecond;
  return &y;
}

/* This will never be called, but defined to make the code compile */
#define GetTempPathA(a,b)

#define LockFile(a,b,c,d,e)       winceLockFile(&a, b, c, d, e)
#define UnlockFile(a,b,c,d,e)     winceUnlockFile(&a, b, c, d, e)
#define LockFileEx(a,b,c,d,e,f)   winceLockFileEx(&a, b, c, d, e, f)

#define HANDLE_TO_WINFILE(a) (winFile*)&((char*)a)[-(int)offsetof(winFile,h)]

/*
** Acquire a lock on the handle h
*/
static void winceMutexAcquire(HANDLE h){
   DWORD dwErr;
   do {
     dwErr = WaitForSingleObject(h, INFINITE);
   } while (dwErr != WAIT_OBJECT_0 && dwErr != WAIT_ABANDONED);
}
/*
** Release a lock acquired by winceMutexAcquire()
*/
#define winceMutexRelease(h) ReleaseMutex(h)

/*
** Create the mutex and shared memory used for locking in the file
** descriptor pFile
*/
static BOOL winceCreateLock(const char *zFilename, winFile *pFile){
  WCHAR *zTok;
  WCHAR *zName = utf8ToUnicode(zFilename);
  BOOL bInit = TRUE;

  /* Initialize the local lockdata */
  ZeroMemory(&pFile->local, sizeof(pFile->local));

  /* Replace the backslashes from the filename and lowercase it
  ** to derive a mutex name. */
  zTok = CharLowerW(zName);
  for (;*zTok;zTok++){
    if (*zTok == '\\') *zTok = '_';
  }

  /* Create/open the named mutex */
  pFile->hMutex = CreateMutexW(NULL, FALSE, zName);
  if (!pFile->hMutex){
    pFile->lastErrno = GetLastError();
    free(zName);
    return FALSE;
  }

  /* Acquire the mutex before continuing */
  winceMutexAcquire(pFile->hMutex);
  
  /* Since the names of named mutexes, semaphores, file mappings etc are 
  ** case-sensitive, take advantage of that by uppercasing the mutex name
  ** and using that as the shared filemapping name.
  */
  CharUpperW(zName);
  pFile->hShared = CreateFileMappingW(INVALID_HANDLE_VALUE, NULL,
                                       PAGE_READWRITE, 0, sizeof(winceLock),
                                       zName);  

  /* Set a flag that indicates we're the first to create the memory so it 
  ** must be zero-initialized */
  if (GetLastError() == ERROR_ALREADY_EXISTS){
    bInit = FALSE;
  }

  free(zName);

  /* If we succeeded in making the shared memory handle, map it. */
  if (pFile->hShared){
    pFile->shared = (winceLock*)MapViewOfFile(pFile->hShared, 
             FILE_MAP_READ|FILE_MAP_WRITE, 0, 0, sizeof(winceLock));
    /* If mapping failed, close the shared memory handle and erase it */
    if (!pFile->shared){
      pFile->lastErrno = GetLastError();
      CloseHandle(pFile->hShared);
      pFile->hShared = NULL;
    }
  }

  /* If shared memory could not be created, then close the mutex and fail */
  if (pFile->hShared == NULL){
    winceMutexRelease(pFile->hMutex);
    CloseHandle(pFile->hMutex);
    pFile->hMutex = NULL;
    return FALSE;
  }
  
  /* Initialize the shared memory if we're supposed to */
  if (bInit) {
    ZeroMemory(pFile->shared, sizeof(winceLock));
  }

  winceMutexRelease(pFile->hMutex);
  return TRUE;
}

/*
** Destroy the part of winFile that deals with wince locks
*/
static void winceDestroyLock(winFile *pFile){
  if (pFile->hMutex){
    /* Acquire the mutex */
    winceMutexAcquire(pFile->hMutex);

    /* The following blocks should probably assert in debug mode, but they
       are to cleanup in case any locks remained open */
    if (pFile->local.nReaders){
      pFile->shared->nReaders --;
    }
    if (pFile->local.bReserved){
      pFile->shared->bReserved = FALSE;
    }
    if (pFile->local.bPending){
      pFile->shared->bPending = FALSE;
    }
    if (pFile->local.bExclusive){
      pFile->shared->bExclusive = FALSE;
    }

    /* De-reference and close our copy of the shared memory handle */
    UnmapViewOfFile(pFile->shared);
    CloseHandle(pFile->hShared);

    /* Done with the mutex */
    winceMutexRelease(pFile->hMutex);    
    CloseHandle(pFile->hMutex);
    pFile->hMutex = NULL;
  }
}

/* 
** An implementation of the LockFile() API of windows for wince
*/
static BOOL winceLockFile(
  HANDLE *phFile,
  DWORD dwFileOffsetLow,
  DWORD dwFileOffsetHigh,
  DWORD nNumberOfBytesToLockLow,
  DWORD nNumberOfBytesToLockHigh
){
  winFile *pFile = HANDLE_TO_WINFILE(phFile);
  BOOL bReturn = FALSE;

  UNUSED_PARAMETER(dwFileOffsetHigh);
  UNUSED_PARAMETER(nNumberOfBytesToLockHigh);

  if (!pFile->hMutex) return TRUE;
  winceMutexAcquire(pFile->hMutex);

  /* Wanting an exclusive lock? */
  if (dwFileOffsetLow == (DWORD)SHARED_FIRST
       && nNumberOfBytesToLockLow == (DWORD)SHARED_SIZE){
    if (pFile->shared->nReaders == 0 && pFile->shared->bExclusive == 0){
       pFile->shared->bExclusive = TRUE;
       pFile->local.bExclusive = TRUE;
       bReturn = TRUE;
    }
  }

  /* Want a read-only lock? */
  else if (dwFileOffsetLow == (DWORD)SHARED_FIRST &&
           nNumberOfBytesToLockLow == 1){
    if (pFile->shared->bExclusive == 0){
      pFile->local.nReaders ++;
      if (pFile->local.nReaders == 1){
        pFile->shared->nReaders ++;
      }
      bReturn = TRUE;
    }
  }

  /* Want a pending lock? */
  else if (dwFileOffsetLow == (DWORD)PENDING_BYTE && nNumberOfBytesToLockLow == 1){
    /* If no pending lock has been acquired, then acquire it */
    if (pFile->shared->bPending == 0) {
      pFile->shared->bPending = TRUE;
      pFile->local.bPending = TRUE;
      bReturn = TRUE;
    }
  }

  /* Want a reserved lock? */
  else if (dwFileOffsetLow == (DWORD)RESERVED_BYTE && nNumberOfBytesToLockLow == 1){
    if (pFile->shared->bReserved == 0) {
      pFile->shared->bReserved = TRUE;
      pFile->local.bReserved = TRUE;
      bReturn = TRUE;
    }
  }

  winceMutexRelease(pFile->hMutex);
  return bReturn;
}

/*
** An implementation of the UnlockFile API of windows for wince
*/
static BOOL winceUnlockFile(
  HANDLE *phFile,
  DWORD dwFileOffsetLow,
  DWORD dwFileOffsetHigh,
  DWORD nNumberOfBytesToUnlockLow,
  DWORD nNumberOfBytesToUnlockHigh
){
  winFile *pFile = HANDLE_TO_WINFILE(phFile);
  BOOL bReturn = FALSE;

  UNUSED_PARAMETER(dwFileOffsetHigh);
  UNUSED_PARAMETER(nNumberOfBytesToUnlockHigh);

  if (!pFile->hMutex) return TRUE;
  winceMutexAcquire(pFile->hMutex);

  /* Releasing a reader lock or an exclusive lock */
  if (dwFileOffsetLow == (DWORD)SHARED_FIRST){
    /* Did we have an exclusive lock? */
    if (pFile->local.bExclusive){
      assert(nNumberOfBytesToUnlockLow == (DWORD)SHARED_SIZE);
      pFile->local.bExclusive = FALSE;
      pFile->shared->bExclusive = FALSE;
      bReturn = TRUE;
    }

    /* Did we just have a reader lock? */
    else if (pFile->local.nReaders){
      assert(nNumberOfBytesToUnlockLow == (DWORD)SHARED_SIZE || nNumberOfBytesToUnlockLow == 1);
      pFile->local.nReaders --;
      if (pFile->local.nReaders == 0)
      {
        pFile->shared->nReaders --;
      }
      bReturn = TRUE;
    }
  }

  /* Releasing a pending lock */
  else if (dwFileOffsetLow == (DWORD)PENDING_BYTE && nNumberOfBytesToUnlockLow == 1){
    if (pFile->local.bPending){
      pFile->local.bPending = FALSE;
      pFile->shared->bPending = FALSE;
      bReturn = TRUE;
    }
  }
  /* Releasing a reserved lock */
  else if (dwFileOffsetLow == (DWORD)RESERVED_BYTE && nNumberOfBytesToUnlockLow == 1){
    if (pFile->local.bReserved) {
      pFile->local.bReserved = FALSE;
      pFile->shared->bReserved = FALSE;
      bReturn = TRUE;
    }
  }

  winceMutexRelease(pFile->hMutex);
  return bReturn;
}

/*
** An implementation of the LockFileEx() API of windows for wince
*/
static BOOL winceLockFileEx(
  HANDLE *phFile,
  DWORD dwFlags,
  DWORD dwReserved,
  DWORD nNumberOfBytesToLockLow,
  DWORD nNumberOfBytesToLockHigh,
  LPOVERLAPPED lpOverlapped
){
  UNUSED_PARAMETER(dwReserved);
  UNUSED_PARAMETER(nNumberOfBytesToLockHigh);

  /* If the caller wants a shared read lock, forward this call
  ** to winceLockFile */
  if (lpOverlapped->Offset == (DWORD)SHARED_FIRST &&
      dwFlags == 1 &&
      nNumberOfBytesToLockLow == (DWORD)SHARED_SIZE){
    return winceLockFile(phFile, SHARED_FIRST, 0, 1, 0);
  }
  return FALSE;
}
/*
** End of the special code for wince
*****************************************************************************/
#endif /* SQLITE_OS_WINCE */

/*****************************************************************************
** The next group of routines implement the I/O methods specified
** by the sqlite3_io_methods object.
******************************************************************************/

/*
** Close a file.
**
** It is reported that an attempt to close a handle might sometimes
** fail.  This is a very unreasonable result, but windows is notorious
** for being unreasonable so I do not doubt that it might happen.  If
** the close fails, we pause for 100 milliseconds and try again.  As
** many as MX_CLOSE_ATTEMPT attempts to close the handle are made before
** giving up and returning an error.
*/
#define MX_CLOSE_ATTEMPT 3
static int winClose(sqlite3_file *id){
  int rc, cnt = 0;
  winFile *pFile = (winFile*)id;

  assert( id!=0 );
  assert( pFile->pShm==0 );
  OSTRACE(("CLOSE %d\n", pFile->h));
  do{
    rc = CloseHandle(pFile->h);
    /* SimulateIOError( rc=0; cnt=MX_CLOSE_ATTEMPT; ); */
  }while( rc==0 && ++cnt < MX_CLOSE_ATTEMPT && (Sleep(100), 1) );
#if SQLITE_OS_WINCE
#define WINCE_DELETION_ATTEMPTS 3
  winceDestroyLock(pFile);
  if( pFile->zDeleteOnClose ){
    int cnt = 0;
    while(
           DeleteFileW(pFile->zDeleteOnClose)==0
        && GetFileAttributesW(pFile->zDeleteOnClose)!=0xffffffff 
        && cnt++ < WINCE_DELETION_ATTEMPTS
    ){
       Sleep(100);  /* Wait a little before trying again */
    }
    free(pFile->zDeleteOnClose);
  }
#endif
  OSTRACE(("CLOSE %d %s\n", pFile->h, rc ? "ok" : "failed"));
  OpenCounter(-1);
  return rc ? SQLITE_OK : SQLITE_IOERR;
}

/*
** Some microsoft compilers lack this definition.
*/
#ifndef INVALID_SET_FILE_POINTER
# define INVALID_SET_FILE_POINTER ((DWORD)-1)
#endif

/*
** Read data from a file into a buffer.  Return SQLITE_OK if all
** bytes were read successfully and SQLITE_IOERR if anything goes
** wrong.
*/
static int winRead(
  sqlite3_file *id,          /* File to read from */
  void *pBuf,                /* Write content into this buffer */
  int amt,                   /* Number of bytes to read */
  sqlite3_int64 offset       /* Begin reading at this offset */
){
  LONG upperBits = (LONG)((offset>>32) & 0x7fffffff);
  LONG lowerBits = (LONG)(offset & 0xffffffff);
  DWORD rc;
  winFile *pFile = (winFile*)id;
  DWORD error;
  DWORD got;

  assert( id!=0 );
  SimulateIOError(return SQLITE_IOERR_READ);
  OSTRACE(("READ %d lock=%d\n", pFile->h, pFile->locktype));
  rc = SetFilePointer(pFile->h, lowerBits, &upperBits, FILE_BEGIN);
  if( rc==INVALID_SET_FILE_POINTER && (error=GetLastError())!=NO_ERROR ){
    pFile->lastErrno = error;
    return SQLITE_FULL;
  }
  if( !ReadFile(pFile->h, pBuf, amt, &got, 0) ){
    pFile->lastErrno = GetLastError();
    return SQLITE_IOERR_READ;
  }
  if( got==(DWORD)amt ){
    return SQLITE_OK;
  }else{
    /* Unread parts of the buffer must be zero-filled */
    memset(&((char*)pBuf)[got], 0, amt-got);
    return SQLITE_IOERR_SHORT_READ;
  }
}

/*
** Write data from a buffer into a file.  Return SQLITE_OK on success
** or some other error code on failure.
*/
static int winWrite(
  sqlite3_file *id,         /* File to write into */
  const void *pBuf,         /* The bytes to be written */
  int amt,                  /* Number of bytes to write */
  sqlite3_int64 offset      /* Offset into the file to begin writing at */
){
  LONG upperBits = (LONG)((offset>>32) & 0x7fffffff);
  LONG lowerBits = (LONG)(offset & 0xffffffff);
  DWORD rc;
  winFile *pFile = (winFile*)id;
  DWORD error;
  DWORD wrote = 0;

  assert( id!=0 );
  SimulateIOError(return SQLITE_IOERR_WRITE);
  SimulateDiskfullError(return SQLITE_FULL);
  OSTRACE(("WRITE %d lock=%d\n", pFile->h, pFile->locktype));
  rc = SetFilePointer(pFile->h, lowerBits, &upperBits, FILE_BEGIN);
  if( rc==INVALID_SET_FILE_POINTER && (error=GetLastError())!=NO_ERROR ){
    pFile->lastErrno = error;
    if( pFile->lastErrno==ERROR_HANDLE_DISK_FULL ){
      return SQLITE_FULL;
    }else{
      return SQLITE_IOERR_WRITE;
    }
  }
  assert( amt>0 );
  while(
     amt>0
     && (rc = WriteFile(pFile->h, pBuf, amt, &wrote, 0))!=0
     && wrote>0
  ){
    amt -= wrote;
    pBuf = &((char*)pBuf)[wrote];
  }
  if( !rc || amt>(int)wrote ){
    pFile->lastErrno = GetLastError();
    if( pFile->lastErrno==ERROR_HANDLE_DISK_FULL ){
      return SQLITE_FULL;
    }else{
      return SQLITE_IOERR_WRITE;
    }
  }
  return SQLITE_OK;
}

/*
** Truncate an open file to a specified size
*/
static int winTruncate(sqlite3_file *id, sqlite3_int64 nByte){
  LONG upperBits = (LONG)((nByte>>32) & 0x7fffffff);
  LONG lowerBits = (LONG)(nByte & 0xffffffff);
  DWORD dwRet;
  winFile *pFile = (winFile*)id;
  DWORD error;
  int rc = SQLITE_OK;

  assert( id!=0 );
  OSTRACE(("TRUNCATE %d %lld\n", pFile->h, nByte));
  SimulateIOError(return SQLITE_IOERR_TRUNCATE);
  dwRet = SetFilePointer(pFile->h, lowerBits, &upperBits, FILE_BEGIN);
  if( dwRet==INVALID_SET_FILE_POINTER && (error=GetLastError())!=NO_ERROR ){
    pFile->lastErrno = error;
    rc = SQLITE_IOERR_TRUNCATE;
  /* SetEndOfFile will fail if nByte is negative */
  }else if( !SetEndOfFile(pFile->h) ){
    pFile->lastErrno = GetLastError();
    rc = SQLITE_IOERR_TRUNCATE;
  }
  OSTRACE(("TRUNCATE %d %lld %s\n", pFile->h, nByte, rc==SQLITE_OK ? "ok" : "failed"));
  return rc;
}

#ifdef SQLITE_TEST
/*
** Count the number of fullsyncs and normal syncs.  This is used to test
** that syncs and fullsyncs are occuring at the right times.
*/
int sqlite3_sync_count = 0;
int sqlite3_fullsync_count = 0;
#endif

/*
** Make sure all writes to a particular file are committed to disk.
*/
static int winSync(sqlite3_file *id, int flags){
#if !defined(NDEBUG) || !defined(SQLITE_NO_SYNC) || defined(SQLITE_DEBUG)
  winFile *pFile = (winFile*)id;
#else
  UNUSED_PARAMETER(id);
#endif

  assert( pFile );
  /* Check that one of SQLITE_SYNC_NORMAL or FULL was passed */
  assert((flags&0x0F)==SQLITE_SYNC_NORMAL
      || (flags&0x0F)==SQLITE_SYNC_FULL
  );

  OSTRACE(("SYNC %d lock=%d\n", pFile->h, pFile->locktype));

#ifndef SQLITE_TEST
  UNUSED_PARAMETER(flags);
#else
  if( flags & SQLITE_SYNC_FULL ){
    sqlite3_fullsync_count++;
  }
  sqlite3_sync_count++;
#endif

  /* Unix cannot, but some systems may return SQLITE_FULL from here. This
  ** line is to test that doing so does not cause any problems.
  */
  SimulateDiskfullError( return SQLITE_FULL );
  SimulateIOError( return SQLITE_IOERR; );

  /* If we compiled with the SQLITE_NO_SYNC flag, then syncing is a
  ** no-op
  */
#ifdef SQLITE_NO_SYNC
  return SQLITE_OK;
#else
  if( FlushFileBuffers(pFile->h) ){
    return SQLITE_OK;
  }else{
    pFile->lastErrno = GetLastError();
    return SQLITE_IOERR;
  }
#endif
}

/*
** Determine the current size of a file in bytes
*/
static int winFileSize(sqlite3_file *id, sqlite3_int64 *pSize){
  DWORD upperBits;
  DWORD lowerBits;
  winFile *pFile = (winFile*)id;
  DWORD error;

  assert( id!=0 );
  SimulateIOError(return SQLITE_IOERR_FSTAT);
  lowerBits = GetFileSize(pFile->h, &upperBits);
  if(   (lowerBits == INVALID_FILE_SIZE)
     && ((error = GetLastError()) != NO_ERROR) )
  {
    pFile->lastErrno = error;
    return SQLITE_IOERR_FSTAT;
  }
  *pSize = (((sqlite3_int64)upperBits)<<32) + lowerBits;
  return SQLITE_OK;
}

/*
** LOCKFILE_FAIL_IMMEDIATELY is undefined on some Windows systems.
*/
#ifndef LOCKFILE_FAIL_IMMEDIATELY
# define LOCKFILE_FAIL_IMMEDIATELY 1
#endif

/*
** Acquire a reader lock.
** Different API routines are called depending on whether or not this
** is Win95 or WinNT.
*/
static int getReadLock(winFile *pFile){
  int res;
  if( isNT() ){
    OVERLAPPED ovlp;
    ovlp.Offset = SHARED_FIRST;
    ovlp.OffsetHigh = 0;
    ovlp.hEvent = 0;
    res = LockFileEx(pFile->h, LOCKFILE_FAIL_IMMEDIATELY,
                     0, SHARED_SIZE, 0, &ovlp);
/* isNT() is 1 if SQLITE_OS_WINCE==1, so this else is never executed. 
*/
#if SQLITE_OS_WINCE==0
  }else{
    int lk;
    sqlite3_randomness(sizeof(lk), &lk);
    pFile->sharedLockByte = (short)((lk & 0x7fffffff)%(SHARED_SIZE - 1));
    res = LockFile(pFile->h, SHARED_FIRST+pFile->sharedLockByte, 0, 1, 0);
#endif
  }
  if( res == 0 ){
    pFile->lastErrno = GetLastError();
  }
  return res;
}

/*
** Undo a readlock
*/
static int unlockReadLock(winFile *pFile){
  int res;
  if( isNT() ){
    res = UnlockFile(pFile->h, SHARED_FIRST, 0, SHARED_SIZE, 0);
/* isNT() is 1 if SQLITE_OS_WINCE==1, so this else is never executed. 
*/
#if SQLITE_OS_WINCE==0
  }else{
    res = UnlockFile(pFile->h, SHARED_FIRST + pFile->sharedLockByte, 0, 1, 0);
#endif
  }
  if( res == 0 ){
    pFile->lastErrno = GetLastError();
  }
  return res;
}

/*
** Lock the file with the lock specified by parameter locktype - one
** of the following:
**
**     (1) SHARED_LOCK
**     (2) RESERVED_LOCK
**     (3) PENDING_LOCK
**     (4) EXCLUSIVE_LOCK
**
** Sometimes when requesting one lock state, additional lock states
** are inserted in between.  The locking might fail on one of the later
** transitions leaving the lock state different from what it started but
** still short of its goal.  The following chart shows the allowed
** transitions and the inserted intermediate states:
**
**    UNLOCKED -> SHARED
**    SHARED -> RESERVED
**    SHARED -> (PENDING) -> EXCLUSIVE
**    RESERVED -> (PENDING) -> EXCLUSIVE
**    PENDING -> EXCLUSIVE
**
** This routine will only increase a lock.  The winUnlock() routine
** erases all locks at once and returns us immediately to locking level 0.
** It is not possible to lower the locking level one step at a time.  You
** must go straight to locking level 0.
*/
static int winLock(sqlite3_file *id, int locktype){
  int rc = SQLITE_OK;    /* Return code from subroutines */
  int res = 1;           /* Result of a windows lock call */
  int newLocktype;       /* Set pFile->locktype to this value before exiting */
  int gotPendingLock = 0;/* True if we acquired a PENDING lock this time */
  winFile *pFile = (winFile*)id;
  DWORD error = NO_ERROR;

  assert( id!=0 );
  OSTRACE(("LOCK %d %d was %d(%d)\n",
           pFile->h, locktype, pFile->locktype, pFile->sharedLockByte));

  /* If there is already a lock of this type or more restrictive on the
  ** OsFile, do nothing. Don't use the end_lock: exit path, as
  ** sqlite3OsEnterMutex() hasn't been called yet.
  */
  if( pFile->locktype>=locktype ){
    return SQLITE_OK;
  }

  /* Make sure the locking sequence is correct
  */
  assert( pFile->locktype!=NO_LOCK || locktype==SHARED_LOCK );
  assert( locktype!=PENDING_LOCK );
  assert( locktype!=RESERVED_LOCK || pFile->locktype==SHARED_LOCK );

  /* Lock the PENDING_LOCK byte if we need to acquire a PENDING lock or
  ** a SHARED lock.  If we are acquiring a SHARED lock, the acquisition of
  ** the PENDING_LOCK byte is temporary.
  */
  newLocktype = pFile->locktype;
  if(   (pFile->locktype==NO_LOCK)
     || (   (locktype==EXCLUSIVE_LOCK)
         && (pFile->locktype==RESERVED_LOCK))
  ){
    int cnt = 3;
    while( cnt-->0 && (res = LockFile(pFile->h, PENDING_BYTE, 0, 1, 0))==0 ){
      /* Try 3 times to get the pending lock.  The pending lock might be
      ** held by another reader process who will release it momentarily.
      */
      OSTRACE(("could not get a PENDING lock. cnt=%d\n", cnt));
      Sleep(1);
    }
    gotPendingLock = res;
    if( !res ){
      error = GetLastError();
    }
  }

  /* Acquire a shared lock
  */
  if( locktype==SHARED_LOCK && res ){
    assert( pFile->locktype==NO_LOCK );
    res = getReadLock(pFile);
    if( res ){
      newLocktype = SHARED_LOCK;
    }else{
      error = GetLastError();
    }
  }

  /* Acquire a RESERVED lock
  */
  if( locktype==RESERVED_LOCK && res ){
    assert( pFile->locktype==SHARED_LOCK );
    res = LockFile(pFile->h, RESERVED_BYTE, 0, 1, 0);
    if( res ){
      newLocktype = RESERVED_LOCK;
    }else{
      error = GetLastError();
    }
  }

  /* Acquire a PENDING lock
  */
  if( locktype==EXCLUSIVE_LOCK && res ){
    newLocktype = PENDING_LOCK;
    gotPendingLock = 0;
  }

  /* Acquire an EXCLUSIVE lock
  */
  if( locktype==EXCLUSIVE_LOCK && res ){
    assert( pFile->locktype>=SHARED_LOCK );
    res = unlockReadLock(pFile);
    OSTRACE(("unreadlock = %d\n", res));
    res = LockFile(pFile->h, SHARED_FIRST, 0, SHARED_SIZE, 0);
    if( res ){
      newLocktype = EXCLUSIVE_LOCK;
    }else{
      error = GetLastError();
      OSTRACE(("error-code = %d\n", error));
      getReadLock(pFile);
    }
  }

  /* If we are holding a PENDING lock that ought to be released, then
  ** release it now.
  */
  if( gotPendingLock && locktype==SHARED_LOCK ){
    UnlockFile(pFile->h, PENDING_BYTE, 0, 1, 0);
  }

  /* Update the state of the lock has held in the file descriptor then
  ** return the appropriate result code.
  */
  if( res ){
    rc = SQLITE_OK;
  }else{
    OSTRACE(("LOCK FAILED %d trying for %d but got %d\n", pFile->h,
           locktype, newLocktype));
    pFile->lastErrno = error;
    rc = SQLITE_BUSY;
  }
  pFile->locktype = (u8)newLocktype;
  return rc;
}

/*
** This routine checks if there is a RESERVED lock held on the specified
** file by this or any other process. If such a lock is held, return
** non-zero, otherwise zero.
*/
static int winCheckReservedLock(sqlite3_file *id, int *pResOut){
  int rc;
  winFile *pFile = (winFile*)id;

  SimulateIOError( return SQLITE_IOERR_CHECKRESERVEDLOCK; );

  assert( id!=0 );
  if( pFile->locktype>=RESERVED_LOCK ){
    rc = 1;
    OSTRACE(("TEST WR-LOCK %d %d (local)\n", pFile->h, rc));
  }else{
    rc = LockFile(pFile->h, RESERVED_BYTE, 0, 1, 0);
    if( rc ){
      UnlockFile(pFile->h, RESERVED_BYTE, 0, 1, 0);
    }
    rc = !rc;
    OSTRACE(("TEST WR-LOCK %d %d (remote)\n", pFile->h, rc));
  }
  *pResOut = rc;
  return SQLITE_OK;
}

/*
** Lower the locking level on file descriptor id to locktype.  locktype
** must be either NO_LOCK or SHARED_LOCK.
**
** If the locking level of the file descriptor is already at or below
** the requested locking level, this routine is a no-op.
**
** It is not possible for this routine to fail if the second argument
** is NO_LOCK.  If the second argument is SHARED_LOCK then this routine
** might return SQLITE_IOERR;
*/
static int winUnlock(sqlite3_file *id, int locktype){
  int type;
  winFile *pFile = (winFile*)id;
  int rc = SQLITE_OK;
  assert( pFile!=0 );
  assert( locktype<=SHARED_LOCK );
  OSTRACE(("UNLOCK %d to %d was %d(%d)\n", pFile->h, locktype,
          pFile->locktype, pFile->sharedLockByte));
  type = pFile->locktype;
  if( type>=EXCLUSIVE_LOCK ){
    UnlockFile(pFile->h, SHARED_FIRST, 0, SHARED_SIZE, 0);
    if( locktype==SHARED_LOCK && !getReadLock(pFile) ){
      /* This should never happen.  We should always be able to
      ** reacquire the read lock */
      rc = SQLITE_IOERR_UNLOCK;
    }
  }
  if( type>=RESERVED_LOCK ){
    UnlockFile(pFile->h, RESERVED_BYTE, 0, 1, 0);
  }
  if( locktype==NO_LOCK && type>=SHARED_LOCK ){
    unlockReadLock(pFile);
  }
  if( type>=PENDING_LOCK ){
    UnlockFile(pFile->h, PENDING_BYTE, 0, 1, 0);
  }
  pFile->locktype = (u8)locktype;
  return rc;
}

/*
** Control and query of the open file handle.
*/
static int winFileControl(sqlite3_file *id, int op, void *pArg){
  switch( op ){
    case SQLITE_FCNTL_LOCKSTATE: {
      *(int*)pArg = ((winFile*)id)->locktype;
      return SQLITE_OK;
    }
    case SQLITE_LAST_ERRNO: {
      *(int*)pArg = (int)((winFile*)id)->lastErrno;
      return SQLITE_OK;
    }
    case SQLITE_FCNTL_SIZE_HINT: {
      sqlite3_int64 sz = *(sqlite3_int64*)pArg;
<<<<<<< HEAD
      winTruncate(id, sz);
=======
      SimulateIOErrorBenign(1);
      winTruncate(id, sz);
      SimulateIOErrorBenign(0);
>>>>>>> f219bba9
      return SQLITE_OK;
    }
  }
  return SQLITE_ERROR;
}

/*
** Return the sector size in bytes of the underlying block device for
** the specified file. This is almost always 512 bytes, but may be
** larger for some devices.
**
** SQLite code assumes this function cannot fail. It also assumes that
** if two files are created in the same file-system directory (i.e.
** a database and its journal file) that the sector size will be the
** same for both.
*/
static int winSectorSize(sqlite3_file *id){
  assert( id!=0 );
  return (int)(((winFile*)id)->sectorSize);
}

/*
** Return a vector of device characteristics.
*/
static int winDeviceCharacteristics(sqlite3_file *id){
  UNUSED_PARAMETER(id);
  return SQLITE_IOCAP_UNDELETABLE_WHEN_OPEN;
}

#ifndef SQLITE_OMIT_WAL

/*
** Helper functions to obtain and relinquish the global mutex. The
** global mutex is used to protect the winLockInfo objects used by 
** this file, all of which may be shared by multiple threads.
**
** Function winShmMutexHeld() is used to assert() that the global mutex 
** is held when required. This function is only used as part of assert() 
** statements. e.g.
**
**   winShmEnterMutex()
**     assert( winShmMutexHeld() );
**   winShmLeaveMutex()
*/
static void winShmEnterMutex(void){
  sqlite3_mutex_enter(sqlite3MutexAlloc(SQLITE_MUTEX_STATIC_MASTER));
}
static void winShmLeaveMutex(void){
  sqlite3_mutex_leave(sqlite3MutexAlloc(SQLITE_MUTEX_STATIC_MASTER));
}
#ifdef SQLITE_DEBUG
static int winShmMutexHeld(void) {
  return sqlite3_mutex_held(sqlite3MutexAlloc(SQLITE_MUTEX_STATIC_MASTER));
}
#endif

/*
** Object used to represent a single file opened and mmapped to provide
** shared memory.  When multiple threads all reference the same
** log-summary, each thread has its own winFile object, but they all
** point to a single instance of this object.  In other words, each
** log-summary is opened only once per process.
**
** winShmMutexHeld() must be true when creating or destroying
** this object or while reading or writing the following fields:
**
**      nRef
**      pNext 
**
** The following fields are read-only after the object is created:
** 
**      fid
**      zFilename
**
** Either winShmNode.mutex must be held or winShmNode.nRef==0 and
** winShmMutexHeld() is true when reading or writing any other field
** in this structure.
**
*/
struct winShmNode {
  sqlite3_mutex *mutex;      /* Mutex to access this object */
  char *zFilename;           /* Name of the file */
  winFile hFile;             /* File handle from winOpen */

  int szRegion;              /* Size of shared-memory regions */
  int nRegion;               /* Size of array apRegion */
  struct ShmRegion {
    HANDLE hMap;             /* File handle from CreateFileMapping */
    void *pMap;
  } *aRegion;
  DWORD lastErrno;           /* The Windows errno from the last I/O error */

  int nRef;                  /* Number of winShm objects pointing to this */
  winShm *pFirst;            /* All winShm objects pointing to this */
  winShmNode *pNext;         /* Next in list of all winShmNode objects */
#ifdef SQLITE_DEBUG
  u8 nextShmId;              /* Next available winShm.id value */
#endif
};

/*
** A global array of all winShmNode objects.
**
** The winShmMutexHeld() must be true while reading or writing this list.
*/
static winShmNode *winShmNodeList = 0;

/*
** Structure used internally by this VFS to record the state of an
** open shared memory connection.
**
** The following fields are initialized when this object is created and
** are read-only thereafter:
**
**    winShm.pShmNode
**    winShm.id
**
** All other fields are read/write.  The winShm.pShmNode->mutex must be held
** while accessing any read/write fields.
*/
struct winShm {
  winShmNode *pShmNode;      /* The underlying winShmNode object */
  winShm *pNext;             /* Next winShm with the same winShmNode */
  u8 hasMutex;               /* True if holding the winShmNode mutex */
  u16 sharedMask;            /* Mask of shared locks held */
  u16 exclMask;              /* Mask of exclusive locks held */
#ifdef SQLITE_DEBUG
  u8 id;                     /* Id of this connection with its winShmNode */
#endif
};

/*
** Constants used for locking
*/
#define WIN_SHM_BASE   ((22+SQLITE_SHM_NLOCK)*4)        /* first lock byte */
#define WIN_SHM_DMS    (WIN_SHM_BASE+SQLITE_SHM_NLOCK)  /* deadman switch */

/*
** Apply advisory locks for all n bytes beginning at ofst.
*/
#define _SHM_UNLCK  1
#define _SHM_RDLCK  2
#define _SHM_WRLCK  3
static int winShmSystemLock(
  winShmNode *pFile,    /* Apply locks to this open shared-memory segment */
  int lockType,         /* _SHM_UNLCK, _SHM_RDLCK, or _SHM_WRLCK */
  int ofst,             /* Offset to first byte to be locked/unlocked */
  int nByte             /* Number of bytes to lock or unlock */
){
  OVERLAPPED ovlp;
  DWORD dwFlags;
  int rc = 0;           /* Result code form Lock/UnlockFileEx() */

  /* Access to the winShmNode object is serialized by the caller */
  assert( sqlite3_mutex_held(pFile->mutex) || pFile->nRef==0 );

  /* Initialize the locking parameters */
  dwFlags = LOCKFILE_FAIL_IMMEDIATELY;
  if( lockType == _SHM_WRLCK ) dwFlags |= LOCKFILE_EXCLUSIVE_LOCK;

  memset(&ovlp, 0, sizeof(OVERLAPPED));
  ovlp.Offset = ofst;

  /* Release/Acquire the system-level lock */
  if( lockType==_SHM_UNLCK ){
    rc = UnlockFileEx(pFile->hFile.h, 0, nByte, 0, &ovlp);
  }else{
    rc = LockFileEx(pFile->hFile.h, dwFlags, 0, nByte, 0, &ovlp);
  }
  
  if( rc!= 0 ){
    rc = SQLITE_OK;
  }else{
    pFile->lastErrno =  GetLastError();
    rc = SQLITE_BUSY;
  }

  OSTRACE(("SHM-LOCK %d %s %s 0x%08lx\n", 
           pFile->hFile.h,
           rc==SQLITE_OK ? "ok" : "failed",
           lockType==_SHM_UNLCK ? "UnlockFileEx" : "LockFileEx",
           pFile->lastErrno));

  return rc;
}

/* Forward references to VFS methods */
static int winOpen(sqlite3_vfs*,const char*,sqlite3_file*,int,int*);
static int winDelete(sqlite3_vfs *,const char*,int);

/*
** Purge the winShmNodeList list of all entries with winShmNode.nRef==0.
**
** This is not a VFS shared-memory method; it is a utility function called
** by VFS shared-memory methods.
*/
static void winShmPurge(sqlite3_vfs *pVfs, int deleteFlag){
  winShmNode **pp;
  winShmNode *p;
  assert( winShmMutexHeld() );
  pp = &winShmNodeList;
  while( (p = *pp)!=0 ){
    if( p->nRef==0 ){
      int i;
      if( p->mutex ) sqlite3_mutex_free(p->mutex);
      for(i=0; i<p->nRegion; i++){
        UnmapViewOfFile(p->aRegion[i].pMap);
        CloseHandle(p->aRegion[i].hMap);
      }
      if( p->hFile.h != INVALID_HANDLE_VALUE ){
        SimulateIOErrorBenign(1);
        winClose((sqlite3_file *)&p->hFile);
        SimulateIOErrorBenign(0);
      }
      if( deleteFlag ){
        SimulateIOErrorBenign(1);
        winDelete(pVfs, p->zFilename, 0);
        SimulateIOErrorBenign(0);
      }
      *pp = p->pNext;
      sqlite3_free(p->aRegion);
      sqlite3_free(p);
    }else{
      pp = &p->pNext;
    }
  }
}

/*
** Open the shared-memory area associated with database file pDbFd.
**
** When opening a new shared-memory file, if no other instances of that
** file are currently open, in this process or in other processes, then
** the file must be truncated to zero length or have its header cleared.
*/
static int winOpenSharedMemory(winFile *pDbFd){
  struct winShm *p;                  /* The connection to be opened */
  struct winShmNode *pShmNode = 0;   /* The underlying mmapped file */
  int rc;                            /* Result code */
  struct winShmNode *pNew;           /* Newly allocated winShmNode */
  int nName;                         /* Size of zName in bytes */

  assert( pDbFd->pShm==0 );    /* Not previously opened */

  /* Allocate space for the new sqlite3_shm object.  Also speculatively
  ** allocate space for a new winShmNode and filename.
  */
  p = sqlite3_malloc( sizeof(*p) );
  if( p==0 ) return SQLITE_NOMEM;
  memset(p, 0, sizeof(*p));
  nName = sqlite3Strlen30(pDbFd->zPath);
  pNew = sqlite3_malloc( sizeof(*pShmNode) + nName + 15 );
  if( pNew==0 ){
    sqlite3_free(p);
    return SQLITE_NOMEM;
  }
  memset(pNew, 0, sizeof(*pNew));
  pNew->zFilename = (char*)&pNew[1];
  sqlite3_snprintf(nName+15, pNew->zFilename, "%s-shm", pDbFd->zPath);

  /* Look to see if there is an existing winShmNode that can be used.
  ** If no matching winShmNode currently exists, create a new one.
  */
  winShmEnterMutex();
  for(pShmNode = winShmNodeList; pShmNode; pShmNode=pShmNode->pNext){
    /* TBD need to come up with better match here.  Perhaps
    ** use FILE_ID_BOTH_DIR_INFO Structure.
    */
    if( sqlite3StrICmp(pShmNode->zFilename, pNew->zFilename)==0 ) break;
  }
  if( pShmNode ){
    sqlite3_free(pNew);
  }else{
    pShmNode = pNew;
    pNew = 0;
    ((winFile*)(&pShmNode->hFile))->h = INVALID_HANDLE_VALUE;
    pShmNode->pNext = winShmNodeList;
    winShmNodeList = pShmNode;

    pShmNode->mutex = sqlite3_mutex_alloc(SQLITE_MUTEX_FAST);
    if( pShmNode->mutex==0 ){
      rc = SQLITE_NOMEM;
      goto shm_open_err;
    }
    rc = winOpen(pDbFd->pVfs,
                 pShmNode->zFilename,             /* Name of the file (UTF-8) */
                 (sqlite3_file*)&pShmNode->hFile,  /* File handle here */
                 SQLITE_OPEN_READWRITE | SQLITE_OPEN_CREATE, /* Mode flags */
                 0);
    if( SQLITE_OK!=rc ){
      rc = SQLITE_CANTOPEN_BKPT;
      goto shm_open_err;
    }

    /* Check to see if another process is holding the dead-man switch.
    ** If not, truncate the file to zero length. 
    */
    if( winShmSystemLock(pShmNode, _SHM_WRLCK, WIN_SHM_DMS, 1)==SQLITE_OK ){
      rc = winTruncate((sqlite3_file *)&pShmNode->hFile, 0);
      if( rc!=SQLITE_OK ){
        rc = SQLITE_IOERR_SHMOPEN;
      }
    }
    if( rc==SQLITE_OK ){
      winShmSystemLock(pShmNode, _SHM_UNLCK, WIN_SHM_DMS, 1);
      rc = winShmSystemLock(pShmNode, _SHM_RDLCK, WIN_SHM_DMS, 1);
    }
    if( rc ) goto shm_open_err;
  }

  /* Make the new connection a child of the winShmNode */
  p->pShmNode = pShmNode;
#ifdef SQLITE_DEBUG
  p->id = pShmNode->nextShmId++;
#endif
  pShmNode->nRef++;
  pDbFd->pShm = p;
  winShmLeaveMutex();

  /* The reference count on pShmNode has already been incremented under
  ** the cover of the winShmEnterMutex() mutex and the pointer from the
  ** new (struct winShm) object to the pShmNode has been set. All that is
  ** left to do is to link the new object into the linked list starting
  ** at pShmNode->pFirst. This must be done while holding the pShmNode->mutex 
  ** mutex.
  */
  sqlite3_mutex_enter(pShmNode->mutex);
  p->pNext = pShmNode->pFirst;
  pShmNode->pFirst = p;
  sqlite3_mutex_leave(pShmNode->mutex);
  return SQLITE_OK;

  /* Jump here on any error */
shm_open_err:
  winShmSystemLock(pShmNode, _SHM_UNLCK, WIN_SHM_DMS, 1);
  winShmPurge(pDbFd->pVfs, 0);      /* This call frees pShmNode if required */
  sqlite3_free(p);
  sqlite3_free(pNew);
  winShmLeaveMutex();
  return rc;
}

/*
** Close a connection to shared-memory.  Delete the underlying 
** storage if deleteFlag is true.
*/
static int winShmUnmap(
  sqlite3_file *fd,          /* Database holding shared memory */
  int deleteFlag             /* Delete after closing if true */
){
  winFile *pDbFd;       /* Database holding shared-memory */
  winShm *p;            /* The connection to be closed */
  winShmNode *pShmNode; /* The underlying shared-memory file */
  winShm **pp;          /* For looping over sibling connections */

  pDbFd = (winFile*)fd;
  p = pDbFd->pShm;
  if( p==0 ) return SQLITE_OK;
  pShmNode = p->pShmNode;

  /* Remove connection p from the set of connections associated
  ** with pShmNode */
  sqlite3_mutex_enter(pShmNode->mutex);
  for(pp=&pShmNode->pFirst; (*pp)!=p; pp = &(*pp)->pNext){}
  *pp = p->pNext;

  /* Free the connection p */
  sqlite3_free(p);
  pDbFd->pShm = 0;
  sqlite3_mutex_leave(pShmNode->mutex);

  /* If pShmNode->nRef has reached 0, then close the underlying
  ** shared-memory file, too */
  winShmEnterMutex();
  assert( pShmNode->nRef>0 );
  pShmNode->nRef--;
  if( pShmNode->nRef==0 ){
    winShmPurge(pDbFd->pVfs, deleteFlag);
  }
  winShmLeaveMutex();

  return SQLITE_OK;
}

/*
** Change the lock state for a shared-memory segment.
*/
static int winShmLock(
  sqlite3_file *fd,          /* Database file holding the shared memory */
  int ofst,                  /* First lock to acquire or release */
  int n,                     /* Number of locks to acquire or release */
  int flags                  /* What to do with the lock */
){
  winFile *pDbFd = (winFile*)fd;        /* Connection holding shared memory */
  winShm *p = pDbFd->pShm;              /* The shared memory being locked */
  winShm *pX;                           /* For looping over all siblings */
  winShmNode *pShmNode = p->pShmNode;
  int rc = SQLITE_OK;                   /* Result code */
  u16 mask;                             /* Mask of locks to take or release */

  assert( ofst>=0 && ofst+n<=SQLITE_SHM_NLOCK );
  assert( n>=1 );
  assert( flags==(SQLITE_SHM_LOCK | SQLITE_SHM_SHARED)
       || flags==(SQLITE_SHM_LOCK | SQLITE_SHM_EXCLUSIVE)
       || flags==(SQLITE_SHM_UNLOCK | SQLITE_SHM_SHARED)
       || flags==(SQLITE_SHM_UNLOCK | SQLITE_SHM_EXCLUSIVE) );
  assert( n==1 || (flags & SQLITE_SHM_EXCLUSIVE)!=0 );

  mask = (u16)((1U<<(ofst+n)) - (1U<<ofst));
  assert( n>1 || mask==(1<<ofst) );
  sqlite3_mutex_enter(pShmNode->mutex);
  if( flags & SQLITE_SHM_UNLOCK ){
    u16 allMask = 0; /* Mask of locks held by siblings */

    /* See if any siblings hold this same lock */
    for(pX=pShmNode->pFirst; pX; pX=pX->pNext){
      if( pX==p ) continue;
      assert( (pX->exclMask & (p->exclMask|p->sharedMask))==0 );
      allMask |= pX->sharedMask;
    }

    /* Unlock the system-level locks */
    if( (mask & allMask)==0 ){
      rc = winShmSystemLock(pShmNode, _SHM_UNLCK, ofst+WIN_SHM_BASE, n);
    }else{
      rc = SQLITE_OK;
    }

    /* Undo the local locks */
    if( rc==SQLITE_OK ){
      p->exclMask &= ~mask;
      p->sharedMask &= ~mask;
    } 
  }else if( flags & SQLITE_SHM_SHARED ){
    u16 allShared = 0;  /* Union of locks held by connections other than "p" */

    /* Find out which shared locks are already held by sibling connections.
    ** If any sibling already holds an exclusive lock, go ahead and return
    ** SQLITE_BUSY.
    */
    for(pX=pShmNode->pFirst; pX; pX=pX->pNext){
      if( (pX->exclMask & mask)!=0 ){
        rc = SQLITE_BUSY;
        break;
      }
      allShared |= pX->sharedMask;
    }

    /* Get shared locks at the system level, if necessary */
    if( rc==SQLITE_OK ){
      if( (allShared & mask)==0 ){
        rc = winShmSystemLock(pShmNode, _SHM_RDLCK, ofst+WIN_SHM_BASE, n);
      }else{
        rc = SQLITE_OK;
      }
    }

    /* Get the local shared locks */
    if( rc==SQLITE_OK ){
      p->sharedMask |= mask;
    }
  }else{
    /* Make sure no sibling connections hold locks that will block this
    ** lock.  If any do, return SQLITE_BUSY right away.
    */
    for(pX=pShmNode->pFirst; pX; pX=pX->pNext){
      if( (pX->exclMask & mask)!=0 || (pX->sharedMask & mask)!=0 ){
        rc = SQLITE_BUSY;
        break;
      }
    }
  
    /* Get the exclusive locks at the system level.  Then if successful
    ** also mark the local connection as being locked.
    */
    if( rc==SQLITE_OK ){
      rc = winShmSystemLock(pShmNode, _SHM_WRLCK, ofst+WIN_SHM_BASE, n);
      if( rc==SQLITE_OK ){
        assert( (p->sharedMask & mask)==0 );
        p->exclMask |= mask;
      }
    }
  }
  sqlite3_mutex_leave(pShmNode->mutex);
  OSTRACE(("SHM-LOCK shmid-%d, pid-%d got %03x,%03x %s\n",
           p->id, (int)GetCurrentProcessId(), p->sharedMask, p->exclMask,
           rc ? "failed" : "ok"));
  return rc;
}

/*
** Implement a memory barrier or memory fence on shared memory.  
**
** All loads and stores begun before the barrier must complete before
** any load or store begun after the barrier.
*/
static void winShmBarrier(
  sqlite3_file *fd          /* Database holding the shared memory */
){
  UNUSED_PARAMETER(fd);
  /* MemoryBarrier(); // does not work -- do not know why not */
  winShmEnterMutex();
  winShmLeaveMutex();
}

/*
** This function is called to obtain a pointer to region iRegion of the 
** shared-memory associated with the database file fd. Shared-memory regions 
** are numbered starting from zero. Each shared-memory region is szRegion 
** bytes in size.
**
** If an error occurs, an error code is returned and *pp is set to NULL.
**
** Otherwise, if the isWrite parameter is 0 and the requested shared-memory
** region has not been allocated (by any client, including one running in a
** separate process), then *pp is set to NULL and SQLITE_OK returned. If 
** isWrite is non-zero and the requested shared-memory region has not yet 
** been allocated, it is allocated by this function.
**
** If the shared-memory region has already been allocated or is allocated by
** this call as described above, then it is mapped into this processes 
** address space (if it is not already), *pp is set to point to the mapped 
** memory and SQLITE_OK returned.
*/
static int winShmMap(
  sqlite3_file *fd,               /* Handle open on database file */
  int iRegion,                    /* Region to retrieve */
  int szRegion,                   /* Size of regions */
  int isWrite,                    /* True to extend file if necessary */
  void volatile **pp              /* OUT: Mapped memory */
){
  winFile *pDbFd = (winFile*)fd;
  winShm *p = pDbFd->pShm;
  winShmNode *pShmNode;
  int rc = SQLITE_OK;

  if( !p ){
    rc = winOpenSharedMemory(pDbFd);
    if( rc!=SQLITE_OK ) return rc;
    p = pDbFd->pShm;
  }
  pShmNode = p->pShmNode;

  sqlite3_mutex_enter(pShmNode->mutex);
  assert( szRegion==pShmNode->szRegion || pShmNode->nRegion==0 );

  if( pShmNode->nRegion<=iRegion ){
    struct ShmRegion *apNew;           /* New aRegion[] array */
    int nByte = (iRegion+1)*szRegion;  /* Minimum required file size */
    sqlite3_int64 sz;                  /* Current size of wal-index file */

    pShmNode->szRegion = szRegion;

    /* The requested region is not mapped into this processes address space.
    ** Check to see if it has been allocated (i.e. if the wal-index file is
    ** large enough to contain the requested region).
    */
    rc = winFileSize((sqlite3_file *)&pShmNode->hFile, &sz);
    if( rc!=SQLITE_OK ){
      rc = SQLITE_IOERR_SHMSIZE;
      goto shmpage_out;
    }

    if( sz<nByte ){
      /* The requested memory region does not exist. If isWrite is set to
      ** zero, exit early. *pp will be set to NULL and SQLITE_OK returned.
      **
      ** Alternatively, if isWrite is non-zero, use ftruncate() to allocate
      ** the requested memory region.
      */
      if( !isWrite ) goto shmpage_out;
      rc = winTruncate((sqlite3_file *)&pShmNode->hFile, nByte);
      if( rc!=SQLITE_OK ){
        rc = SQLITE_IOERR_SHMSIZE;
        goto shmpage_out;
      }
    }

    /* Map the requested memory region into this processes address space. */
    apNew = (struct ShmRegion *)sqlite3_realloc(
        pShmNode->aRegion, (iRegion+1)*sizeof(apNew[0])
    );
    if( !apNew ){
      rc = SQLITE_IOERR_NOMEM;
      goto shmpage_out;
    }
    pShmNode->aRegion = apNew;

    while( pShmNode->nRegion<=iRegion ){
      HANDLE hMap;                /* file-mapping handle */
      void *pMap = 0;             /* Mapped memory region */
     
      hMap = CreateFileMapping(pShmNode->hFile.h, 
          NULL, PAGE_READWRITE, 0, nByte, NULL
      );
      if( hMap ){
        pMap = MapViewOfFile(hMap, FILE_MAP_WRITE | FILE_MAP_READ,
            0, 0, nByte
        );
      }
      if( !pMap ){
        pShmNode->lastErrno = GetLastError();
        rc = SQLITE_IOERR;
        if( hMap ) CloseHandle(hMap);
        goto shmpage_out;
      }

      pShmNode->aRegion[pShmNode->nRegion].pMap = pMap;
      pShmNode->aRegion[pShmNode->nRegion].hMap = hMap;
      pShmNode->nRegion++;
    }
  }

shmpage_out:
  if( pShmNode->nRegion>iRegion ){
    char *p = (char *)pShmNode->aRegion[iRegion].pMap;
    *pp = (void *)&p[iRegion*szRegion];
  }else{
    *pp = 0;
  }
  sqlite3_mutex_leave(pShmNode->mutex);
  return rc;
}

#else
# define winShmMap     0
# define winShmLock    0
# define winShmBarrier 0
# define winShmUnmap   0
#endif /* #ifndef SQLITE_OMIT_WAL */

/*
** Here ends the implementation of all sqlite3_file methods.
**
********************** End sqlite3_file Methods *******************************
******************************************************************************/

/*
** This vector defines all the methods that can operate on an
** sqlite3_file for win32.
*/
static const sqlite3_io_methods winIoMethod = {
  2,                              /* iVersion */
  winClose,                       /* xClose */
  winRead,                        /* xRead */
  winWrite,                       /* xWrite */
  winTruncate,                    /* xTruncate */
  winSync,                        /* xSync */
  winFileSize,                    /* xFileSize */
  winLock,                        /* xLock */
  winUnlock,                      /* xUnlock */
  winCheckReservedLock,           /* xCheckReservedLock */
  winFileControl,                 /* xFileControl */
  winSectorSize,                  /* xSectorSize */
  winDeviceCharacteristics,       /* xDeviceCharacteristics */
  winShmMap,                      /* xShmMap */
  winShmLock,                     /* xShmLock */
  winShmBarrier,                  /* xShmBarrier */
  winShmUnmap                     /* xShmUnmap */
};

/****************************************************************************
**************************** sqlite3_vfs methods ****************************
**
** This division contains the implementation of methods on the
** sqlite3_vfs object.
*/

/*
** Convert a UTF-8 filename into whatever form the underlying
** operating system wants filenames in.  Space to hold the result
** is obtained from malloc and must be freed by the calling
** function.
*/
static void *convertUtf8Filename(const char *zFilename){
  void *zConverted = 0;
  if( isNT() ){
    zConverted = utf8ToUnicode(zFilename);
/* isNT() is 1 if SQLITE_OS_WINCE==1, so this else is never executed. 
*/
#if SQLITE_OS_WINCE==0
  }else{
    zConverted = utf8ToMbcs(zFilename);
#endif
  }
  /* caller will handle out of memory */
  return zConverted;
}

/*
** Create a temporary file name in zBuf.  zBuf must be big enough to
** hold at pVfs->mxPathname characters.
*/
static int getTempname(int nBuf, char *zBuf){
  static char zChars[] =
    "abcdefghijklmnopqrstuvwxyz"
    "ABCDEFGHIJKLMNOPQRSTUVWXYZ"
    "0123456789";
  size_t i, j;
  char zTempPath[MAX_PATH+1];

  /* It's odd to simulate an io-error here, but really this is just
  ** using the io-error infrastructure to test that SQLite handles this
  ** function failing. 
  */
  SimulateIOError( return SQLITE_IOERR );

  if( sqlite3_temp_directory ){
    sqlite3_snprintf(MAX_PATH-30, zTempPath, "%s", sqlite3_temp_directory);
  }else if( isNT() ){
    char *zMulti;
    WCHAR zWidePath[MAX_PATH];
    GetTempPathW(MAX_PATH-30, zWidePath);
    zMulti = unicodeToUtf8(zWidePath);
    if( zMulti ){
      sqlite3_snprintf(MAX_PATH-30, zTempPath, "%s", zMulti);
      free(zMulti);
    }else{
      return SQLITE_NOMEM;
    }
/* isNT() is 1 if SQLITE_OS_WINCE==1, so this else is never executed. 
** Since the ASCII version of these Windows API do not exist for WINCE,
** it's important to not reference them for WINCE builds.
*/
#if SQLITE_OS_WINCE==0
  }else{
    char *zUtf8;
    char zMbcsPath[MAX_PATH];
    GetTempPathA(MAX_PATH-30, zMbcsPath);
    zUtf8 = sqlite3_win32_mbcs_to_utf8(zMbcsPath);
    if( zUtf8 ){
      sqlite3_snprintf(MAX_PATH-30, zTempPath, "%s", zUtf8);
      free(zUtf8);
    }else{
      return SQLITE_NOMEM;
    }
#endif
  }

  /* Check that the output buffer is large enough for the temporary file 
  ** name. If it is not, return SQLITE_ERROR.
  */
  if( (sqlite3Strlen30(zTempPath) + sqlite3Strlen30(SQLITE_TEMP_FILE_PREFIX) + 17) >= nBuf ){
    return SQLITE_ERROR;
  }

  for(i=sqlite3Strlen30(zTempPath); i>0 && zTempPath[i-1]=='\\'; i--){}
  zTempPath[i] = 0;

  sqlite3_snprintf(nBuf-17, zBuf,
                   "%s\\"SQLITE_TEMP_FILE_PREFIX, zTempPath);
  j = sqlite3Strlen30(zBuf);
  sqlite3_randomness(15, &zBuf[j]);
  for(i=0; i<15; i++, j++){
    zBuf[j] = (char)zChars[ ((unsigned char)zBuf[j])%(sizeof(zChars)-1) ];
  }
  zBuf[j] = 0;

  OSTRACE(("TEMP FILENAME: %s\n", zBuf));
  return SQLITE_OK; 
}

/*
** The return value of getLastErrorMsg
** is zero if the error message fits in the buffer, or non-zero
** otherwise (if the message was truncated).
*/
static int getLastErrorMsg(int nBuf, char *zBuf){
  /* FormatMessage returns 0 on failure.  Otherwise it
  ** returns the number of TCHARs written to the output
  ** buffer, excluding the terminating null char.
  */
  DWORD error = GetLastError();
  DWORD dwLen = 0;
  char *zOut = 0;

  if( isNT() ){
    WCHAR *zTempWide = NULL;
    dwLen = FormatMessageW(FORMAT_MESSAGE_ALLOCATE_BUFFER | FORMAT_MESSAGE_FROM_SYSTEM | FORMAT_MESSAGE_IGNORE_INSERTS,
                           NULL,
                           error,
                           0,
                           (LPWSTR) &zTempWide,
                           0,
                           0);
    if( dwLen > 0 ){
      /* allocate a buffer and convert to UTF8 */
      zOut = unicodeToUtf8(zTempWide);
      /* free the system buffer allocated by FormatMessage */
      LocalFree(zTempWide);
    }
/* isNT() is 1 if SQLITE_OS_WINCE==1, so this else is never executed. 
** Since the ASCII version of these Windows API do not exist for WINCE,
** it's important to not reference them for WINCE builds.
*/
#if SQLITE_OS_WINCE==0
  }else{
    char *zTemp = NULL;
    dwLen = FormatMessageA(FORMAT_MESSAGE_ALLOCATE_BUFFER | FORMAT_MESSAGE_FROM_SYSTEM | FORMAT_MESSAGE_IGNORE_INSERTS,
                           NULL,
                           error,
                           0,
                           (LPSTR) &zTemp,
                           0,
                           0);
    if( dwLen > 0 ){
      /* allocate a buffer and convert to UTF8 */
      zOut = sqlite3_win32_mbcs_to_utf8(zTemp);
      /* free the system buffer allocated by FormatMessage */
      LocalFree(zTemp);
    }
#endif
  }
  if( 0 == dwLen ){
    sqlite3_snprintf(nBuf, zBuf, "OsError 0x%x (%u)", error, error);
  }else{
    /* copy a maximum of nBuf chars to output buffer */
    sqlite3_snprintf(nBuf, zBuf, "%s", zOut);
    /* free the UTF8 buffer */
    free(zOut);
  }
  return 0;
}

/*
** Open a file.
*/
static int winOpen(
  sqlite3_vfs *pVfs,        /* Not used */
  const char *zName,        /* Name of the file (UTF-8) */
  sqlite3_file *id,         /* Write the SQLite file handle here */
  int flags,                /* Open mode flags */
  int *pOutFlags            /* Status return flags */
){
  HANDLE h;
  DWORD dwDesiredAccess;
  DWORD dwShareMode;
  DWORD dwCreationDisposition;
  DWORD dwFlagsAndAttributes = 0;
#if SQLITE_OS_WINCE
  int isTemp = 0;
#endif
  winFile *pFile = (winFile*)id;
  void *zConverted;                 /* Filename in OS encoding */
  const char *zUtf8Name = zName;    /* Filename in UTF-8 encoding */
  char zTmpname[MAX_PATH+1];        /* Buffer used to create temp filename */

  assert( id!=0 );
  UNUSED_PARAMETER(pVfs);

  pFile->h = INVALID_HANDLE_VALUE;

  /* If the second argument to this function is NULL, generate a 
  ** temporary file name to use 
  */
  if( !zUtf8Name ){
    int rc = getTempname(MAX_PATH+1, zTmpname);
    if( rc!=SQLITE_OK ){
      return rc;
    }
    zUtf8Name = zTmpname;
  }

  /* Convert the filename to the system encoding. */
  zConverted = convertUtf8Filename(zUtf8Name);
  if( zConverted==0 ){
    return SQLITE_NOMEM;
  }

  if( flags & SQLITE_OPEN_READWRITE ){
    dwDesiredAccess = GENERIC_READ | GENERIC_WRITE;
  }else{
    dwDesiredAccess = GENERIC_READ;
  }
  /* SQLITE_OPEN_EXCLUSIVE is used to make sure that a new file is 
  ** created. SQLite doesn't use it to indicate "exclusive access" 
  ** as it is usually understood.
  */
  assert(!(flags & SQLITE_OPEN_EXCLUSIVE) || (flags & SQLITE_OPEN_CREATE));
  if( flags & SQLITE_OPEN_EXCLUSIVE ){
    /* Creates a new file, only if it does not already exist. */
    /* If the file exists, it fails. */
    dwCreationDisposition = CREATE_NEW;
  }else if( flags & SQLITE_OPEN_CREATE ){
    /* Open existing file, or create if it doesn't exist */
    dwCreationDisposition = OPEN_ALWAYS;
  }else{
    /* Opens a file, only if it exists. */
    dwCreationDisposition = OPEN_EXISTING;
  }
  dwShareMode = FILE_SHARE_READ | FILE_SHARE_WRITE;
  if( flags & SQLITE_OPEN_DELETEONCLOSE ){
#if SQLITE_OS_WINCE
    dwFlagsAndAttributes = FILE_ATTRIBUTE_HIDDEN;
    isTemp = 1;
#else
    dwFlagsAndAttributes = FILE_ATTRIBUTE_TEMPORARY
                               | FILE_ATTRIBUTE_HIDDEN
                               | FILE_FLAG_DELETE_ON_CLOSE;
#endif
  }else{
    dwFlagsAndAttributes = FILE_ATTRIBUTE_NORMAL;
  }
  /* Reports from the internet are that performance is always
  ** better if FILE_FLAG_RANDOM_ACCESS is used.  Ticket #2699. */
#if SQLITE_OS_WINCE
  dwFlagsAndAttributes |= FILE_FLAG_RANDOM_ACCESS;
#endif
  if( isNT() ){
    h = CreateFileW((WCHAR*)zConverted,
       dwDesiredAccess,
       dwShareMode,
       NULL,
       dwCreationDisposition,
       dwFlagsAndAttributes,
       NULL
    );
/* isNT() is 1 if SQLITE_OS_WINCE==1, so this else is never executed. 
** Since the ASCII version of these Windows API do not exist for WINCE,
** it's important to not reference them for WINCE builds.
*/
#if SQLITE_OS_WINCE==0
  }else{
    h = CreateFileA((char*)zConverted,
       dwDesiredAccess,
       dwShareMode,
       NULL,
       dwCreationDisposition,
       dwFlagsAndAttributes,
       NULL
    );
#endif
  }
  OSTRACE(("OPEN %d %s 0x%lx %s\n", 
           h, zName, dwDesiredAccess, 
           h==INVALID_HANDLE_VALUE ? "failed" : "ok"));
  if( h==INVALID_HANDLE_VALUE ){
    pFile->lastErrno = GetLastError();
    free(zConverted);
    if( flags & SQLITE_OPEN_READWRITE ){
      return winOpen(pVfs, zName, id, 
             ((flags|SQLITE_OPEN_READONLY)&~SQLITE_OPEN_READWRITE), pOutFlags);
    }else{
      return SQLITE_CANTOPEN_BKPT;
    }
  }
  if( pOutFlags ){
    if( flags & SQLITE_OPEN_READWRITE ){
      *pOutFlags = SQLITE_OPEN_READWRITE;
    }else{
      *pOutFlags = SQLITE_OPEN_READONLY;
    }
  }
  memset(pFile, 0, sizeof(*pFile));
  pFile->pMethod = &winIoMethod;
  pFile->h = h;
  pFile->lastErrno = NO_ERROR;
  pFile->pVfs = pVfs;
  pFile->pShm = 0;
  pFile->zPath = zName;
  pFile->sectorSize = getSectorSize(pVfs, zUtf8Name);
#if SQLITE_OS_WINCE
  if( (flags & (SQLITE_OPEN_READWRITE|SQLITE_OPEN_MAIN_DB)) ==
               (SQLITE_OPEN_READWRITE|SQLITE_OPEN_MAIN_DB)
       && !winceCreateLock(zName, pFile)
  ){
    CloseHandle(h);
    free(zConverted);
    return SQLITE_CANTOPEN_BKPT;
  }
  if( isTemp ){
    pFile->zDeleteOnClose = zConverted;
  }else
#endif
  {
    free(zConverted);
  }
  OpenCounter(+1);
  return SQLITE_OK;
}

/*
** Delete the named file.
**
** Note that windows does not allow a file to be deleted if some other
** process has it open.  Sometimes a virus scanner or indexing program
** will open a journal file shortly after it is created in order to do
** whatever it does.  While this other process is holding the
** file open, we will be unable to delete it.  To work around this
** problem, we delay 100 milliseconds and try to delete again.  Up
** to MX_DELETION_ATTEMPTs deletion attempts are run before giving
** up and returning an error.
*/
#define MX_DELETION_ATTEMPTS 5
static int winDelete(
  sqlite3_vfs *pVfs,          /* Not used on win32 */
  const char *zFilename,      /* Name of file to delete */
  int syncDir                 /* Not used on win32 */
){
  int cnt = 0;
  DWORD rc;
  DWORD error = 0;
  void *zConverted;
  UNUSED_PARAMETER(pVfs);
  UNUSED_PARAMETER(syncDir);

  SimulateIOError(return SQLITE_IOERR_DELETE);
  zConverted = convertUtf8Filename(zFilename);
  if( zConverted==0 ){
    return SQLITE_NOMEM;
  }
  if( isNT() ){
    do{
      DeleteFileW(zConverted);
    }while(   (   ((rc = GetFileAttributesW(zConverted)) != INVALID_FILE_ATTRIBUTES)
               || ((error = GetLastError()) == ERROR_ACCESS_DENIED))
           && (++cnt < MX_DELETION_ATTEMPTS)
           && (Sleep(100), 1) );
/* isNT() is 1 if SQLITE_OS_WINCE==1, so this else is never executed. 
** Since the ASCII version of these Windows API do not exist for WINCE,
** it's important to not reference them for WINCE builds.
*/
#if SQLITE_OS_WINCE==0
  }else{
    do{
      DeleteFileA(zConverted);
    }while(   (   ((rc = GetFileAttributesA(zConverted)) != INVALID_FILE_ATTRIBUTES)
               || ((error = GetLastError()) == ERROR_ACCESS_DENIED))
           && (++cnt < MX_DELETION_ATTEMPTS)
           && (Sleep(100), 1) );
#endif
  }
  free(zConverted);
  OSTRACE(("DELETE \"%s\" %s\n", zFilename,
       ( (rc==INVALID_FILE_ATTRIBUTES) && (error==ERROR_FILE_NOT_FOUND)) ?
         "ok" : "failed" ));
 
  return (   (rc == INVALID_FILE_ATTRIBUTES) 
          && (error == ERROR_FILE_NOT_FOUND)) ? SQLITE_OK : SQLITE_IOERR_DELETE;
}

/*
** Check the existance and status of a file.
*/
static int winAccess(
  sqlite3_vfs *pVfs,         /* Not used on win32 */
  const char *zFilename,     /* Name of file to check */
  int flags,                 /* Type of test to make on this file */
  int *pResOut               /* OUT: Result */
){
  DWORD attr;
  int rc = 0;
  void *zConverted;
  UNUSED_PARAMETER(pVfs);

  SimulateIOError( return SQLITE_IOERR_ACCESS; );
  zConverted = convertUtf8Filename(zFilename);
  if( zConverted==0 ){
    return SQLITE_NOMEM;
  }
  if( isNT() ){
    WIN32_FILE_ATTRIBUTE_DATA sAttrData;
    memset(&sAttrData, 0, sizeof(sAttrData));
    if( GetFileAttributesExW((WCHAR*)zConverted,
                             GetFileExInfoStandard, 
                             &sAttrData) ){
      /* For an SQLITE_ACCESS_EXISTS query, treat a zero-length file
      ** as if it does not exist.
      */
      if(    flags==SQLITE_ACCESS_EXISTS
          && sAttrData.nFileSizeHigh==0 
          && sAttrData.nFileSizeLow==0 ){
        attr = INVALID_FILE_ATTRIBUTES;
      }else{
        attr = sAttrData.dwFileAttributes;
      }
    }else{
      if( GetLastError()!=ERROR_FILE_NOT_FOUND ){
        free(zConverted);
        return SQLITE_IOERR_ACCESS;
      }else{
        attr = INVALID_FILE_ATTRIBUTES;
      }
    }
/* isNT() is 1 if SQLITE_OS_WINCE==1, so this else is never executed. 
** Since the ASCII version of these Windows API do not exist for WINCE,
** it's important to not reference them for WINCE builds.
*/
#if SQLITE_OS_WINCE==0
  }else{
    attr = GetFileAttributesA((char*)zConverted);
#endif
  }
  free(zConverted);
  switch( flags ){
    case SQLITE_ACCESS_READ:
    case SQLITE_ACCESS_EXISTS:
      rc = attr!=INVALID_FILE_ATTRIBUTES;
      break;
    case SQLITE_ACCESS_READWRITE:
      rc = (attr & FILE_ATTRIBUTE_READONLY)==0;
      break;
    default:
      assert(!"Invalid flags argument");
  }
  *pResOut = rc;
  return SQLITE_OK;
}


/*
** Turn a relative pathname into a full pathname.  Write the full
** pathname into zOut[].  zOut[] will be at least pVfs->mxPathname
** bytes in size.
*/
static int winFullPathname(
  sqlite3_vfs *pVfs,            /* Pointer to vfs object */
  const char *zRelative,        /* Possibly relative input path */
  int nFull,                    /* Size of output buffer in bytes */
  char *zFull                   /* Output buffer */
){
  
#if defined(__CYGWIN__)
  SimulateIOError( return SQLITE_ERROR );
  UNUSED_PARAMETER(nFull);
  cygwin_conv_to_full_win32_path(zRelative, zFull);
  return SQLITE_OK;
#endif

#if SQLITE_OS_WINCE
  SimulateIOError( return SQLITE_ERROR );
  UNUSED_PARAMETER(nFull);
  /* WinCE has no concept of a relative pathname, or so I am told. */
  sqlite3_snprintf(pVfs->mxPathname, zFull, "%s", zRelative);
  return SQLITE_OK;
#endif

#if !SQLITE_OS_WINCE && !defined(__CYGWIN__)
  int nByte;
  void *zConverted;
  char *zOut;

  /* It's odd to simulate an io-error here, but really this is just
  ** using the io-error infrastructure to test that SQLite handles this
  ** function failing. This function could fail if, for example, the
  ** current working directory has been unlinked.
  */
  SimulateIOError( return SQLITE_ERROR );
  UNUSED_PARAMETER(nFull);
  zConverted = convertUtf8Filename(zRelative);
  if( isNT() ){
    WCHAR *zTemp;
    nByte = GetFullPathNameW((WCHAR*)zConverted, 0, 0, 0) + 3;
    zTemp = malloc( nByte*sizeof(zTemp[0]) );
    if( zTemp==0 ){
      free(zConverted);
      return SQLITE_NOMEM;
    }
    GetFullPathNameW((WCHAR*)zConverted, nByte, zTemp, 0);
    free(zConverted);
    zOut = unicodeToUtf8(zTemp);
    free(zTemp);
/* isNT() is 1 if SQLITE_OS_WINCE==1, so this else is never executed. 
** Since the ASCII version of these Windows API do not exist for WINCE,
** it's important to not reference them for WINCE builds.
*/
#if SQLITE_OS_WINCE==0
  }else{
    char *zTemp;
    nByte = GetFullPathNameA((char*)zConverted, 0, 0, 0) + 3;
    zTemp = malloc( nByte*sizeof(zTemp[0]) );
    if( zTemp==0 ){
      free(zConverted);
      return SQLITE_NOMEM;
    }
    GetFullPathNameA((char*)zConverted, nByte, zTemp, 0);
    free(zConverted);
    zOut = sqlite3_win32_mbcs_to_utf8(zTemp);
    free(zTemp);
#endif
  }
  if( zOut ){
    sqlite3_snprintf(pVfs->mxPathname, zFull, "%s", zOut);
    free(zOut);
    return SQLITE_OK;
  }else{
    return SQLITE_NOMEM;
  }
#endif
}

/*
** Get the sector size of the device used to store
** file.
*/
static int getSectorSize(
    sqlite3_vfs *pVfs,
    const char *zRelative     /* UTF-8 file name */
){
  DWORD bytesPerSector = SQLITE_DEFAULT_SECTOR_SIZE;
  /* GetDiskFreeSpace is not supported under WINCE */
#if SQLITE_OS_WINCE
  UNUSED_PARAMETER(pVfs);
  UNUSED_PARAMETER(zRelative);
#else
  char zFullpath[MAX_PATH+1];
  int rc;
  DWORD dwRet = 0;
  DWORD dwDummy;

  /*
  ** We need to get the full path name of the file
  ** to get the drive letter to look up the sector
  ** size.
  */
  SimulateIOErrorBenign(1);
  rc = winFullPathname(pVfs, zRelative, MAX_PATH, zFullpath);
  SimulateIOErrorBenign(0);
  if( rc == SQLITE_OK )
  {
    void *zConverted = convertUtf8Filename(zFullpath);
    if( zConverted ){
      if( isNT() ){
        /* trim path to just drive reference */
        WCHAR *p = zConverted;
        for(;*p;p++){
          if( *p == '\\' ){
            *p = '\0';
            break;
          }
        }
        dwRet = GetDiskFreeSpaceW((WCHAR*)zConverted,
                                  &dwDummy,
                                  &bytesPerSector,
                                  &dwDummy,
                                  &dwDummy);
      }else{
        /* trim path to just drive reference */
        char *p = (char *)zConverted;
        for(;*p;p++){
          if( *p == '\\' ){
            *p = '\0';
            break;
          }
        }
        dwRet = GetDiskFreeSpaceA((char*)zConverted,
                                  &dwDummy,
                                  &bytesPerSector,
                                  &dwDummy,
                                  &dwDummy);
      }
      free(zConverted);
    }
    if( !dwRet ){
      bytesPerSector = SQLITE_DEFAULT_SECTOR_SIZE;
    }
  }
#endif
  return (int) bytesPerSector; 
}

#ifndef SQLITE_OMIT_LOAD_EXTENSION
/*
** Interfaces for opening a shared library, finding entry points
** within the shared library, and closing the shared library.
*/
/*
** Interfaces for opening a shared library, finding entry points
** within the shared library, and closing the shared library.
*/
static void *winDlOpen(sqlite3_vfs *pVfs, const char *zFilename){
  HANDLE h;
  void *zConverted = convertUtf8Filename(zFilename);
  UNUSED_PARAMETER(pVfs);
  if( zConverted==0 ){
    return 0;
  }
  if( isNT() ){
    h = LoadLibraryW((WCHAR*)zConverted);
/* isNT() is 1 if SQLITE_OS_WINCE==1, so this else is never executed. 
** Since the ASCII version of these Windows API do not exist for WINCE,
** it's important to not reference them for WINCE builds.
*/
#if SQLITE_OS_WINCE==0
  }else{
    h = LoadLibraryA((char*)zConverted);
#endif
  }
  free(zConverted);
  return (void*)h;
}
static void winDlError(sqlite3_vfs *pVfs, int nBuf, char *zBufOut){
  UNUSED_PARAMETER(pVfs);
  getLastErrorMsg(nBuf, zBufOut);
}
void (*winDlSym(sqlite3_vfs *pVfs, void *pHandle, const char *zSymbol))(void){
  UNUSED_PARAMETER(pVfs);
#if SQLITE_OS_WINCE
  /* The GetProcAddressA() routine is only available on wince. */
  return (void(*)(void))GetProcAddressA((HANDLE)pHandle, zSymbol);
#else
  /* All other windows platforms expect GetProcAddress() to take
  ** an Ansi string regardless of the _UNICODE setting */
  return (void(*)(void))GetProcAddress((HANDLE)pHandle, zSymbol);
#endif
}
void winDlClose(sqlite3_vfs *pVfs, void *pHandle){
  UNUSED_PARAMETER(pVfs);
  FreeLibrary((HANDLE)pHandle);
}
#else /* if SQLITE_OMIT_LOAD_EXTENSION is defined: */
  #define winDlOpen  0
  #define winDlError 0
  #define winDlSym   0
  #define winDlClose 0
#endif


/*
** Write up to nBuf bytes of randomness into zBuf.
*/
static int winRandomness(sqlite3_vfs *pVfs, int nBuf, char *zBuf){
  int n = 0;
  UNUSED_PARAMETER(pVfs);
#if defined(SQLITE_TEST)
  n = nBuf;
  memset(zBuf, 0, nBuf);
#else
  if( sizeof(SYSTEMTIME)<=nBuf-n ){
    SYSTEMTIME x;
    GetSystemTime(&x);
    memcpy(&zBuf[n], &x, sizeof(x));
    n += sizeof(x);
  }
  if( sizeof(DWORD)<=nBuf-n ){
    DWORD pid = GetCurrentProcessId();
    memcpy(&zBuf[n], &pid, sizeof(pid));
    n += sizeof(pid);
  }
  if( sizeof(DWORD)<=nBuf-n ){
    DWORD cnt = GetTickCount();
    memcpy(&zBuf[n], &cnt, sizeof(cnt));
    n += sizeof(cnt);
  }
  if( sizeof(LARGE_INTEGER)<=nBuf-n ){
    LARGE_INTEGER i;
    QueryPerformanceCounter(&i);
    memcpy(&zBuf[n], &i, sizeof(i));
    n += sizeof(i);
  }
#endif
  return n;
}


/*
** Sleep for a little while.  Return the amount of time slept.
*/
static int winSleep(sqlite3_vfs *pVfs, int microsec){
  Sleep((microsec+999)/1000);
  UNUSED_PARAMETER(pVfs);
  return ((microsec+999)/1000)*1000;
}

/*
** The following variable, if set to a non-zero value, is interpreted as
** the number of seconds since 1970 and is used to set the result of
** sqlite3OsCurrentTime() during testing.
*/
#ifdef SQLITE_TEST
int sqlite3_current_time = 0;  /* Fake system time in seconds since 1970. */
#endif

/*
** Find the current time (in Universal Coordinated Time).  Write into *piNow
** the current time and date as a Julian Day number times 86_400_000.  In
** other words, write into *piNow the number of milliseconds since the Julian
** epoch of noon in Greenwich on November 24, 4714 B.C according to the
** proleptic Gregorian calendar.
**
** On success, return 0.  Return 1 if the time and date cannot be found.
*/
static int winCurrentTimeInt64(sqlite3_vfs *pVfs, sqlite3_int64 *piNow){
  /* FILETIME structure is a 64-bit value representing the number of 
     100-nanosecond intervals since January 1, 1601 (= JD 2305813.5). 
  */
  FILETIME ft;
  static const sqlite3_int64 winFiletimeEpoch = 23058135*(sqlite3_int64)8640000;
#ifdef SQLITE_TEST
  static const sqlite3_int64 unixEpoch = 24405875*(sqlite3_int64)8640000;
#endif
  /* 2^32 - to avoid use of LL and warnings in gcc */
  static const sqlite3_int64 max32BitValue = 
      (sqlite3_int64)2000000000 + (sqlite3_int64)2000000000 + (sqlite3_int64)294967296;

#if SQLITE_OS_WINCE
  SYSTEMTIME time;
  GetSystemTime(&time);
  /* if SystemTimeToFileTime() fails, it returns zero. */
  if (!SystemTimeToFileTime(&time,&ft)){
    return 1;
  }
#else
  GetSystemTimeAsFileTime( &ft );
#endif

  *piNow = winFiletimeEpoch +
            ((((sqlite3_int64)ft.dwHighDateTime)*max32BitValue) + 
               (sqlite3_int64)ft.dwLowDateTime)/(sqlite3_int64)10000;

#ifdef SQLITE_TEST
  if( sqlite3_current_time ){
    *piNow = 1000*(sqlite3_int64)sqlite3_current_time + unixEpoch;
  }
#endif
  UNUSED_PARAMETER(pVfs);
  return 0;
}

/*
** Find the current time (in Universal Coordinated Time).  Write the
** current time and date as a Julian Day number into *prNow and
** return 0.  Return 1 if the time and date cannot be found.
*/
int winCurrentTime(sqlite3_vfs *pVfs, double *prNow){
  int rc;
  sqlite3_int64 i;
  rc = winCurrentTimeInt64(pVfs, &i);
  if( !rc ){
    *prNow = i/86400000.0;
  }
  return rc;
}

/*
** The idea is that this function works like a combination of
** GetLastError() and FormatMessage() on windows (or errno and
** strerror_r() on unix). After an error is returned by an OS
** function, SQLite calls this function with zBuf pointing to
** a buffer of nBuf bytes. The OS layer should populate the
** buffer with a nul-terminated UTF-8 encoded error message
** describing the last IO error to have occurred within the calling
** thread.
**
** If the error message is too large for the supplied buffer,
** it should be truncated. The return value of xGetLastError
** is zero if the error message fits in the buffer, or non-zero
** otherwise (if the message was truncated). If non-zero is returned,
** then it is not necessary to include the nul-terminator character
** in the output buffer.
**
** Not supplying an error message will have no adverse effect
** on SQLite. It is fine to have an implementation that never
** returns an error message:
**
**   int xGetLastError(sqlite3_vfs *pVfs, int nBuf, char *zBuf){
**     assert(zBuf[0]=='\0');
**     return 0;
**   }
**
** However if an error message is supplied, it will be incorporated
** by sqlite into the error message available to the user using
** sqlite3_errmsg(), possibly making IO errors easier to debug.
*/
static int winGetLastError(sqlite3_vfs *pVfs, int nBuf, char *zBuf){
  UNUSED_PARAMETER(pVfs);
  return getLastErrorMsg(nBuf, zBuf);
}



/*
** Initialize and deinitialize the operating system interface.
*/
int sqlite3_os_init(void){
  static sqlite3_vfs winVfs = {
    2,                   /* iVersion */
    sizeof(winFile),     /* szOsFile */
    MAX_PATH,            /* mxPathname */
    0,                   /* pNext */
    "win32",             /* zName */
    0,                   /* pAppData */
    winOpen,             /* xOpen */
    winDelete,           /* xDelete */
    winAccess,           /* xAccess */
    winFullPathname,     /* xFullPathname */
    winDlOpen,           /* xDlOpen */
    winDlError,          /* xDlError */
    winDlSym,            /* xDlSym */
    winDlClose,          /* xDlClose */
    winRandomness,       /* xRandomness */
    winSleep,            /* xSleep */
    winCurrentTime,      /* xCurrentTime */
    winGetLastError,     /* xGetLastError */
    winCurrentTimeInt64, /* xCurrentTimeInt64 */
  };

  sqlite3_vfs_register(&winVfs, 1);
  return SQLITE_OK; 
}
int sqlite3_os_end(void){ 
  return SQLITE_OK;
}

#endif /* SQLITE_OS_WIN */<|MERGE_RESOLUTION|>--- conflicted
+++ resolved
@@ -1148,13 +1148,14 @@
     }
     case SQLITE_FCNTL_SIZE_HINT: {
       sqlite3_int64 sz = *(sqlite3_int64*)pArg;
-<<<<<<< HEAD
       winTruncate(id, sz);
-=======
+      return SQLITE_OK;
+    }
+    case SQLITE_FCNTL_SIZE_HINT: {
+      sqlite3_int64 sz = *(sqlite3_int64*)pArg;
       SimulateIOErrorBenign(1);
       winTruncate(id, sz);
       SimulateIOErrorBenign(0);
->>>>>>> f219bba9
       return SQLITE_OK;
     }
   }
