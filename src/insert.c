/*
** 2001 September 15
**
** The author disclaims copyright to this source code.  In place of
** a legal notice, here is a blessing:
**
**    May you do good and not evil.
**    May you find forgiveness for yourself and forgive others.
**    May you share freely, never taking more than you give.
**
*************************************************************************
** This file contains C code routines that are called by the parser
** to handle INSERT statements in SQLite.
*/
#include "sqliteInt.h"

/*
** Generate code that will open a table for reading.
*/
void sqlite3OpenTable(
  Parse *p,       /* Generate code into this VDBE */
  int iCur,       /* The cursor number of the table */
  int iDb,        /* The database index in sqlite3.aDb[] */
  Table *pTab,    /* The table to be opened */
  int opcode      /* OP_OpenRead or OP_OpenWrite */
){
  Vdbe *v;
  if( IsVirtual(pTab) ) return;
  v = sqlite3GetVdbe(p);
  assert( opcode==OP_OpenWrite || opcode==OP_OpenRead );
  sqlite3TableLock(p, iDb, pTab->tnum, (opcode==OP_OpenWrite)?1:0, pTab->zName);
  sqlite3VdbeAddOp3(v, opcode, iCur, pTab->tnum, iDb);
  sqlite3VdbeChangeP4(v, -1, SQLITE_INT_TO_PTR(pTab->nCol), P4_INT32);
  VdbeComment((v, "%s", pTab->zName));
}

/*
** Return a pointer to the column affinity string associated with index
** pIdx. A column affinity string has one character for each column in 
** the table, according to the affinity of the column:
**
**  Character      Column affinity
**  ------------------------------
**  'a'            TEXT
**  'b'            NONE
**  'c'            NUMERIC
**  'd'            INTEGER
**  'e'            REAL
**
** An extra 'b' is appended to the end of the string to cover the
** rowid that appears as the last column in every index.
**
** Memory for the buffer containing the column index affinity string
** is managed along with the rest of the Index structure. It will be
** released when sqlite3DeleteIndex() is called.
*/
const char *sqlite3IndexAffinityStr(Vdbe *v, Index *pIdx){
  if( !pIdx->zColAff ){
    /* The first time a column affinity string for a particular index is
    ** required, it is allocated and populated here. It is then stored as
    ** a member of the Index structure for subsequent use.
    **
    ** The column affinity string will eventually be deleted by
    ** sqliteDeleteIndex() when the Index structure itself is cleaned
    ** up.
    */
    int n;
    Table *pTab = pIdx->pTable;
    sqlite3 *db = sqlite3VdbeDb(v);
    pIdx->zColAff = (char *)sqlite3DbMallocRaw(0, pIdx->nColumn+2);
    if( !pIdx->zColAff ){
      db->mallocFailed = 1;
      return 0;
    }
    for(n=0; n<pIdx->nColumn; n++){
      pIdx->zColAff[n] = pTab->aCol[pIdx->aiColumn[n]].affinity;
    }
    pIdx->zColAff[n++] = SQLITE_AFF_NONE;
    pIdx->zColAff[n] = 0;
  }
 
  return pIdx->zColAff;
}

/*
** Set P4 of the most recently inserted opcode to a column affinity
** string for table pTab. A column affinity string has one character
** for each column indexed by the index, according to the affinity of the
** column:
**
**  Character      Column affinity
**  ------------------------------
**  'a'            TEXT
**  'b'            NONE
**  'c'            NUMERIC
**  'd'            INTEGER
**  'e'            REAL
*/
void sqlite3TableAffinityStr(Vdbe *v, Table *pTab){
  /* The first time a column affinity string for a particular table
  ** is required, it is allocated and populated here. It is then 
  ** stored as a member of the Table structure for subsequent use.
  **
  ** The column affinity string will eventually be deleted by
  ** sqlite3DeleteTable() when the Table structure itself is cleaned up.
  */
  if( !pTab->zColAff ){
    char *zColAff;
    int i;
    sqlite3 *db = sqlite3VdbeDb(v);

    zColAff = (char *)sqlite3DbMallocRaw(0, pTab->nCol+1);
    if( !zColAff ){
      db->mallocFailed = 1;
      return;
    }

    for(i=0; i<pTab->nCol; i++){
      zColAff[i] = pTab->aCol[i].affinity;
    }
    zColAff[pTab->nCol] = '\0';

    pTab->zColAff = zColAff;
  }

  sqlite3VdbeChangeP4(v, -1, pTab->zColAff, P4_TRANSIENT);
}

/*
** Return non-zero if the table pTab in database iDb or any of its indices
** have been opened at any point in the VDBE program beginning at location
** iStartAddr throught the end of the program.  This is used to see if 
** a statement of the form  "INSERT INTO <iDb, pTab> SELECT ..." can 
** run without using temporary table for the results of the SELECT. 
*/
static int readsTable(Parse *p, int iStartAddr, int iDb, Table *pTab){
  Vdbe *v = sqlite3GetVdbe(p);
  int i;
  int iEnd = sqlite3VdbeCurrentAddr(v);
#ifndef SQLITE_OMIT_VIRTUALTABLE
  VTable *pVTab = IsVirtual(pTab) ? sqlite3GetVTable(p->db, pTab) : 0;
#endif

  for(i=iStartAddr; i<iEnd; i++){
    VdbeOp *pOp = sqlite3VdbeGetOp(v, i);
    assert( pOp!=0 );
    if( pOp->opcode==OP_OpenRead && pOp->p3==iDb ){
      Index *pIndex;
      int tnum = pOp->p2;
      if( tnum==pTab->tnum ){
        return 1;
      }
      for(pIndex=pTab->pIndex; pIndex; pIndex=pIndex->pNext){
        if( tnum==pIndex->tnum ){
          return 1;
        }
      }
    }
#ifndef SQLITE_OMIT_VIRTUALTABLE
    if( pOp->opcode==OP_VOpen && pOp->p4.pVtab==pVTab ){
      assert( pOp->p4.pVtab!=0 );
      assert( pOp->p4type==P4_VTAB );
      return 1;
    }
#endif
  }
  return 0;
}

#ifndef SQLITE_OMIT_AUTOINCREMENT
/*
** Locate or create an AutoincInfo structure associated with table pTab
** which is in database iDb.  Return the register number for the register
** that holds the maximum rowid.
**
** There is at most one AutoincInfo structure per table even if the
** same table is autoincremented multiple times due to inserts within
** triggers.  A new AutoincInfo structure is created if this is the
** first use of table pTab.  On 2nd and subsequent uses, the original
** AutoincInfo structure is used.
**
** Three memory locations are allocated:
**
**   (1)  Register to hold the name of the pTab table.
**   (2)  Register to hold the maximum ROWID of pTab.
**   (3)  Register to hold the rowid in sqlite_sequence of pTab
**
** The 2nd register is the one that is returned.  That is all the
** insert routine needs to know about.
*/
static int autoIncBegin(
  Parse *pParse,      /* Parsing context */
  int iDb,            /* Index of the database holding pTab */
  Table *pTab         /* The table we are writing to */
){
  int memId = 0;      /* Register holding maximum rowid */
  if( pTab->tabFlags & TF_Autoincrement ){
    Parse *pToplevel = sqlite3ParseToplevel(pParse);
    AutoincInfo *pInfo;

    pInfo = pToplevel->pAinc;
    while( pInfo && pInfo->pTab!=pTab ){ pInfo = pInfo->pNext; }
    if( pInfo==0 ){
      pInfo = sqlite3DbMallocRaw(pParse->db, sizeof(*pInfo));
      if( pInfo==0 ) return 0;
      pInfo->pNext = pToplevel->pAinc;
      pToplevel->pAinc = pInfo;
      pInfo->pTab = pTab;
      pInfo->iDb = iDb;
      pToplevel->nMem++;                  /* Register to hold name of table */
      pInfo->regCtr = ++pToplevel->nMem;  /* Max rowid register */
      pToplevel->nMem++;                  /* Rowid in sqlite_sequence */
    }
    memId = pInfo->regCtr;
  }
  return memId;
}

/*
** This routine generates code that will initialize all of the
** register used by the autoincrement tracker.  
*/
void sqlite3AutoincrementBegin(Parse *pParse){
  AutoincInfo *p;            /* Information about an AUTOINCREMENT */
  sqlite3 *db = pParse->db;  /* The database connection */
  Db *pDb;                   /* Database only autoinc table */
  int memId;                 /* Register holding max rowid */
  int addr;                  /* A VDBE address */
  Vdbe *v = pParse->pVdbe;   /* VDBE under construction */

  /* This routine is never called during trigger-generation.  It is
  ** only called from the top-level */
  assert( pParse->pTriggerTab==0 );
  assert( pParse==sqlite3ParseToplevel(pParse) );

  assert( v );   /* We failed long ago if this is not so */
  for(p = pParse->pAinc; p; p = p->pNext){
    pDb = &db->aDb[p->iDb];
    memId = p->regCtr;
    assert( sqlite3SchemaMutexHeld(db, 0, pDb->pSchema) );
    sqlite3OpenTable(pParse, 0, p->iDb, pDb->pSchema->pSeqTab, OP_OpenRead);
    addr = sqlite3VdbeCurrentAddr(v);
    sqlite3VdbeAddOp4(v, OP_String8, 0, memId-1, 0, p->pTab->zName, 0);
    sqlite3VdbeAddOp2(v, OP_Rewind, 0, addr+9);
    sqlite3VdbeAddOp3(v, OP_Column, 0, 0, memId);
    sqlite3VdbeAddOp3(v, OP_Ne, memId-1, addr+7, memId);
    sqlite3VdbeChangeP5(v, SQLITE_JUMPIFNULL);
    sqlite3VdbeAddOp2(v, OP_Rowid, 0, memId+1);
    sqlite3VdbeAddOp3(v, OP_Column, 0, 1, memId);
    sqlite3VdbeAddOp2(v, OP_Goto, 0, addr+9);
    sqlite3VdbeAddOp2(v, OP_Next, 0, addr+2);
    sqlite3VdbeAddOp2(v, OP_Integer, 0, memId);
    sqlite3VdbeAddOp0(v, OP_Close);
  }
}

/*
** Update the maximum rowid for an autoincrement calculation.
**
** This routine should be called when the top of the stack holds a
** new rowid that is about to be inserted.  If that new rowid is
** larger than the maximum rowid in the memId memory cell, then the
** memory cell is updated.  The stack is unchanged.
*/
static void autoIncStep(Parse *pParse, int memId, int regRowid){
  if( memId>0 ){
    sqlite3VdbeAddOp2(pParse->pVdbe, OP_MemMax, memId, regRowid);
  }
}

/*
** This routine generates the code needed to write autoincrement
** maximum rowid values back into the sqlite_sequence register.
** Every statement that might do an INSERT into an autoincrement
** table (either directly or through triggers) needs to call this
** routine just before the "exit" code.
*/
void sqlite3AutoincrementEnd(Parse *pParse){
  AutoincInfo *p;
  Vdbe *v = pParse->pVdbe;
  sqlite3 *db = pParse->db;

  assert( v );
  for(p = pParse->pAinc; p; p = p->pNext){
    Db *pDb = &db->aDb[p->iDb];
    int j1, j2, j3, j4, j5;
    int iRec;
    int memId = p->regCtr;

    iRec = sqlite3GetTempReg(pParse);
    assert( sqlite3SchemaMutexHeld(db, 0, pDb->pSchema) );
    sqlite3OpenTable(pParse, 0, p->iDb, pDb->pSchema->pSeqTab, OP_OpenWrite);
    j1 = sqlite3VdbeAddOp1(v, OP_NotNull, memId+1);
    j2 = sqlite3VdbeAddOp0(v, OP_Rewind);
    j3 = sqlite3VdbeAddOp3(v, OP_Column, 0, 0, iRec);
    j4 = sqlite3VdbeAddOp3(v, OP_Eq, memId-1, 0, iRec);
    sqlite3VdbeAddOp2(v, OP_Next, 0, j3);
    sqlite3VdbeJumpHere(v, j2);
    sqlite3VdbeAddOp2(v, OP_NewRowid, 0, memId+1);
    j5 = sqlite3VdbeAddOp0(v, OP_Goto);
    sqlite3VdbeJumpHere(v, j4);
    sqlite3VdbeAddOp2(v, OP_Rowid, 0, memId+1);
    sqlite3VdbeJumpHere(v, j1);
    sqlite3VdbeJumpHere(v, j5);
    sqlite3VdbeAddOp3(v, OP_MakeRecord, memId-1, 2, iRec);
    sqlite3VdbeAddOp3(v, OP_Insert, 0, iRec, memId+1);
    sqlite3VdbeChangeP5(v, OPFLAG_APPEND);
    sqlite3VdbeAddOp0(v, OP_Close);
    sqlite3ReleaseTempReg(pParse, iRec);
  }
}
#else
/*
** If SQLITE_OMIT_AUTOINCREMENT is defined, then the three routines
** above are all no-ops
*/
# define autoIncBegin(A,B,C) (0)
# define autoIncStep(A,B,C)
#endif /* SQLITE_OMIT_AUTOINCREMENT */


/* Forward declaration */
static int xferOptimization(
  Parse *pParse,        /* Parser context */
  Table *pDest,         /* The table we are inserting into */
  Select *pSelect,      /* A SELECT statement to use as the data source */
  int onError,          /* How to handle constraint errors */
  int iDbDest           /* The database of pDest */
);

/*
** This routine is call to handle SQL of the following forms:
**
**    insert into TABLE (IDLIST) values(EXPRLIST)
**    insert into TABLE (IDLIST) select
**
** The IDLIST following the table name is always optional.  If omitted,
** then a list of all columns for the table is substituted.  The IDLIST
** appears in the pColumn parameter.  pColumn is NULL if IDLIST is omitted.
**
** The pList parameter holds EXPRLIST in the first form of the INSERT
** statement above, and pSelect is NULL.  For the second form, pList is
** NULL and pSelect is a pointer to the select statement used to generate
** data for the insert.
**
** The code generated follows one of four templates.  For a simple
** select with data coming from a VALUES clause, the code executes
** once straight down through.  Pseudo-code follows (we call this
** the "1st template"):
**
**         open write cursor to <table> and its indices
**         puts VALUES clause expressions onto the stack
**         write the resulting record into <table>
**         cleanup
**
** The three remaining templates assume the statement is of the form
**
**   INSERT INTO <table> SELECT ...
**
** If the SELECT clause is of the restricted form "SELECT * FROM <table2>" -
** in other words if the SELECT pulls all columns from a single table
** and there is no WHERE or LIMIT or GROUP BY or ORDER BY clauses, and
** if <table2> and <table1> are distinct tables but have identical
** schemas, including all the same indices, then a special optimization
** is invoked that copies raw records from <table2> over to <table1>.
** See the xferOptimization() function for the implementation of this
** template.  This is the 2nd template.
**
**         open a write cursor to <table>
**         open read cursor on <table2>
**         transfer all records in <table2> over to <table>
**         close cursors
**         foreach index on <table>
**           open a write cursor on the <table> index
**           open a read cursor on the corresponding <table2> index
**           transfer all records from the read to the write cursors
**           close cursors
**         end foreach
**
** The 3rd template is for when the second template does not apply
** and the SELECT clause does not read from <table> at any time.
** The generated code follows this template:
**
**         EOF <- 0
**         X <- A
**         goto B
**      A: setup for the SELECT
**         loop over the rows in the SELECT
**           load values into registers R..R+n
**           yield X
**         end loop
**         cleanup after the SELECT
**         EOF <- 1
**         yield X
**         goto A
**      B: open write cursor to <table> and its indices
**      C: yield X
**         if EOF goto D
**         insert the select result into <table> from R..R+n
**         goto C
**      D: cleanup
**
** The 4th template is used if the insert statement takes its
** values from a SELECT but the data is being inserted into a table
** that is also read as part of the SELECT.  In the third form,
** we have to use a intermediate table to store the results of
** the select.  The template is like this:
**
**         EOF <- 0
**         X <- A
**         goto B
**      A: setup for the SELECT
**         loop over the tables in the SELECT
**           load value into register R..R+n
**           yield X
**         end loop
**         cleanup after the SELECT
**         EOF <- 1
**         yield X
**         halt-error
**      B: open temp table
**      L: yield X
**         if EOF goto M
**         insert row from R..R+n into temp table
**         goto L
**      M: open write cursor to <table> and its indices
**         rewind temp table
**      C: loop over rows of intermediate table
**           transfer values form intermediate table into <table>
**         end loop
**      D: cleanup
*/
void sqlite3Insert(
  Parse *pParse,        /* Parser context */
  SrcList *pTabList,    /* Name of table into which we are inserting */
  ExprList *pList,      /* List of values to be inserted */
  Select *pSelect,      /* A SELECT statement to use as the data source */
  IdList *pColumn,      /* Column names corresponding to IDLIST. */
  int onError           /* How to handle constraint errors */
){
  sqlite3 *db;          /* The main database structure */
  Table *pTab;          /* The table to insert into.  aka TABLE */
  char *zTab;           /* Name of the table into which we are inserting */
  const char *zDb;      /* Name of the database holding this table */
  int i, j, idx;        /* Loop counters */
  Vdbe *v;              /* Generate code into this virtual machine */
  Index *pIdx;          /* For looping over indices of the table */
  int nColumn;          /* Number of columns in the data */
  int nHidden = 0;      /* Number of hidden columns if TABLE is virtual */
  int baseCur = 0;      /* VDBE Cursor number for pTab */
  int keyColumn = -1;   /* Column that is the INTEGER PRIMARY KEY */
  int endOfLoop;        /* Label for the end of the insertion loop */
  int useTempTable = 0; /* Store SELECT results in intermediate table */
  int srcTab = 0;       /* Data comes from this temporary cursor if >=0 */
  int addrInsTop = 0;   /* Jump to label "D" */
  int addrCont = 0;     /* Top of insert loop. Label "C" in templates 3 and 4 */
  int addrSelect = 0;   /* Address of coroutine that implements the SELECT */
  SelectDest dest;      /* Destination for SELECT on rhs of INSERT */
  int iDb;              /* Index of database holding TABLE */
  Db *pDb;              /* The database containing table being inserted into */
  int appendFlag = 0;   /* True if the insert is likely to be an append */

  /* Register allocations */
  int regFromSelect = 0;/* Base register for data coming from SELECT */
  int regAutoinc = 0;   /* Register holding the AUTOINCREMENT counter */
  int regRowCount = 0;  /* Memory cell used for the row counter */
  int regIns;           /* Block of regs holding rowid+data being inserted */
  int regRowid;         /* registers holding insert rowid */
  int regData;          /* register holding first column to insert */
  int regEof = 0;       /* Register recording end of SELECT data */
  int *aRegIdx = 0;     /* One register allocated to each index */

#ifndef SQLITE_OMIT_TRIGGER
  int isView;                 /* True if attempting to insert into a view */
  Trigger *pTrigger;          /* List of triggers on pTab, if required */
  int tmask;                  /* Mask of trigger times */
#endif

  db = pParse->db;
  memset(&dest, 0, sizeof(dest));
  if( pParse->nErr || db->mallocFailed ){
    goto insert_cleanup;
  }

  /* Locate the table into which we will be inserting new information.
  */
  assert( pTabList->nSrc==1 );
  zTab = pTabList->a[0].zName;
  if( NEVER(zTab==0) ) goto insert_cleanup;
  pTab = sqlite3SrcListLookup(pParse, pTabList);
  if( pTab==0 ){
    goto insert_cleanup;
  }
  iDb = sqlite3SchemaToIndex(db, pTab->pSchema);
  assert( iDb<db->nDb );
  pDb = &db->aDb[iDb];
  zDb = pDb->zName;
  if( sqlite3AuthCheck(pParse, SQLITE_INSERT, pTab->zName, 0, zDb) ){
    goto insert_cleanup;
  }

  /* Figure out if we have any triggers and if the table being
  ** inserted into is a view
  */
#ifndef SQLITE_OMIT_TRIGGER
  pTrigger = sqlite3TriggersExist(pParse, pTab, TK_INSERT, 0, &tmask);
  isView = pTab->pSelect!=0;
#else
# define pTrigger 0
# define tmask 0
# define isView 0
#endif
#ifdef SQLITE_OMIT_VIEW
# undef isView
# define isView 0
#endif
  assert( (pTrigger && tmask) || (pTrigger==0 && tmask==0) );

  /* If pTab is really a view, make sure it has been initialized.
  ** ViewGetColumnNames() is a no-op if pTab is not a view (or virtual 
  ** module table).
  */
  if( sqlite3ViewGetColumnNames(pParse, pTab) ){
    goto insert_cleanup;
  }

  /* Ensure that:
  *  (a) the table is not read-only, 
  *  (b) that if it is a view then ON INSERT triggers exist
  */
  if( sqlite3IsReadOnly(pParse, pTab, tmask) ){
    goto insert_cleanup;
  }

  /* Allocate a VDBE
  */
  v = sqlite3GetVdbe(pParse);
  if( v==0 ) goto insert_cleanup;
  if( pParse->nested==0 ) sqlite3VdbeCountChanges(v);
  sqlite3BeginWriteOperation(pParse, pSelect || pTrigger, iDb);

#ifndef SQLITE_OMIT_XFER_OPT
  /* If the statement is of the form
  **
  **       INSERT INTO <table1> SELECT * FROM <table2>;
  **
  ** Then special optimizations can be applied that make the transfer
  ** very fast and which reduce fragmentation of indices.
  **
  ** This is the 2nd template.
  */
  if( pColumn==0 && xferOptimization(pParse, pTab, pSelect, onError, iDb) ){
    assert( !pTrigger );
    assert( pList==0 );
    goto insert_end;
  }
#endif /* SQLITE_OMIT_XFER_OPT */

  /* If this is an AUTOINCREMENT table, look up the sequence number in the
  ** sqlite_sequence table and store it in memory cell regAutoinc.
  */
  regAutoinc = autoIncBegin(pParse, iDb, pTab);

  /* Figure out how many columns of data are supplied.  If the data
  ** is coming from a SELECT statement, then generate a co-routine that
  ** produces a single row of the SELECT on each invocation.  The
  ** co-routine is the common header to the 3rd and 4th templates.
  */
  if( pSelect ){
    /* Data is coming from a SELECT.  Generate code to implement that SELECT
    ** as a co-routine.  The code is common to both the 3rd and 4th
    ** templates:
    **
    **         EOF <- 0
    **         X <- A
    **         goto B
    **      A: setup for the SELECT
    **         loop over the tables in the SELECT
    **           load value into register R..R+n
    **           yield X
    **         end loop
    **         cleanup after the SELECT
    **         EOF <- 1
    **         yield X
    **         halt-error
    **
    ** On each invocation of the co-routine, it puts a single row of the
    ** SELECT result into registers dest.iMem...dest.iMem+dest.nMem-1.
    ** (These output registers are allocated by sqlite3Select().)  When
    ** the SELECT completes, it sets the EOF flag stored in regEof.
    */
    int rc, j1;

    regEof = ++pParse->nMem;
    sqlite3VdbeAddOp2(v, OP_Integer, 0, regEof);      /* EOF <- 0 */
    VdbeComment((v, "SELECT eof flag"));
    sqlite3SelectDestInit(&dest, SRT_Coroutine, ++pParse->nMem);
    addrSelect = sqlite3VdbeCurrentAddr(v)+2;
    sqlite3VdbeAddOp2(v, OP_Integer, addrSelect-1, dest.iParm);
    j1 = sqlite3VdbeAddOp2(v, OP_Goto, 0, 0);
    VdbeComment((v, "Jump over SELECT coroutine"));

    /* Resolve the expressions in the SELECT statement and execute it. */
    rc = sqlite3Select(pParse, pSelect, &dest);
    assert( pParse->nErr==0 || rc );
    if( rc || NEVER(pParse->nErr) || db->mallocFailed ){
      goto insert_cleanup;
    }
    sqlite3VdbeAddOp2(v, OP_Integer, 1, regEof);         /* EOF <- 1 */
    sqlite3VdbeAddOp1(v, OP_Yield, dest.iParm);   /* yield X */
    sqlite3VdbeAddOp2(v, OP_Halt, SQLITE_INTERNAL, OE_Abort);
    VdbeComment((v, "End of SELECT coroutine"));
    sqlite3VdbeJumpHere(v, j1);                          /* label B: */

    regFromSelect = dest.iMem;
    assert( pSelect->pEList );
    nColumn = pSelect->pEList->nExpr;
    assert( dest.nMem==nColumn );

    /* Set useTempTable to TRUE if the result of the SELECT statement
    ** should be written into a temporary table (template 4).  Set to
    ** FALSE if each* row of the SELECT can be written directly into
    ** the destination table (template 3).
    **
    ** A temp table must be used if the table being updated is also one
    ** of the tables being read by the SELECT statement.  Also use a 
    ** temp table in the case of row triggers.
    */
    if( pTrigger || readsTable(pParse, addrSelect, iDb, pTab) ){
      useTempTable = 1;
    }

    if( useTempTable ){
      /* Invoke the coroutine to extract information from the SELECT
      ** and add it to a transient table srcTab.  The code generated
      ** here is from the 4th template:
      **
      **      B: open temp table
      **      L: yield X
      **         if EOF goto M
      **         insert row from R..R+n into temp table
      **         goto L
      **      M: ...
      */
      int regRec;          /* Register to hold packed record */
      int regTempRowid;    /* Register to hold temp table ROWID */
      int addrTop;         /* Label "L" */
      int addrIf;          /* Address of jump to M */

      srcTab = pParse->nTab++;
      regRec = sqlite3GetTempReg(pParse);
      regTempRowid = sqlite3GetTempReg(pParse);
      sqlite3VdbeAddOp2(v, OP_OpenEphemeral, srcTab, nColumn);
      addrTop = sqlite3VdbeAddOp1(v, OP_Yield, dest.iParm);
      addrIf = sqlite3VdbeAddOp1(v, OP_If, regEof);
      sqlite3VdbeAddOp3(v, OP_MakeRecord, regFromSelect, nColumn, regRec);
      sqlite3VdbeAddOp2(v, OP_NewRowid, srcTab, regTempRowid);
      sqlite3VdbeAddOp3(v, OP_Insert, srcTab, regRec, regTempRowid);
      sqlite3VdbeAddOp2(v, OP_Goto, 0, addrTop);
      sqlite3VdbeJumpHere(v, addrIf);
      sqlite3ReleaseTempReg(pParse, regRec);
      sqlite3ReleaseTempReg(pParse, regTempRowid);
    }
  }else{
    /* This is the case if the data for the INSERT is coming from a VALUES
    ** clause
    */
    NameContext sNC;
    memset(&sNC, 0, sizeof(sNC));
    sNC.pParse = pParse;
    srcTab = -1;
    assert( useTempTable==0 );
    nColumn = pList ? pList->nExpr : 0;
    for(i=0; i<nColumn; i++){
      if( sqlite3ResolveExprNames(&sNC, pList->a[i].pExpr) ){
        goto insert_cleanup;
      }
    }
  }

  /* Make sure the number of columns in the source data matches the number
  ** of columns to be inserted into the table.
  */
  if( IsVirtual(pTab) ){
    for(i=0; i<pTab->nCol; i++){
      nHidden += (IsHiddenColumn(&pTab->aCol[i]) ? 1 : 0);
    }
  }
  if( pColumn==0 && nColumn && nColumn!=(pTab->nCol-nHidden) ){
    sqlite3ErrorMsg(pParse, 
       "table %S has %d columns but %d values were supplied",
       pTabList, 0, pTab->nCol-nHidden, nColumn);
    goto insert_cleanup;
  }
  if( pColumn!=0 && nColumn!=pColumn->nId ){
    sqlite3ErrorMsg(pParse, "%d values for %d columns", nColumn, pColumn->nId);
    goto insert_cleanup;
  }

  /* If the INSERT statement included an IDLIST term, then make sure
  ** all elements of the IDLIST really are columns of the table and 
  ** remember the column indices.
  **
  ** If the table has an INTEGER PRIMARY KEY column and that column
  ** is named in the IDLIST, then record in the keyColumn variable
  ** the index into IDLIST of the primary key column.  keyColumn is
  ** the index of the primary key as it appears in IDLIST, not as
  ** is appears in the original table.  (The index of the primary
  ** key in the original table is pTab->iPKey.)
  */
  if( pColumn ){
    for(i=0; i<pColumn->nId; i++){
      pColumn->a[i].idx = -1;
    }
    for(i=0; i<pColumn->nId; i++){
      for(j=0; j<pTab->nCol; j++){
        if( sqlite3StrICmp(pColumn->a[i].zName, pTab->aCol[j].zName)==0 ){
          pColumn->a[i].idx = j;
          if( j==pTab->iPKey ){
            keyColumn = i;
          }
          break;
        }
      }
      if( j>=pTab->nCol ){
        if( sqlite3IsRowid(pColumn->a[i].zName) ){
          keyColumn = i;
        }else{
          sqlite3ErrorMsg(pParse, "table %S has no column named %s",
              pTabList, 0, pColumn->a[i].zName);
          pParse->checkSchema = 1;
          goto insert_cleanup;
        }
      }
    }
  }

  /* If there is no IDLIST term but the table has an integer primary
  ** key, the set the keyColumn variable to the primary key column index
  ** in the original table definition.
  */
  if( pColumn==0 && nColumn>0 ){
    keyColumn = pTab->iPKey;
  }
    
  /* Initialize the count of rows to be inserted
  */
  if( db->flags & SQLITE_CountRows ){
    regRowCount = ++pParse->nMem;
    sqlite3VdbeAddOp2(v, OP_Integer, 0, regRowCount);
  }

  /* If this is not a view, open the table and and all indices */
  if( !isView ){
    int nIdx;

    baseCur = pParse->nTab;
    nIdx = sqlite3OpenTableAndIndices(pParse, pTab, baseCur, OP_OpenWrite);
    aRegIdx = sqlite3DbMallocRaw(db, sizeof(int)*(nIdx+1));
    if( aRegIdx==0 ){
      goto insert_cleanup;
    }
    for(i=0; i<nIdx; i++){
      aRegIdx[i] = ++pParse->nMem;
    }
  }

  /* This is the top of the main insertion loop */
  if( useTempTable ){
    /* This block codes the top of loop only.  The complete loop is the
    ** following pseudocode (template 4):
    **
    **         rewind temp table
    **      C: loop over rows of intermediate table
    **           transfer values form intermediate table into <table>
    **         end loop
    **      D: ...
    */
    addrInsTop = sqlite3VdbeAddOp1(v, OP_Rewind, srcTab);
    addrCont = sqlite3VdbeCurrentAddr(v);
  }else if( pSelect ){
    /* This block codes the top of loop only.  The complete loop is the
    ** following pseudocode (template 3):
    **
    **      C: yield X
    **         if EOF goto D
    **         insert the select result into <table> from R..R+n
    **         goto C
    **      D: ...
    */
    addrCont = sqlite3VdbeAddOp1(v, OP_Yield, dest.iParm);
    addrInsTop = sqlite3VdbeAddOp1(v, OP_If, regEof);
  }

  /* Allocate registers for holding the rowid of the new row,
  ** the content of the new row, and the assemblied row record.
  */
  regRowid = regIns = pParse->nMem+1;
  pParse->nMem += pTab->nCol + 1;
  if( IsVirtual(pTab) ){
    regRowid++;
    pParse->nMem++;
  }
  regData = regRowid+1;

  /* Run the BEFORE and INSTEAD OF triggers, if there are any
  */
  endOfLoop = sqlite3VdbeMakeLabel(v);
  if( tmask & TRIGGER_BEFORE ){
    int regCols = sqlite3GetTempRange(pParse, pTab->nCol+1);

    /* build the NEW.* reference row.  Note that if there is an INTEGER
    ** PRIMARY KEY into which a NULL is being inserted, that NULL will be
    ** translated into a unique ID for the row.  But on a BEFORE trigger,
    ** we do not know what the unique ID will be (because the insert has
    ** not happened yet) so we substitute a rowid of -1
    */
    if( keyColumn<0 ){
      sqlite3VdbeAddOp2(v, OP_Integer, -1, regCols);
    }else{
      int j1;
      if( useTempTable ){
        sqlite3VdbeAddOp3(v, OP_Column, srcTab, keyColumn, regCols);
      }else{
        assert( pSelect==0 );  /* Otherwise useTempTable is true */
        sqlite3ExprCode(pParse, pList->a[keyColumn].pExpr, regCols);
      }
      j1 = sqlite3VdbeAddOp1(v, OP_NotNull, regCols);
      sqlite3VdbeAddOp2(v, OP_Integer, -1, regCols);
      sqlite3VdbeJumpHere(v, j1);
      sqlite3VdbeAddOp1(v, OP_MustBeInt, regCols);
    }

    /* Cannot have triggers on a virtual table. If it were possible,
    ** this block would have to account for hidden column.
    */
    assert( !IsVirtual(pTab) );

    /* Create the new column data
    */
    for(i=0; i<pTab->nCol; i++){
      if( pColumn==0 ){
        j = i;
      }else{
        for(j=0; j<pColumn->nId; j++){
          if( pColumn->a[j].idx==i ) break;
        }
      }
      if( (!useTempTable && !pList) || (pColumn && j>=pColumn->nId) ){
        sqlite3ExprCode(pParse, pTab->aCol[i].pDflt, regCols+i+1);
      }else if( useTempTable ){
        sqlite3VdbeAddOp3(v, OP_Column, srcTab, j, regCols+i+1); 
      }else{
        assert( pSelect==0 ); /* Otherwise useTempTable is true */
        sqlite3ExprCodeAndCache(pParse, pList->a[j].pExpr, regCols+i+1);
      }
    }

    /* If this is an INSERT on a view with an INSTEAD OF INSERT trigger,
    ** do not attempt any conversions before assembling the record.
    ** If this is a real table, attempt conversions as required by the
    ** table column affinities.
    */
    if( !isView ){
      sqlite3VdbeAddOp2(v, OP_Affinity, regCols+1, pTab->nCol);
      sqlite3TableAffinityStr(v, pTab);
    }

    /* Fire BEFORE or INSTEAD OF triggers */
    sqlite3CodeRowTrigger(pParse, pTrigger, TK_INSERT, 0, TRIGGER_BEFORE, 
        pTab, regCols-pTab->nCol-1, onError, endOfLoop);

    sqlite3ReleaseTempRange(pParse, regCols, pTab->nCol+1);
  }

  /* Push the record number for the new entry onto the stack.  The
  ** record number is a randomly generate integer created by NewRowid
  ** except when the table has an INTEGER PRIMARY KEY column, in which
  ** case the record number is the same as that column. 
  */
  if( !isView ){
    if( IsVirtual(pTab) ){
      /* The row that the VUpdate opcode will delete: none */
      sqlite3VdbeAddOp2(v, OP_Null, 0, regIns);
    }
    if( keyColumn>=0 ){
      if( useTempTable ){
        sqlite3VdbeAddOp3(v, OP_Column, srcTab, keyColumn, regRowid);
      }else if( pSelect ){
        sqlite3VdbeAddOp2(v, OP_SCopy, regFromSelect+keyColumn, regRowid);
      }else{
        VdbeOp *pOp;
        sqlite3ExprCode(pParse, pList->a[keyColumn].pExpr, regRowid);
        pOp = sqlite3VdbeGetOp(v, -1);
        if( ALWAYS(pOp) && pOp->opcode==OP_Null && !IsVirtual(pTab) ){
          appendFlag = 1;
          pOp->opcode = OP_NewRowid;
          pOp->p1 = baseCur;
          pOp->p2 = regRowid;
          pOp->p3 = regAutoinc;
        }
      }
      /* If the PRIMARY KEY expression is NULL, then use OP_NewRowid
      ** to generate a unique primary key value.
      */
      if( !appendFlag ){
        int j1;
        if( !IsVirtual(pTab) ){
          j1 = sqlite3VdbeAddOp1(v, OP_NotNull, regRowid);
          sqlite3VdbeAddOp3(v, OP_NewRowid, baseCur, regRowid, regAutoinc);
          sqlite3VdbeJumpHere(v, j1);
        }else{
          j1 = sqlite3VdbeCurrentAddr(v);
          sqlite3VdbeAddOp2(v, OP_IsNull, regRowid, j1+2);
        }
        sqlite3VdbeAddOp1(v, OP_MustBeInt, regRowid);
      }
    }else if( IsVirtual(pTab) ){
      sqlite3VdbeAddOp2(v, OP_Null, 0, regRowid);
    }else{
      sqlite3VdbeAddOp3(v, OP_NewRowid, baseCur, regRowid, regAutoinc);
      appendFlag = 1;
    }
    autoIncStep(pParse, regAutoinc, regRowid);

    /* Push onto the stack, data for all columns of the new entry, beginning
    ** with the first column.
    */
    nHidden = 0;
    for(i=0; i<pTab->nCol; i++){
      int iRegStore = regRowid+1+i;
      if( i==pTab->iPKey ){
        /* The value of the INTEGER PRIMARY KEY column is always a NULL.
        ** Whenever this column is read, the record number will be substituted
        ** in its place.  So will fill this column with a NULL to avoid
        ** taking up data space with information that will never be used. */
        sqlite3VdbeAddOp2(v, OP_Null, 0, iRegStore);
        continue;
      }
      if( pColumn==0 ){
        if( IsHiddenColumn(&pTab->aCol[i]) ){
          assert( IsVirtual(pTab) );
          j = -1;
          nHidden++;
        }else{
          j = i - nHidden;
        }
      }else{
        for(j=0; j<pColumn->nId; j++){
          if( pColumn->a[j].idx==i ) break;
        }
      }
      if( j<0 || nColumn==0 || (pColumn && j>=pColumn->nId) ){
        sqlite3ExprCode(pParse, pTab->aCol[i].pDflt, iRegStore);
      }else if( useTempTable ){
        sqlite3VdbeAddOp3(v, OP_Column, srcTab, j, iRegStore); 
      }else if( pSelect ){
        sqlite3VdbeAddOp2(v, OP_SCopy, regFromSelect+j, iRegStore);
      }else{
        sqlite3ExprCode(pParse, pList->a[j].pExpr, iRegStore);
      }
    }

    /* Generate code to check constraints and generate index keys and
    ** do the insertion.
    */
#ifndef SQLITE_OMIT_VIRTUALTABLE
    if( IsVirtual(pTab) ){
      const char *pVTab = (const char *)sqlite3GetVTable(db, pTab);
      sqlite3VtabMakeWritable(pParse, pTab);
      sqlite3VdbeAddOp4(v, OP_VUpdate, 1, pTab->nCol+2, regIns, pVTab, P4_VTAB);
      sqlite3MayAbort(pParse);
    }else
#endif
    {
      int isReplace;    /* Set to true if constraints may cause a replace */
      sqlite3GenerateConstraintChecks(pParse, pTab, baseCur, regIns, aRegIdx,
          keyColumn>=0, 0, onError, endOfLoop, &isReplace
      );
      sqlite3FkCheck(pParse, pTab, 0, regIns);
      sqlite3CompleteInsertion(
          pParse, pTab, baseCur, regIns, aRegIdx, 0, appendFlag, isReplace==0
      );
    }
  }

  /* Update the count of rows that are inserted
  */
  if( (db->flags & SQLITE_CountRows)!=0 ){
    sqlite3VdbeAddOp2(v, OP_AddImm, regRowCount, 1);
  }

  if( pTrigger ){
    /* Code AFTER triggers */
    sqlite3CodeRowTrigger(pParse, pTrigger, TK_INSERT, 0, TRIGGER_AFTER, 
        pTab, regData-2-pTab->nCol, onError, endOfLoop);
  }

  /* The bottom of the main insertion loop, if the data source
  ** is a SELECT statement.
  */
  sqlite3VdbeResolveLabel(v, endOfLoop);
  if( useTempTable ){
    sqlite3VdbeAddOp2(v, OP_Next, srcTab, addrCont);
    sqlite3VdbeJumpHere(v, addrInsTop);
    sqlite3VdbeAddOp1(v, OP_Close, srcTab);
  }else if( pSelect ){
    sqlite3VdbeAddOp2(v, OP_Goto, 0, addrCont);
    sqlite3VdbeJumpHere(v, addrInsTop);
  }

  if( !IsVirtual(pTab) && !isView ){
    /* Close all tables opened */
    sqlite3VdbeAddOp1(v, OP_Close, baseCur);
    for(idx=1, pIdx=pTab->pIndex; pIdx; pIdx=pIdx->pNext, idx++){
      sqlite3VdbeAddOp1(v, OP_Close, idx+baseCur);
    }
  }

insert_end:
  /* Update the sqlite_sequence table by storing the content of the
  ** maximum rowid counter values recorded while inserting into
  ** autoincrement tables.
  */
  if( pParse->nested==0 && pParse->pTriggerTab==0 ){
    sqlite3AutoincrementEnd(pParse);
  }

  /*
  ** Return the number of rows inserted. If this routine is 
  ** generating code because of a call to sqlite3NestedParse(), do not
  ** invoke the callback function.
  */
  if( (db->flags&SQLITE_CountRows) && !pParse->nested && !pParse->pTriggerTab ){
    sqlite3VdbeAddOp2(v, OP_ResultRow, regRowCount, 1);
    sqlite3VdbeSetNumCols(v, 1);
    sqlite3VdbeSetColName(v, 0, COLNAME_NAME, "rows inserted", SQLITE_STATIC);
  }

insert_cleanup:
  sqlite3SrcListDelete(db, pTabList);
  sqlite3ExprListDelete(db, pList);
  sqlite3SelectDelete(db, pSelect);
  sqlite3IdListDelete(db, pColumn);
  sqlite3DbFree(db, aRegIdx);
}

/* Make sure "isView" and other macros defined above are undefined. Otherwise
** thely may interfere with compilation of other functions in this file
** (or in another file, if this file becomes part of the amalgamation).  */
#ifdef isView
 #undef isView
#endif
#ifdef pTrigger
 #undef pTrigger
#endif
#ifdef tmask
 #undef tmask
#endif


/*
** Generate code to do constraint checks prior to an INSERT or an UPDATE.
**
** The input is a range of consecutive registers as follows:
**
**    1.  The rowid of the row after the update.
**
**    2.  The data in the first column of the entry after the update.
**
**    i.  Data from middle columns...
**
**    N.  The data in the last column of the entry after the update.
**
** The regRowid parameter is the index of the register containing (1).
**
** If isUpdate is true and rowidChng is non-zero, then rowidChng contains
** the address of a register containing the rowid before the update takes
** place. isUpdate is true for UPDATEs and false for INSERTs. If isUpdate
** is false, indicating an INSERT statement, then a non-zero rowidChng 
** indicates that the rowid was explicitly specified as part of the
** INSERT statement. If rowidChng is false, it means that  the rowid is
** computed automatically in an insert or that the rowid value is not 
** modified by an update.
**
** The code generated by this routine store new index entries into
** registers identified by aRegIdx[].  No index entry is created for
** indices where aRegIdx[i]==0.  The order of indices in aRegIdx[] is
** the same as the order of indices on the linked list of indices
** attached to the table.
**
** This routine also generates code to check constraints.  NOT NULL,
** CHECK, and UNIQUE constraints are all checked.  If a constraint fails,
** then the appropriate action is performed.  There are five possible
** actions: ROLLBACK, ABORT, FAIL, REPLACE, and IGNORE.
**
**  Constraint type  Action       What Happens
**  ---------------  ----------   ----------------------------------------
**  any              ROLLBACK     The current transaction is rolled back and
**                                sqlite3_exec() returns immediately with a
**                                return code of SQLITE_CONSTRAINT.
**
**  any              ABORT        Back out changes from the current command
**                                only (do not do a complete rollback) then
**                                cause sqlite3_exec() to return immediately
**                                with SQLITE_CONSTRAINT.
**
**  any              FAIL         Sqlite_exec() returns immediately with a
**                                return code of SQLITE_CONSTRAINT.  The
**                                transaction is not rolled back and any
**                                prior changes are retained.
**
**  any              IGNORE       The record number and data is popped from
**                                the stack and there is an immediate jump
**                                to label ignoreDest.
**
**  NOT NULL         REPLACE      The NULL value is replace by the default
**                                value for that column.  If the default value
**                                is NULL, the action is the same as ABORT.
**
**  UNIQUE           REPLACE      The other row that conflicts with the row
**                                being inserted is removed.
**
**  CHECK            REPLACE      Illegal.  The results in an exception.
**
** Which action to take is determined by the overrideError parameter.
** Or if overrideError==OE_Default, then the pParse->onError parameter
** is used.  Or if pParse->onError==OE_Default then the onError value
** for the constraint is used.
**
** The calling routine must open a read/write cursor for pTab with
** cursor number "baseCur".  All indices of pTab must also have open
** read/write cursors with cursor number baseCur+i for the i-th cursor.
** Except, if there is no possibility of a REPLACE action then
** cursors do not need to be open for indices where aRegIdx[i]==0.
*/
void sqlite3GenerateConstraintChecks(
  Parse *pParse,      /* The parser context */
  Table *pTab,        /* the table into which we are inserting */
  int baseCur,        /* Index of a read/write cursor pointing at pTab */
  int regRowid,       /* Index of the range of input registers */
  int *aRegIdx,       /* Register used by each index.  0 for unused indices */
  int rowidChng,      /* True if the rowid might collide with existing entry */
  int isUpdate,       /* True for UPDATE, False for INSERT */
  int overrideError,  /* Override onError to this if not OE_Default */
  int ignoreDest,     /* Jump to this label on an OE_Ignore resolution */
  int *pbMayReplace   /* OUT: Set to true if constraint may cause a replace */
){
  int i;              /* loop counter */
  Vdbe *v;            /* VDBE under constrution */
  int nCol;           /* Number of columns */
  int onError;        /* Conflict resolution strategy */
  int j1;             /* Addresss of jump instruction */
  int j2 = 0, j3;     /* Addresses of jump instructions */
  int regData;        /* Register containing first data column */
  int iCur;           /* Table cursor number */
  Index *pIdx;         /* Pointer to one of the indices */
  int seenReplace = 0; /* True if REPLACE is used to resolve INT PK conflict */
  int regOldRowid = (rowidChng && isUpdate) ? rowidChng : regRowid;

  v = sqlite3GetVdbe(pParse);
  assert( v!=0 );
  assert( pTab->pSelect==0 );  /* This table is not a VIEW */
  nCol = pTab->nCol;
  regData = regRowid + 1;

  /* Test all NOT NULL constraints.
  */
  for(i=0; i<nCol; i++){
    if( i==pTab->iPKey ){
      continue;
    }
    onError = pTab->aCol[i].notNull;
    if( onError==OE_None ) continue;
    if( overrideError!=OE_Default ){
      onError = overrideError;
    }else if( onError==OE_Default ){
      onError = OE_Abort;
    }
    if( onError==OE_Replace && pTab->aCol[i].pDflt==0 ){
      onError = OE_Abort;
    }
    assert( onError==OE_Rollback || onError==OE_Abort || onError==OE_Fail
        || onError==OE_Ignore || onError==OE_Replace );
    switch( onError ){
      case OE_Abort:
        sqlite3MayAbort(pParse);
      case OE_Rollback:
      case OE_Fail: {
        char *zMsg;
        sqlite3VdbeAddOp3(v, OP_HaltIfNull,
                                  SQLITE_CONSTRAINT, onError, regData+i);
        zMsg = sqlite3MPrintf(pParse->db, "%s.%s may not be NULL",
                              pTab->zName, pTab->aCol[i].zName);
        sqlite3VdbeChangeP4(v, -1, zMsg, P4_DYNAMIC);
        break;
      }
      case OE_Ignore: {
        sqlite3VdbeAddOp2(v, OP_IsNull, regData+i, ignoreDest);
        break;
      }
      default: {
        assert( onError==OE_Replace );
        j1 = sqlite3VdbeAddOp1(v, OP_NotNull, regData+i);
        sqlite3ExprCode(pParse, pTab->aCol[i].pDflt, regData+i);
        sqlite3VdbeJumpHere(v, j1);
        break;
      }
    }
  }

  /* Test all CHECK constraints
  */
#ifndef SQLITE_OMIT_CHECK
  if( pTab->pCheck && (pParse->db->flags & SQLITE_IgnoreChecks)==0 ){
    int allOk = sqlite3VdbeMakeLabel(v);
    pParse->ckBase = regData;
    sqlite3ExprIfTrue(pParse, pTab->pCheck, allOk, SQLITE_JUMPIFNULL);
    onError = overrideError!=OE_Default ? overrideError : OE_Abort;
    if( onError==OE_Ignore ){
      sqlite3VdbeAddOp2(v, OP_Goto, 0, ignoreDest);
    }else{
      if( onError==OE_Replace ) onError = OE_Abort; /* IMP: R-15569-63625 */
      sqlite3HaltConstraint(pParse, onError, 0, 0);
    }
    sqlite3VdbeResolveLabel(v, allOk);
  }
#endif /* !defined(SQLITE_OMIT_CHECK) */

  /* If we have an INTEGER PRIMARY KEY, make sure the primary key
  ** of the new record does not previously exist.  Except, if this
  ** is an UPDATE and the primary key is not changing, that is OK.
  */
  if( rowidChng ){
    onError = pTab->keyConf;
    if( overrideError!=OE_Default ){
      onError = overrideError;
    }else if( onError==OE_Default ){
      onError = OE_Abort;
    }
    
    if( isUpdate ){
      j2 = sqlite3VdbeAddOp3(v, OP_Eq, regRowid, 0, rowidChng);
    }
    j3 = sqlite3VdbeAddOp3(v, OP_NotExists, baseCur, 0, regRowid);
    switch( onError ){
      default: {
        onError = OE_Abort;
        /* Fall thru into the next case */
      }
      case OE_Rollback:
      case OE_Abort:
      case OE_Fail: {
        sqlite3HaltConstraint(
          pParse, onError, "PRIMARY KEY must be unique", P4_STATIC);
        break;
      }
      case OE_Replace: {
        /* If there are DELETE triggers on this table and the
        ** recursive-triggers flag is set, call GenerateRowDelete() to
        ** remove the conflicting row from the the table. This will fire
        ** the triggers and remove both the table and index b-tree entries.
        **
        ** Otherwise, if there are no triggers or the recursive-triggers
        ** flag is not set, but the table has one or more indexes, call 
        ** GenerateRowIndexDelete(). This removes the index b-tree entries 
        ** only. The table b-tree entry will be replaced by the new entry 
        ** when it is inserted.  
        **
        ** If either GenerateRowDelete() or GenerateRowIndexDelete() is called,
        ** also invoke MultiWrite() to indicate that this VDBE may require
        ** statement rollback (if the statement is aborted after the delete
        ** takes place). Earlier versions called sqlite3MultiWrite() regardless,
        ** but being more selective here allows statements like:
        **
        **   REPLACE INTO t(rowid) VALUES($newrowid)
        **
        ** to run without a statement journal if there are no indexes on the
        ** table.
        */
        Trigger *pTrigger = 0;
        if( pParse->db->flags&SQLITE_RecTriggers ){
          pTrigger = sqlite3TriggersExist(pParse, pTab, TK_DELETE, 0, 0);
        }
        if( pTrigger || sqlite3FkRequired(pParse, pTab, 0, 0) ){
          sqlite3MultiWrite(pParse);
          sqlite3GenerateRowDelete(
              pParse, pTab, baseCur, regRowid, 0, pTrigger, OE_Replace
          );
        }else{
#ifdef SQLITE_ENABLE_PREUPDATE_HOOK
          /* This OP_Delete opcode fires the pre-update-hook only. It does
          ** not modify the b-tree. It is more efficient to let the coming
          ** OP_Insert replace the existing entry than it is to delete the
          ** existing entry and then insert a new one. */
          sqlite3VdbeAddOp2(v, OP_Delete, baseCur, OPFLAG_ISNOOP);
          sqlite3VdbeChangeP4(v, -1, (char *)pTab, P4_TABLE);
#endif /* SQLITE_ENABLE_PREUPDATE_HOOK */
          if( pTab->pIndex ){
            sqlite3MultiWrite(pParse);
            sqlite3GenerateRowIndexDelete(pParse, pTab, baseCur, 0);
          }
        }
        seenReplace = 1;
        break;
      }
      case OE_Ignore: {
        assert( seenReplace==0 );
        sqlite3VdbeAddOp2(v, OP_Goto, 0, ignoreDest);
        break;
      }
    }
    sqlite3VdbeJumpHere(v, j3);
    if( isUpdate ){
      sqlite3VdbeJumpHere(v, j2);
    }
  }

  /* Test all UNIQUE constraints by creating entries for each UNIQUE
  ** index and making sure that duplicate entries do not already exist.
  ** Add the new records to the indices as we go.
  */
  for(iCur=0, pIdx=pTab->pIndex; pIdx; pIdx=pIdx->pNext, iCur++){
    int regIdx;
#ifndef SQLITE_OMIT_UNIQUE_ENFORCEMENT
    int regR;
#endif
    if( aRegIdx[iCur]==0 ) continue;  /* Skip unused indices */

    /* Create a key for accessing the index entry */
    regIdx = sqlite3GetTempRange(pParse, pIdx->nColumn+1);
    for(i=0; i<pIdx->nColumn; i++){
      int idx = pIdx->aiColumn[i];
      if( idx==pTab->iPKey ){
        sqlite3VdbeAddOp2(v, OP_SCopy, regRowid, regIdx+i);
      }else{
        sqlite3VdbeAddOp2(v, OP_SCopy, regData+idx, regIdx+i);
      }
    }
    sqlite3VdbeAddOp2(v, OP_SCopy, regRowid, regIdx+i);
    sqlite3VdbeAddOp3(v, OP_MakeRecord, regIdx, pIdx->nColumn+1, aRegIdx[iCur]);
    sqlite3VdbeChangeP4(v, -1, sqlite3IndexAffinityStr(v, pIdx), P4_TRANSIENT);
    sqlite3ExprCacheAffinityChange(pParse, regIdx, pIdx->nColumn+1);

#ifdef SQLITE_OMIT_UNIQUE_ENFORCEMENT
    sqlite3ReleaseTempRange(pParse, regIdx, pIdx->nColumn+1);
    continue;  /* Treat pIdx as if it is not a UNIQUE index */
#else

    /* Find out what action to take in case there is an indexing conflict */
    onError = pIdx->onError;
    if( onError==OE_None ){ 
      sqlite3ReleaseTempRange(pParse, regIdx, pIdx->nColumn+1);
      continue;  /* pIdx is not a UNIQUE index */
    }
    if( overrideError!=OE_Default ){
      onError = overrideError;
    }else if( onError==OE_Default ){
      onError = OE_Abort;
    }
    if( seenReplace ){
      if( onError==OE_Ignore ) onError = OE_Replace;
      else if( onError==OE_Fail ) onError = OE_Abort;
    }
    
    /* Check to see if the new index entry will be unique */
    regR = sqlite3GetTempReg(pParse);
    sqlite3VdbeAddOp2(v, OP_SCopy, regOldRowid, regR);
    j3 = sqlite3VdbeAddOp4(v, OP_IsUnique, baseCur+iCur+1, 0,
                           regR, SQLITE_INT_TO_PTR(regIdx),
                           P4_INT32);
    sqlite3ReleaseTempRange(pParse, regIdx, pIdx->nColumn+1);

    /* Generate code that executes if the new index entry is not unique */
    assert( onError==OE_Rollback || onError==OE_Abort || onError==OE_Fail
        || onError==OE_Ignore || onError==OE_Replace );
    switch( onError ){
      case OE_Rollback:
      case OE_Abort:
      case OE_Fail: {
        int j;
        StrAccum errMsg;
        const char *zSep;
        char *zErr;

        sqlite3StrAccumInit(&errMsg, 0, 0, 200);
        errMsg.db = pParse->db;
        zSep = pIdx->nColumn>1 ? "columns " : "column ";
        for(j=0; j<pIdx->nColumn; j++){
          char *zCol = pTab->aCol[pIdx->aiColumn[j]].zName;
          sqlite3StrAccumAppend(&errMsg, zSep, -1);
          zSep = ", ";
          sqlite3StrAccumAppend(&errMsg, zCol, -1);
        }
        sqlite3StrAccumAppend(&errMsg,
            pIdx->nColumn>1 ? " are not unique" : " is not unique", -1);
        zErr = sqlite3StrAccumFinish(&errMsg);
        sqlite3HaltConstraint(pParse, onError, zErr, 0);
        sqlite3DbFree(errMsg.db, zErr);
        break;
      }
      case OE_Ignore: {
        assert( seenReplace==0 );
        sqlite3VdbeAddOp2(v, OP_Goto, 0, ignoreDest);
        break;
      }
      default: {
        Trigger *pTrigger = 0;
        assert( onError==OE_Replace );
        sqlite3MultiWrite(pParse);
        if( pParse->db->flags&SQLITE_RecTriggers ){
          pTrigger = sqlite3TriggersExist(pParse, pTab, TK_DELETE, 0, 0);
        }
        sqlite3GenerateRowDelete(
            pParse, pTab, baseCur, regR, 0, pTrigger, OE_Replace
        );
        seenReplace = 1;
        break;
      }
    }
    sqlite3VdbeJumpHere(v, j3);
    sqlite3ReleaseTempReg(pParse, regR);
#endif
  }
  
  if( pbMayReplace ){
    *pbMayReplace = seenReplace;
  }
}

/*
** This routine generates code to finish the INSERT or UPDATE operation
** that was started by a prior call to sqlite3GenerateConstraintChecks.
** A consecutive range of registers starting at regRowid contains the
** rowid and the content to be inserted.
**
** The arguments to this routine should be the same as the first six
** arguments to sqlite3GenerateConstraintChecks.
*/
void sqlite3CompleteInsertion(
  Parse *pParse,      /* The parser context */
  Table *pTab,        /* the table into which we are inserting */
  int baseCur,        /* Index of a read/write cursor pointing at pTab */
  int regRowid,       /* Range of content */
  int *aRegIdx,       /* Register used by each index.  0 for unused indices */
  int isUpdate,       /* True for UPDATE, False for INSERT */
  int appendBias,     /* True if this is likely to be an append */
  int useSeekResult   /* True to set the USESEEKRESULT flag on OP_[Idx]Insert */
){
  int i;
  Vdbe *v;
  int nIdx;
  Index *pIdx;
  u8 pik_flags;
  int regData;
  int regRec;

  v = sqlite3GetVdbe(pParse);
  assert( v!=0 );
  assert( pTab->pSelect==0 );  /* This table is not a VIEW */
  for(nIdx=0, pIdx=pTab->pIndex; pIdx; pIdx=pIdx->pNext, nIdx++){}
  for(i=nIdx-1; i>=0; i--){
    if( aRegIdx[i]==0 ) continue;
    sqlite3VdbeAddOp2(v, OP_IdxInsert, baseCur+i+1, aRegIdx[i]);
    if( useSeekResult ){
      sqlite3VdbeChangeP5(v, OPFLAG_USESEEKRESULT);
    }
  }
  regData = regRowid + 1;
  regRec = sqlite3GetTempReg(pParse);
  sqlite3VdbeAddOp3(v, OP_MakeRecord, regData, pTab->nCol, regRec);
  sqlite3TableAffinityStr(v, pTab);
  sqlite3ExprCacheAffinityChange(pParse, regData, pTab->nCol);
  if( pParse->nested ){
    pik_flags = 0;
  }else{
    pik_flags = OPFLAG_NCHANGE;
    pik_flags |= (isUpdate?OPFLAG_ISUPDATE:OPFLAG_LASTROWID);
  }
  if( appendBias ){
    pik_flags |= OPFLAG_APPEND;
  }
  if( useSeekResult ){
    pik_flags |= OPFLAG_USESEEKRESULT;
  }
  sqlite3VdbeAddOp3(v, OP_Insert, baseCur, regRec, regRowid);
  if( !pParse->nested ){
<<<<<<< HEAD
    sqlite3VdbeChangeP4(v, -1, (char *)pTab, P4_TABLE);
=======
    sqlite3VdbeChangeP4(v, -1, pTab->zName, P4_TRANSIENT);
>>>>>>> 959b6a95
  }
  sqlite3VdbeChangeP5(v, pik_flags);
}

/*
** Generate code that will open cursors for a table and for all
** indices of that table.  The "baseCur" parameter is the cursor number used
** for the table.  Indices are opened on subsequent cursors.
**
** Return the number of indices on the table.
*/
int sqlite3OpenTableAndIndices(
  Parse *pParse,   /* Parsing context */
  Table *pTab,     /* Table to be opened */
  int baseCur,     /* Cursor number assigned to the table */
  int op           /* OP_OpenRead or OP_OpenWrite */
){
  int i;
  int iDb;
  Index *pIdx;
  Vdbe *v;

  if( IsVirtual(pTab) ) return 0;
  iDb = sqlite3SchemaToIndex(pParse->db, pTab->pSchema);
  v = sqlite3GetVdbe(pParse);
  assert( v!=0 );
  sqlite3OpenTable(pParse, baseCur, iDb, pTab, op);
  for(i=1, pIdx=pTab->pIndex; pIdx; pIdx=pIdx->pNext, i++){
    KeyInfo *pKey = sqlite3IndexKeyinfo(pParse, pIdx);
    assert( pIdx->pSchema==pTab->pSchema );
    sqlite3VdbeAddOp4(v, op, i+baseCur, pIdx->tnum, iDb,
                      (char*)pKey, P4_KEYINFO_HANDOFF);
    VdbeComment((v, "%s", pIdx->zName));
  }
  if( pParse->nTab<baseCur+i ){
    pParse->nTab = baseCur+i;
  }
  return i-1;
}


#ifdef SQLITE_TEST
/*
** The following global variable is incremented whenever the
** transfer optimization is used.  This is used for testing
** purposes only - to make sure the transfer optimization really
** is happening when it is suppose to.
*/
int sqlite3_xferopt_count;
#endif /* SQLITE_TEST */


#ifndef SQLITE_OMIT_XFER_OPT
/*
** Check to collation names to see if they are compatible.
*/
static int xferCompatibleCollation(const char *z1, const char *z2){
  if( z1==0 ){
    return z2==0;
  }
  if( z2==0 ){
    return 0;
  }
  return sqlite3StrICmp(z1, z2)==0;
}


/*
** Check to see if index pSrc is compatible as a source of data
** for index pDest in an insert transfer optimization.  The rules
** for a compatible index:
**
**    *   The index is over the same set of columns
**    *   The same DESC and ASC markings occurs on all columns
**    *   The same onError processing (OE_Abort, OE_Ignore, etc)
**    *   The same collating sequence on each column
*/
static int xferCompatibleIndex(Index *pDest, Index *pSrc){
  int i;
  assert( pDest && pSrc );
  assert( pDest->pTable!=pSrc->pTable );
  if( pDest->nColumn!=pSrc->nColumn ){
    return 0;   /* Different number of columns */
  }
  if( pDest->onError!=pSrc->onError ){
    return 0;   /* Different conflict resolution strategies */
  }
  for(i=0; i<pSrc->nColumn; i++){
    if( pSrc->aiColumn[i]!=pDest->aiColumn[i] ){
      return 0;   /* Different columns indexed */
    }
    if( pSrc->aSortOrder[i]!=pDest->aSortOrder[i] ){
      return 0;   /* Different sort orders */
    }
    if( !xferCompatibleCollation(pSrc->azColl[i],pDest->azColl[i]) ){
      return 0;   /* Different collating sequences */
    }
  }

  /* If no test above fails then the indices must be compatible */
  return 1;
}

/*
** Attempt the transfer optimization on INSERTs of the form
**
**     INSERT INTO tab1 SELECT * FROM tab2;
**
** This optimization is only attempted if
**
**    (1)  tab1 and tab2 have identical schemas including all the
**         same indices and constraints
**
**    (2)  tab1 and tab2 are different tables
**
**    (3)  There must be no triggers on tab1
**
**    (4)  The result set of the SELECT statement is "*"
**
**    (5)  The SELECT statement has no WHERE, HAVING, ORDER BY, GROUP BY,
**         or LIMIT clause.
**
**    (6)  The SELECT statement is a simple (not a compound) select that
**         contains only tab2 in its FROM clause
**
** This method for implementing the INSERT transfers raw records from
** tab2 over to tab1.  The columns are not decoded.  Raw records from
** the indices of tab2 are transfered to tab1 as well.  In so doing,
** the resulting tab1 has much less fragmentation.
**
** This routine returns TRUE if the optimization is attempted.  If any
** of the conditions above fail so that the optimization should not
** be attempted, then this routine returns FALSE.
*/
static int xferOptimization(
  Parse *pParse,        /* Parser context */
  Table *pDest,         /* The table we are inserting into */
  Select *pSelect,      /* A SELECT statement to use as the data source */
  int onError,          /* How to handle constraint errors */
  int iDbDest           /* The database of pDest */
){
  ExprList *pEList;                /* The result set of the SELECT */
  Table *pSrc;                     /* The table in the FROM clause of SELECT */
  Index *pSrcIdx, *pDestIdx;       /* Source and destination indices */
  struct SrcList_item *pItem;      /* An element of pSelect->pSrc */
  int i;                           /* Loop counter */
  int iDbSrc;                      /* The database of pSrc */
  int iSrc, iDest;                 /* Cursors from source and destination */
  int addr1, addr2;                /* Loop addresses */
  int emptyDestTest;               /* Address of test for empty pDest */
  int emptySrcTest;                /* Address of test for empty pSrc */
  Vdbe *v;                         /* The VDBE we are building */
  KeyInfo *pKey;                   /* Key information for an index */
  int regAutoinc;                  /* Memory register used by AUTOINC */
  int destHasUniqueIdx = 0;        /* True if pDest has a UNIQUE index */
  int regData, regRowid;           /* Registers holding data and rowid */

  if( pSelect==0 ){
    return 0;   /* Must be of the form  INSERT INTO ... SELECT ... */
  }
  if( sqlite3TriggerList(pParse, pDest) ){
    return 0;   /* tab1 must not have triggers */
  }
#ifndef SQLITE_OMIT_VIRTUALTABLE
  if( pDest->tabFlags & TF_Virtual ){
    return 0;   /* tab1 must not be a virtual table */
  }
#endif
  if( onError==OE_Default ){
    onError = OE_Abort;
  }
  if( onError!=OE_Abort && onError!=OE_Rollback ){
    return 0;   /* Cannot do OR REPLACE or OR IGNORE or OR FAIL */
  }
  assert(pSelect->pSrc);   /* allocated even if there is no FROM clause */
  if( pSelect->pSrc->nSrc!=1 ){
    return 0;   /* FROM clause must have exactly one term */
  }
  if( pSelect->pSrc->a[0].pSelect ){
    return 0;   /* FROM clause cannot contain a subquery */
  }
  if( pSelect->pWhere ){
    return 0;   /* SELECT may not have a WHERE clause */
  }
  if( pSelect->pOrderBy ){
    return 0;   /* SELECT may not have an ORDER BY clause */
  }
  /* Do not need to test for a HAVING clause.  If HAVING is present but
  ** there is no ORDER BY, we will get an error. */
  if( pSelect->pGroupBy ){
    return 0;   /* SELECT may not have a GROUP BY clause */
  }
  if( pSelect->pLimit ){
    return 0;   /* SELECT may not have a LIMIT clause */
  }
  assert( pSelect->pOffset==0 );  /* Must be so if pLimit==0 */
  if( pSelect->pPrior ){
    return 0;   /* SELECT may not be a compound query */
  }
  if( pSelect->selFlags & SF_Distinct ){
    return 0;   /* SELECT may not be DISTINCT */
  }
  pEList = pSelect->pEList;
  assert( pEList!=0 );
  if( pEList->nExpr!=1 ){
    return 0;   /* The result set must have exactly one column */
  }
  assert( pEList->a[0].pExpr );
  if( pEList->a[0].pExpr->op!=TK_ALL ){
    return 0;   /* The result set must be the special operator "*" */
  }

  /* At this point we have established that the statement is of the
  ** correct syntactic form to participate in this optimization.  Now
  ** we have to check the semantics.
  */
  pItem = pSelect->pSrc->a;
  pSrc = sqlite3LocateTable(pParse, 0, pItem->zName, pItem->zDatabase);
  if( pSrc==0 ){
    return 0;   /* FROM clause does not contain a real table */
  }
  if( pSrc==pDest ){
    return 0;   /* tab1 and tab2 may not be the same table */
  }
#ifndef SQLITE_OMIT_VIRTUALTABLE
  if( pSrc->tabFlags & TF_Virtual ){
    return 0;   /* tab2 must not be a virtual table */
  }
#endif
  if( pSrc->pSelect ){
    return 0;   /* tab2 may not be a view */
  }
  if( pDest->nCol!=pSrc->nCol ){
    return 0;   /* Number of columns must be the same in tab1 and tab2 */
  }
  if( pDest->iPKey!=pSrc->iPKey ){
    return 0;   /* Both tables must have the same INTEGER PRIMARY KEY */
  }
  for(i=0; i<pDest->nCol; i++){
    if( pDest->aCol[i].affinity!=pSrc->aCol[i].affinity ){
      return 0;    /* Affinity must be the same on all columns */
    }
    if( !xferCompatibleCollation(pDest->aCol[i].zColl, pSrc->aCol[i].zColl) ){
      return 0;    /* Collating sequence must be the same on all columns */
    }
    if( pDest->aCol[i].notNull && !pSrc->aCol[i].notNull ){
      return 0;    /* tab2 must be NOT NULL if tab1 is */
    }
  }
  for(pDestIdx=pDest->pIndex; pDestIdx; pDestIdx=pDestIdx->pNext){
    if( pDestIdx->onError!=OE_None ){
      destHasUniqueIdx = 1;
    }
    for(pSrcIdx=pSrc->pIndex; pSrcIdx; pSrcIdx=pSrcIdx->pNext){
      if( xferCompatibleIndex(pDestIdx, pSrcIdx) ) break;
    }
    if( pSrcIdx==0 ){
      return 0;    /* pDestIdx has no corresponding index in pSrc */
    }
  }
#ifndef SQLITE_OMIT_CHECK
  if( pDest->pCheck && sqlite3ExprCompare(pSrc->pCheck, pDest->pCheck) ){
    return 0;   /* Tables have different CHECK constraints.  Ticket #2252 */
  }
#endif

  /* If we get this far, it means either:
  **
  **    *   We can always do the transfer if the table contains an
  **        an integer primary key
  **
  **    *   We can conditionally do the transfer if the destination
  **        table is empty.
  */
#ifdef SQLITE_TEST
  sqlite3_xferopt_count++;
#endif
  iDbSrc = sqlite3SchemaToIndex(pParse->db, pSrc->pSchema);
  v = sqlite3GetVdbe(pParse);
  sqlite3CodeVerifySchema(pParse, iDbSrc);
  iSrc = pParse->nTab++;
  iDest = pParse->nTab++;
  regAutoinc = autoIncBegin(pParse, iDbDest, pDest);
  sqlite3OpenTable(pParse, iDest, iDbDest, pDest, OP_OpenWrite);
  if( (pDest->iPKey<0 && pDest->pIndex!=0) || destHasUniqueIdx ){
    /* If tables do not have an INTEGER PRIMARY KEY and there
    ** are indices to be copied and the destination is not empty,
    ** we have to disallow the transfer optimization because the
    ** the rowids might change which will mess up indexing.
    **
    ** Or if the destination has a UNIQUE index and is not empty,
    ** we also disallow the transfer optimization because we cannot
    ** insure that all entries in the union of DEST and SRC will be
    ** unique.
    */
    addr1 = sqlite3VdbeAddOp2(v, OP_Rewind, iDest, 0);
    emptyDestTest = sqlite3VdbeAddOp2(v, OP_Goto, 0, 0);
    sqlite3VdbeJumpHere(v, addr1);
  }else{
    emptyDestTest = 0;
  }
  sqlite3OpenTable(pParse, iSrc, iDbSrc, pSrc, OP_OpenRead);
  emptySrcTest = sqlite3VdbeAddOp2(v, OP_Rewind, iSrc, 0);
  regData = sqlite3GetTempReg(pParse);
  regRowid = sqlite3GetTempReg(pParse);
  if( pDest->iPKey>=0 ){
    addr1 = sqlite3VdbeAddOp2(v, OP_Rowid, iSrc, regRowid);
    addr2 = sqlite3VdbeAddOp3(v, OP_NotExists, iDest, 0, regRowid);
    sqlite3HaltConstraint(
        pParse, onError, "PRIMARY KEY must be unique", P4_STATIC);
    sqlite3VdbeJumpHere(v, addr2);
    autoIncStep(pParse, regAutoinc, regRowid);
  }else if( pDest->pIndex==0 ){
    addr1 = sqlite3VdbeAddOp2(v, OP_NewRowid, iDest, regRowid);
  }else{
    addr1 = sqlite3VdbeAddOp2(v, OP_Rowid, iSrc, regRowid);
    assert( (pDest->tabFlags & TF_Autoincrement)==0 );
  }
  sqlite3VdbeAddOp2(v, OP_RowData, iSrc, regData);
  sqlite3VdbeAddOp3(v, OP_Insert, iDest, regData, regRowid);
  sqlite3VdbeChangeP5(v, OPFLAG_NCHANGE|OPFLAG_LASTROWID|OPFLAG_APPEND);
  sqlite3VdbeChangeP4(v, -1, (char *)pDest, P4_TABLE);
  sqlite3VdbeAddOp2(v, OP_Next, iSrc, addr1);
  for(pDestIdx=pDest->pIndex; pDestIdx; pDestIdx=pDestIdx->pNext){
    for(pSrcIdx=pSrc->pIndex; ALWAYS(pSrcIdx); pSrcIdx=pSrcIdx->pNext){
      if( xferCompatibleIndex(pDestIdx, pSrcIdx) ) break;
    }
    assert( pSrcIdx );
    sqlite3VdbeAddOp2(v, OP_Close, iSrc, 0);
    sqlite3VdbeAddOp2(v, OP_Close, iDest, 0);
    pKey = sqlite3IndexKeyinfo(pParse, pSrcIdx);
    sqlite3VdbeAddOp4(v, OP_OpenRead, iSrc, pSrcIdx->tnum, iDbSrc,
                      (char*)pKey, P4_KEYINFO_HANDOFF);
    VdbeComment((v, "%s", pSrcIdx->zName));
    pKey = sqlite3IndexKeyinfo(pParse, pDestIdx);
    sqlite3VdbeAddOp4(v, OP_OpenWrite, iDest, pDestIdx->tnum, iDbDest,
                      (char*)pKey, P4_KEYINFO_HANDOFF);
    VdbeComment((v, "%s", pDestIdx->zName));
    addr1 = sqlite3VdbeAddOp2(v, OP_Rewind, iSrc, 0);
    sqlite3VdbeAddOp2(v, OP_RowKey, iSrc, regData);
    sqlite3VdbeAddOp3(v, OP_IdxInsert, iDest, regData, 1);
    sqlite3VdbeAddOp2(v, OP_Next, iSrc, addr1+1);
    sqlite3VdbeJumpHere(v, addr1);
  }
  sqlite3VdbeJumpHere(v, emptySrcTest);
  sqlite3ReleaseTempReg(pParse, regRowid);
  sqlite3ReleaseTempReg(pParse, regData);
  sqlite3VdbeAddOp2(v, OP_Close, iSrc, 0);
  sqlite3VdbeAddOp2(v, OP_Close, iDest, 0);
  if( emptyDestTest ){
    sqlite3VdbeAddOp2(v, OP_Halt, SQLITE_OK, 0);
    sqlite3VdbeJumpHere(v, emptyDestTest);
    sqlite3VdbeAddOp2(v, OP_Close, iDest, 0);
    return 0;
  }else{
    return 1;
  }
}
#endif /* SQLITE_OMIT_XFER_OPT */<|MERGE_RESOLUTION|>--- conflicted
+++ resolved
@@ -1485,11 +1485,7 @@
   }
   sqlite3VdbeAddOp3(v, OP_Insert, baseCur, regRec, regRowid);
   if( !pParse->nested ){
-<<<<<<< HEAD
     sqlite3VdbeChangeP4(v, -1, (char *)pTab, P4_TABLE);
-=======
-    sqlite3VdbeChangeP4(v, -1, pTab->zName, P4_TRANSIENT);
->>>>>>> 959b6a95
   }
   sqlite3VdbeChangeP5(v, pik_flags);
 }
