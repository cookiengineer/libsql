--- conflicted
+++ resolved
@@ -737,7 +737,6 @@
 
 /*
 ** Compare key1 (buffer pKey1, size nKey1 bytes) with key2 (buffer pKey2, 
-<<<<<<< HEAD
 ** size nKey2 bytes). Use (pTask->pKeyInfo) for the collation sequences
 ** used by the comparison. Return the result of the comparison.
 **
@@ -751,24 +750,6 @@
 */
 static int vdbeSorterCompare(
   SortSubtask *pTask,             /* Subtask context (for pKeyInfo) */
-=======
-** size nKey2 bytes).  Argument pKeyInfo supplies the collation functions
-** used by the comparison. If an error occurs, return an SQLite error code.
-** Otherwise, return SQLITE_OK and set *pRes to a negative, zero or positive
-** value, depending on whether key1 is smaller, equal to or larger than key2.
-**
-** If the bOmitRowid argument is non-zero, assume both keys end in a rowid
-** field. For the purposes of the comparison, ignore it. Also, if bOmitRowid
-** is true and key1 contains even a single NULL value, it is considered to
-** be less than key2. Even if key2 also contains NULL values.
-**
-** If pKey2 is passed a NULL pointer, then it is assumed that the pCsr->aSpace
-** has been allocated and contains an unpacked record that is used as key2.
-*/
-static void vdbeSorterCompare(
-  const VdbeCursor *pCsr,         /* Cursor object (for pKeyInfo) */
-  int nKeyCol,                    /* Num of columns. 0 means "all" */
->>>>>>> ac50232d
   const void *pKey1, int nKey1,   /* Left side of comparison */
   const void *pKey2, int nKey2    /* Right side of comparison */
 ){
@@ -821,7 +802,6 @@
   szKeyInfo = sizeof(KeyInfo) + (pCsr->pKeyInfo->nField-1)*sizeof(CollSeq*);
   sz = sizeof(VdbeSorter) + nWorker * sizeof(SortSubtask);
 
-<<<<<<< HEAD
   pSorter = (VdbeSorter*)sqlite3DbMallocZero(db, sz + szKeyInfo);
   pCsr->pSorter = pSorter;
   if( pSorter==0 ){
@@ -857,14 +837,6 @@
         pSorter->nMemory = pgsz;
         pSorter->list.aMemory = (u8*)sqlite3Malloc(pgsz);
         if( !pSorter->list.aMemory ) rc = SQLITE_NOMEM;
-=======
-  if( nKeyCol ){
-    r2->nField = nKeyCol;
-    for(i=0; i<nKeyCol; i++){
-      if( r2->aMem[i].flags & MEM_Null ){
-        *pRes = -1;
-        return;
->>>>>>> ac50232d
       }
     }
   }
@@ -2483,7 +2455,7 @@
 int sqlite3VdbeSorterCompare(
   const VdbeCursor *pCsr,         /* Sorter cursor */
   Mem *pVal,                      /* Value to compare to current sorter key */
-  int nKeyCol,                    /* Only compare this many fields */
+  int nKeyCol,                    /* Compare this many columns */
   int *pRes                       /* OUT: Result of comparison */
 ){
   VdbeSorter *pSorter = pCsr->pSorter;
@@ -2497,14 +2469,13 @@
     r2 = pSorter->pUnpacked = sqlite3VdbeAllocUnpackedRecord(pKeyInfo,0,0,&p);
     assert( pSorter->pUnpacked==(UnpackedRecord*)p );
     if( r2==0 ) return SQLITE_NOMEM;
-    r2->nField = pKeyInfo->nField-nIgnore;
-  }
-  assert( r2->nField>=pKeyInfo->nField-nIgnore );
+    r2->nField = nKeyCol;
+  }
+  assert( r2->nField==nKeyCol );
 
   pKey = vdbeSorterRowkey(pSorter, &nKey);
-<<<<<<< HEAD
   sqlite3VdbeRecordUnpack(pKeyInfo, nKey, pKey, r2);
-  for(i=0; i<r2->nField; i++){
+  for(i=0; i<nKeyCol; i++){
     if( r2->aMem[i].flags & MEM_Null ){
       *pRes = -1;
       return SQLITE_OK;
@@ -2512,8 +2483,5 @@
   }
 
   *pRes = sqlite3VdbeRecordCompare(pVal->n, pVal->z, r2, 0);
-=======
-  vdbeSorterCompare(pCsr, nKeyCol, pVal->z, pVal->n, pKey, nKey, pRes);
->>>>>>> ac50232d
   return SQLITE_OK;
 }