--- conflicted
+++ resolved
@@ -1300,7 +1300,7 @@
   int iLimit = 0;                 /* Zero values greater than this */
   int nByte;                      /* Number of bytes to zero in aPgno[] */
   int i;                          /* Used to iterate through aHash[] */
-<<<<<<< HEAD
+  int rc;                         /* Return code form walHashGet() */
   int iWal = walidxGetFile(&pWal->hdr);
   u32 mxFrame = walidxGetMxFrame(&pWal->hdr, iWal);
 
@@ -1311,9 +1311,6 @@
     assert( iWal==0 );
     iExternal = mxFrame;
   }
-=======
-  int rc;                         /* Return code form walHashGet() */
->>>>>>> 189aa7dc
 
   assert( pWal->writeLock );
   testcase( mxFrame==HASHTABLE_NPAGE_ONE-1 );
@@ -1326,16 +1323,10 @@
   ** the entry that corresponds to frame pWal->hdr.mxFrame. It is guaranteed
   ** that the page said hash-table and array reside on is already mapped.(1)
   */
-<<<<<<< HEAD
   assert( pWal->nWiData>walFramePage(iExternal) );
   assert( pWal->apWiData[walFramePage(iExternal)] );
-  walHashGet(pWal, walFramePage(iExternal), &sLoc);
-=======
-  assert( pWal->nWiData>walFramePage(pWal->hdr.mxFrame) );
-  assert( pWal->apWiData[walFramePage(pWal->hdr.mxFrame)] );
-  rc = walHashGet(pWal, walFramePage(pWal->hdr.mxFrame), &sLoc);
+  rc = walHashGet(pWal, walFramePage(iExternal), &sLoc);
   if( NEVER(rc) ) return; /* Defense-in-depth, in case (1) above is wrong */
->>>>>>> 189aa7dc
 
   /* Zero all hash-table entries that correspond to frame numbers greater
   ** than pWal->hdr.mxFrame.
