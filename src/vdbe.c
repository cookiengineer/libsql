/*
** 2001 September 15
**
** The author disclaims copyright to this source code.  In place of
** a legal notice, here is a blessing:
**
**    May you do good and not evil.
**    May you find forgiveness for yourself and forgive others.
**    May you share freely, never taking more than you give.
**
*************************************************************************
** The code in this file implements the function that runs the
** bytecode of a prepared statement.
**
** Various scripts scan this source file in order to generate HTML
** documentation, headers files, or other derived files.  The formatting
** of the code in this file is, therefore, important.  See other comments
** in this file for details.  If in doubt, do not deviate from existing
** commenting and indentation practices when changing or adding code.
*/
#include "sqliteInt.h"
#include "vdbeInt.h"

/*
** Invoke this macro on memory cells just prior to changing the
** value of the cell.  This macro verifies that shallow copies are
** not misused.  A shallow copy of a string or blob just copies a
** pointer to the string or blob, not the content.  If the original
** is changed while the copy is still in use, the string or blob might
** be changed out from under the copy.  This macro verifies that nothing
** like that ever happens.
*/
#ifdef SQLITE_DEBUG
# define memAboutToChange(P,M) sqlite3VdbeMemAboutToChange(P,M)
#else
# define memAboutToChange(P,M)
#endif

/*
** The following global variable is incremented every time a cursor
** moves, either by the OP_SeekXX, OP_Next, or OP_Prev opcodes.  The test
** procedures use this information to make sure that indices are
** working correctly.  This variable has no function other than to
** help verify the correct operation of the library.
*/
#ifdef SQLITE_TEST
int sqlite3_search_count = 0;
#endif

/*
** When this global variable is positive, it gets decremented once before
** each instruction in the VDBE.  When it reaches zero, the u1.isInterrupted
** field of the sqlite3 structure is set in order to simulate an interrupt.
**
** This facility is used for testing purposes only.  It does not function
** in an ordinary build.
*/
#ifdef SQLITE_TEST
int sqlite3_interrupt_count = 0;
#endif

/*
** The next global variable is incremented each type the OP_Sort opcode
** is executed.  The test procedures use this information to make sure that
** sorting is occurring or not occurring at appropriate times.   This variable
** has no function other than to help verify the correct operation of the
** library.
*/
#ifdef SQLITE_TEST
int sqlite3_sort_count = 0;
#endif

/*
** The next global variable records the size of the largest MEM_Blob
** or MEM_Str that has been used by a VDBE opcode.  The test procedures
** use this information to make sure that the zero-blob functionality
** is working correctly.   This variable has no function other than to
** help verify the correct operation of the library.
*/
#ifdef SQLITE_TEST
int sqlite3_max_blobsize = 0;
static void updateMaxBlobsize(Mem *p){
  if( (p->flags & (MEM_Str|MEM_Blob))!=0 && p->n>sqlite3_max_blobsize ){
    sqlite3_max_blobsize = p->n;
  }
}
#endif

/*
** This macro evaluates to true if either the update hook or the preupdate
** hook are enabled for database connect DB.
*/
#ifdef SQLITE_ENABLE_PREUPDATE_HOOK
# define HAS_UPDATE_HOOK(DB) ((DB)->xPreUpdateCallback||(DB)->xUpdateCallback||(DB)->eConcurrent)
#else
# define HAS_UPDATE_HOOK(DB) ((DB)->xUpdateCallback)
#endif

/*
** The next global variable is incremented each time the OP_Found opcode
** is executed. This is used to test whether or not the foreign key
** operation implemented using OP_FkIsZero is working. This variable
** has no function other than to help verify the correct operation of the
** library.
*/
#ifdef SQLITE_TEST
int sqlite3_found_count = 0;
#endif

/*
** Test a register to see if it exceeds the current maximum blob size.
** If it does, record the new maximum blob size.
*/
#if defined(SQLITE_TEST) && !defined(SQLITE_UNTESTABLE)
# define UPDATE_MAX_BLOBSIZE(P)  updateMaxBlobsize(P)
#else
# define UPDATE_MAX_BLOBSIZE(P)
#endif

#ifdef SQLITE_DEBUG
/* This routine provides a convenient place to set a breakpoint during
** tracing with PRAGMA vdbe_trace=on.  The breakpoint fires right after
** each opcode is printed.  Variables "pc" (program counter) and pOp are
** available to add conditionals to the breakpoint.  GDB example:
**
**         break test_trace_breakpoint if pc=22
**
** Other useful labels for breakpoints include:
**   test_addop_breakpoint(pc,pOp)
**   sqlite3CorruptError(lineno)
**   sqlite3MisuseError(lineno)
**   sqlite3CantopenError(lineno)
*/
static void test_trace_breakpoint(int pc, Op *pOp, Vdbe *v){
  static int n = 0;
  n++;
}
#endif

/*
** Invoke the VDBE coverage callback, if that callback is defined.  This
** feature is used for test suite validation only and does not appear an
** production builds.
**
** M is the type of branch.  I is the direction taken for this instance of
** the branch.
**
**   M: 2 - two-way branch (I=0: fall-thru   1: jump                )
**      3 - two-way + NULL (I=0: fall-thru   1: jump      2: NULL   )
**      4 - OP_Jump        (I=0: jump p1     1: jump p2   2: jump p3)
**
** In other words, if M is 2, then I is either 0 (for fall-through) or
** 1 (for when the branch is taken).  If M is 3, the I is 0 for an
** ordinary fall-through, I is 1 if the branch was taken, and I is 2 
** if the result of comparison is NULL.  For M=3, I=2 the jump may or
** may not be taken, depending on the SQLITE_JUMPIFNULL flags in p5.
** When M is 4, that means that an OP_Jump is being run.  I is 0, 1, or 2
** depending on if the operands are less than, equal, or greater than.
**
** iSrcLine is the source code line (from the __LINE__ macro) that
** generated the VDBE instruction combined with flag bits.  The source
** code line number is in the lower 24 bits of iSrcLine and the upper
** 8 bytes are flags.  The lower three bits of the flags indicate
** values for I that should never occur.  For example, if the branch is
** always taken, the flags should be 0x05 since the fall-through and
** alternate branch are never taken.  If a branch is never taken then
** flags should be 0x06 since only the fall-through approach is allowed.
**
** Bit 0x08 of the flags indicates an OP_Jump opcode that is only
** interested in equal or not-equal.  In other words, I==0 and I==2
** should be treated as equivalent
**
** Since only a line number is retained, not the filename, this macro
** only works for amalgamation builds.  But that is ok, since these macros
** should be no-ops except for special builds used to measure test coverage.
*/
#if !defined(SQLITE_VDBE_COVERAGE)
# define VdbeBranchTaken(I,M)
#else
# define VdbeBranchTaken(I,M) vdbeTakeBranch(pOp->iSrcLine,I,M)
  static void vdbeTakeBranch(u32 iSrcLine, u8 I, u8 M){
    u8 mNever;
    assert( I<=2 );  /* 0: fall through,  1: taken,  2: alternate taken */
    assert( M<=4 );  /* 2: two-way branch, 3: three-way branch, 4: OP_Jump */
    assert( I<M );   /* I can only be 2 if M is 3 or 4 */
    /* Transform I from a integer [0,1,2] into a bitmask of [1,2,4] */
    I = 1<<I;
    /* The upper 8 bits of iSrcLine are flags.  The lower three bits of
    ** the flags indicate directions that the branch can never go.  If
    ** a branch really does go in one of those directions, assert right
    ** away. */
    mNever = iSrcLine >> 24;
    assert( (I & mNever)==0 );
    if( sqlite3GlobalConfig.xVdbeBranch==0 ) return;  /*NO_TEST*/
    /* Invoke the branch coverage callback with three arguments:
    **    iSrcLine - the line number of the VdbeCoverage() macro, with
    **               flags removed.
    **    I        - Mask of bits 0x07 indicating which cases are are
    **               fulfilled by this instance of the jump.  0x01 means
    **               fall-thru, 0x02 means taken, 0x04 means NULL.  Any
    **               impossible cases (ex: if the comparison is never NULL)
    **               are filled in automatically so that the coverage
    **               measurement logic does not flag those impossible cases
    **               as missed coverage.
    **    M        - Type of jump.  Same as M argument above
    */
    I |= mNever;
    if( M==2 ) I |= 0x04;
    if( M==4 ){
      I |= 0x08;
      if( (mNever&0x08)!=0 && (I&0x05)!=0) I |= 0x05; /*NO_TEST*/
    }
    sqlite3GlobalConfig.xVdbeBranch(sqlite3GlobalConfig.pVdbeBranchArg,
                                    iSrcLine&0xffffff, I, M);
  }
#endif

/*
** An ephemeral string value (signified by the MEM_Ephem flag) contains
** a pointer to a dynamically allocated string where some other entity
** is responsible for deallocating that string.  Because the register
** does not control the string, it might be deleted without the register
** knowing it.
**
** This routine converts an ephemeral string into a dynamically allocated
** string that the register itself controls.  In other words, it
** converts an MEM_Ephem string into a string with P.z==P.zMalloc.
*/
#define Deephemeralize(P) \
   if( ((P)->flags&MEM_Ephem)!=0 \
       && sqlite3VdbeMemMakeWriteable(P) ){ goto no_mem;}

/* Return true if the cursor was opened using the OP_OpenSorter opcode. */
#define isSorter(x) ((x)->eCurType==CURTYPE_SORTER)

/*
** Allocate VdbeCursor number iCur.  Return a pointer to it.  Return NULL
** if we run out of memory.
*/
static VdbeCursor *allocateCursor(
  Vdbe *p,              /* The virtual machine */
  int iCur,             /* Index of the new VdbeCursor */
  int nField,           /* Number of fields in the table or index */
  int iDb,              /* Database the cursor belongs to, or -1 */
  u8 eCurType           /* Type of the new cursor */
){
  /* Find the memory cell that will be used to store the blob of memory
  ** required for this VdbeCursor structure. It is convenient to use a 
  ** vdbe memory cell to manage the memory allocation required for a
  ** VdbeCursor structure for the following reasons:
  **
  **   * Sometimes cursor numbers are used for a couple of different
  **     purposes in a vdbe program. The different uses might require
  **     different sized allocations. Memory cells provide growable
  **     allocations.
  **
  **   * When using ENABLE_MEMORY_MANAGEMENT, memory cell buffers can
  **     be freed lazily via the sqlite3_release_memory() API. This
  **     minimizes the number of malloc calls made by the system.
  **
  ** The memory cell for cursor 0 is aMem[0]. The rest are allocated from
  ** the top of the register space.  Cursor 1 is at Mem[p->nMem-1].
  ** Cursor 2 is at Mem[p->nMem-2]. And so forth.
  */
  Mem *pMem = iCur>0 ? &p->aMem[p->nMem-iCur] : p->aMem;

  int nByte;
  VdbeCursor *pCx = 0;
  nByte = 
      ROUND8(sizeof(VdbeCursor)) + 2*sizeof(u32)*nField + 
      (eCurType==CURTYPE_BTREE?sqlite3BtreeCursorSize():0);

  assert( iCur>=0 && iCur<p->nCursor );
  if( p->apCsr[iCur] ){ /*OPTIMIZATION-IF-FALSE*/
    sqlite3VdbeFreeCursor(p, p->apCsr[iCur]);
    p->apCsr[iCur] = 0;
  }

  /* There used to be a call to sqlite3VdbeMemClearAndResize() to make sure
  ** the pMem used to hold space for the cursor has enough storage available
  ** in pMem->zMalloc.  But for the special case of the aMem[] entries used
  ** to hold cursors, it is faster to in-line the logic. */
  assert( pMem->flags==MEM_Undefined );
  assert( (pMem->flags & MEM_Dyn)==0 );
  assert( pMem->szMalloc==0 || pMem->z==pMem->zMalloc );
  if( pMem->szMalloc<nByte ){
    if( pMem->szMalloc>0 ){
      sqlite3DbFreeNN(pMem->db, pMem->zMalloc);
    }
    pMem->z = pMem->zMalloc = sqlite3DbMallocRaw(pMem->db, nByte);
    if( pMem->zMalloc==0 ){
      pMem->szMalloc = 0;
      return 0;
    }
    pMem->szMalloc = nByte;
  }

  p->apCsr[iCur] = pCx = (VdbeCursor*)pMem->zMalloc;
  memset(pCx, 0, offsetof(VdbeCursor,pAltCursor));
  pCx->eCurType = eCurType;
  pCx->iDb = iDb;
  pCx->nField = nField;
  pCx->aOffset = &pCx->aType[nField];
  if( eCurType==CURTYPE_BTREE ){
    pCx->uc.pCursor = (BtCursor*)
        &pMem->z[ROUND8(sizeof(VdbeCursor))+2*sizeof(u32)*nField];
    sqlite3BtreeCursorZero(pCx->uc.pCursor);
  }
  return pCx;
}

/*
** The string in pRec is known to look like an integer and to have a
** floating point value of rValue.  Return true and set *piValue to the
** integer value if the string is in range to be an integer.  Otherwise,
** return false.
*/
static int alsoAnInt(Mem *pRec, double rValue, i64 *piValue){
  i64 iValue = (double)rValue;
  if( sqlite3RealSameAsInt(rValue,iValue) ){
    *piValue = iValue;
    return 1;
  }
  return 0==sqlite3Atoi64(pRec->z, piValue, pRec->n, pRec->enc);
}

/*
** Try to convert a value into a numeric representation if we can
** do so without loss of information.  In other words, if the string
** looks like a number, convert it into a number.  If it does not
** look like a number, leave it alone.
**
** If the bTryForInt flag is true, then extra effort is made to give
** an integer representation.  Strings that look like floating point
** values but which have no fractional component (example: '48.00')
** will have a MEM_Int representation when bTryForInt is true.
**
** If bTryForInt is false, then if the input string contains a decimal
** point or exponential notation, the result is only MEM_Real, even
** if there is an exact integer representation of the quantity.
*/
static void applyNumericAffinity(Mem *pRec, int bTryForInt){
  double rValue;
  u8 enc = pRec->enc;
  int rc;
  assert( (pRec->flags & (MEM_Str|MEM_Int|MEM_Real|MEM_IntReal))==MEM_Str );
  rc = sqlite3AtoF(pRec->z, &rValue, pRec->n, enc);
  if( rc<=0 ) return;
  if( rc==1 && alsoAnInt(pRec, rValue, &pRec->u.i) ){
    pRec->flags |= MEM_Int;
  }else{
    pRec->u.r = rValue;
    pRec->flags |= MEM_Real;
    if( bTryForInt ) sqlite3VdbeIntegerAffinity(pRec);
  }
  /* TEXT->NUMERIC is many->one.  Hence, it is important to invalidate the
  ** string representation after computing a numeric equivalent, because the
  ** string representation might not be the canonical representation for the
  ** numeric value.  Ticket [343634942dd54ab57b7024] 2018-01-31. */
  pRec->flags &= ~MEM_Str;
}

/*
** Processing is determine by the affinity parameter:
**
** SQLITE_AFF_INTEGER:
** SQLITE_AFF_REAL:
** SQLITE_AFF_NUMERIC:
**    Try to convert pRec to an integer representation or a 
**    floating-point representation if an integer representation
**    is not possible.  Note that the integer representation is
**    always preferred, even if the affinity is REAL, because
**    an integer representation is more space efficient on disk.
**
** SQLITE_AFF_TEXT:
**    Convert pRec to a text representation.
**
** SQLITE_AFF_BLOB:
** SQLITE_AFF_NONE:
**    No-op.  pRec is unchanged.
*/
static void applyAffinity(
  Mem *pRec,          /* The value to apply affinity to */
  char affinity,      /* The affinity to be applied */
  u8 enc              /* Use this text encoding */
){
  if( affinity>=SQLITE_AFF_NUMERIC ){
    assert( affinity==SQLITE_AFF_INTEGER || affinity==SQLITE_AFF_REAL
             || affinity==SQLITE_AFF_NUMERIC );
    if( (pRec->flags & MEM_Int)==0 ){ /*OPTIMIZATION-IF-FALSE*/
      if( (pRec->flags & MEM_Real)==0 ){
        if( pRec->flags & MEM_Str ) applyNumericAffinity(pRec,1);
      }else{
        sqlite3VdbeIntegerAffinity(pRec);
      }
    }
  }else if( affinity==SQLITE_AFF_TEXT ){
    /* Only attempt the conversion to TEXT if there is an integer or real
    ** representation (blob and NULL do not get converted) but no string
    ** representation.  It would be harmless to repeat the conversion if 
    ** there is already a string rep, but it is pointless to waste those
    ** CPU cycles. */
    if( 0==(pRec->flags&MEM_Str) ){ /*OPTIMIZATION-IF-FALSE*/
      if( (pRec->flags&(MEM_Real|MEM_Int|MEM_IntReal)) ){
        testcase( pRec->flags & MEM_Int );
        testcase( pRec->flags & MEM_Real );
        testcase( pRec->flags & MEM_IntReal );
        sqlite3VdbeMemStringify(pRec, enc, 1);
      }
    }
    pRec->flags &= ~(MEM_Real|MEM_Int|MEM_IntReal);
  }
}

/*
** Try to convert the type of a function argument or a result column
** into a numeric representation.  Use either INTEGER or REAL whichever
** is appropriate.  But only do the conversion if it is possible without
** loss of information and return the revised type of the argument.
*/
int sqlite3_value_numeric_type(sqlite3_value *pVal){
  int eType = sqlite3_value_type(pVal);
  if( eType==SQLITE_TEXT ){
    Mem *pMem = (Mem*)pVal;
    applyNumericAffinity(pMem, 0);
    eType = sqlite3_value_type(pVal);
  }
  return eType;
}

/*
** Exported version of applyAffinity(). This one works on sqlite3_value*, 
** not the internal Mem* type.
*/
void sqlite3ValueApplyAffinity(
  sqlite3_value *pVal, 
  u8 affinity, 
  u8 enc
){
  applyAffinity((Mem *)pVal, affinity, enc);
}

/*
** pMem currently only holds a string type (or maybe a BLOB that we can
** interpret as a string if we want to).  Compute its corresponding
** numeric type, if has one.  Set the pMem->u.r and pMem->u.i fields
** accordingly.
*/
static u16 SQLITE_NOINLINE computeNumericType(Mem *pMem){
  int rc;
  sqlite3_int64 ix;
  assert( (pMem->flags & (MEM_Int|MEM_Real|MEM_IntReal))==0 );
  assert( (pMem->flags & (MEM_Str|MEM_Blob))!=0 );
  if( ExpandBlob(pMem) ){
    pMem->u.i = 0;
    return MEM_Int;
  }
  rc = sqlite3AtoF(pMem->z, &pMem->u.r, pMem->n, pMem->enc);
  if( rc<=0 ){
    if( rc==0 && sqlite3Atoi64(pMem->z, &ix, pMem->n, pMem->enc)<=1 ){
      pMem->u.i = ix;
      return MEM_Int;
    }else{
      return MEM_Real;
    }
  }else if( rc==1 && sqlite3Atoi64(pMem->z, &ix, pMem->n, pMem->enc)==0 ){
    pMem->u.i = ix;
    return MEM_Int;
  }
  return MEM_Real;
}

/*
** Return the numeric type for pMem, either MEM_Int or MEM_Real or both or
** none.  
**
** Unlike applyNumericAffinity(), this routine does not modify pMem->flags.
** But it does set pMem->u.r and pMem->u.i appropriately.
*/
static u16 numericType(Mem *pMem){
  if( pMem->flags & (MEM_Int|MEM_Real|MEM_IntReal) ){
    testcase( pMem->flags & MEM_Int );
    testcase( pMem->flags & MEM_Real );
    testcase( pMem->flags & MEM_IntReal );
    return pMem->flags & (MEM_Int|MEM_Real|MEM_IntReal);
  }
  if( pMem->flags & (MEM_Str|MEM_Blob) ){
    testcase( pMem->flags & MEM_Str );
    testcase( pMem->flags & MEM_Blob );
    return computeNumericType(pMem);
  }
  return 0;
}

#ifdef SQLITE_DEBUG
/*
** Write a nice string representation of the contents of cell pMem
** into buffer zBuf, length nBuf.
*/
void sqlite3VdbeMemPrettyPrint(Mem *pMem, StrAccum *pStr){
  int f = pMem->flags;
  static const char *const encnames[] = {"(X)", "(8)", "(16LE)", "(16BE)"};
  if( f&MEM_Blob ){
    int i;
    char c;
    if( f & MEM_Dyn ){
      c = 'z';
      assert( (f & (MEM_Static|MEM_Ephem))==0 );
    }else if( f & MEM_Static ){
      c = 't';
      assert( (f & (MEM_Dyn|MEM_Ephem))==0 );
    }else if( f & MEM_Ephem ){
      c = 'e';
      assert( (f & (MEM_Static|MEM_Dyn))==0 );
    }else{
      c = 's';
    }
    sqlite3_str_appendf(pStr, "%cx[", c);
    for(i=0; i<25 && i<pMem->n; i++){
      sqlite3_str_appendf(pStr, "%02X", ((int)pMem->z[i] & 0xFF));
    }
    sqlite3_str_appendf(pStr, "|");
    for(i=0; i<25 && i<pMem->n; i++){
      char z = pMem->z[i];
      sqlite3_str_appendchar(pStr, 1, (z<32||z>126)?'.':z);
    }
    sqlite3_str_appendf(pStr,"]");
    if( f & MEM_Zero ){
      sqlite3_str_appendf(pStr, "+%dz",pMem->u.nZero);
    }
  }else if( f & MEM_Str ){
    int j;
    u8 c;
    if( f & MEM_Dyn ){
      c = 'z';
      assert( (f & (MEM_Static|MEM_Ephem))==0 );
    }else if( f & MEM_Static ){
      c = 't';
      assert( (f & (MEM_Dyn|MEM_Ephem))==0 );
    }else if( f & MEM_Ephem ){
      c = 'e';
      assert( (f & (MEM_Static|MEM_Dyn))==0 );
    }else{
      c = 's';
    }
    sqlite3_str_appendf(pStr, " %c%d[", c, pMem->n);
    for(j=0; j<25 && j<pMem->n; j++){
      c = pMem->z[j];
      sqlite3_str_appendchar(pStr, 1, (c>=0x20&&c<=0x7f) ? c : '.');
    }
    sqlite3_str_appendf(pStr, "]%s", encnames[pMem->enc]);
  }
}
#endif

#ifdef SQLITE_DEBUG
/*
** Print the value of a register for tracing purposes:
*/
static void memTracePrint(Mem *p){
  if( p->flags & MEM_Undefined ){
    printf(" undefined");
  }else if( p->flags & MEM_Null ){
    printf(p->flags & MEM_Zero ? " NULL-nochng" : " NULL");
  }else if( (p->flags & (MEM_Int|MEM_Str))==(MEM_Int|MEM_Str) ){
    printf(" si:%lld", p->u.i);
  }else if( (p->flags & (MEM_IntReal))!=0 ){
    printf(" ir:%lld", p->u.i);
  }else if( p->flags & MEM_Int ){
    printf(" i:%lld", p->u.i);
#ifndef SQLITE_OMIT_FLOATING_POINT
  }else if( p->flags & MEM_Real ){
    printf(" r:%.17g", p->u.r);
#endif
  }else if( sqlite3VdbeMemIsRowSet(p) ){
    printf(" (rowset)");
  }else{
    StrAccum acc;
    char zBuf[1000];
    sqlite3StrAccumInit(&acc, 0, zBuf, sizeof(zBuf), 0);
    sqlite3VdbeMemPrettyPrint(p, &acc);
    printf(" %s", sqlite3StrAccumFinish(&acc));
  }
  if( p->flags & MEM_Subtype ) printf(" subtype=0x%02x", p->eSubtype);
}
static void registerTrace(int iReg, Mem *p){
  printf("R[%d] = ", iReg);
  memTracePrint(p);
  if( p->pScopyFrom ){
    printf(" <== R[%d]", (int)(p->pScopyFrom - &p[-iReg]));
  }
  printf("\n");
  sqlite3VdbeCheckMemInvariants(p);
}
/**/ void sqlite3PrintMem(Mem *pMem){
  memTracePrint(pMem);
  printf("\n");
  fflush(stdout);
}
#endif

#ifdef SQLITE_DEBUG
/*
** Show the values of all registers in the virtual machine.  Used for
** interactive debugging.
*/
void sqlite3VdbeRegisterDump(Vdbe *v){
  int i;
  for(i=1; i<v->nMem; i++) registerTrace(i, v->aMem+i);
}
#endif /* SQLITE_DEBUG */


#ifdef SQLITE_DEBUG
#  define REGISTER_TRACE(R,M) if(db->flags&SQLITE_VdbeTrace)registerTrace(R,M)
#else
#  define REGISTER_TRACE(R,M)
#endif


#ifdef VDBE_PROFILE

/* 
** hwtime.h contains inline assembler code for implementing 
** high-performance timing routines.
*/
#include "hwtime.h"

#endif

#ifndef NDEBUG
/*
** This function is only called from within an assert() expression. It
** checks that the sqlite3.nTransaction variable is correctly set to
** the number of non-transaction savepoints currently in the 
** linked list starting at sqlite3.pSavepoint.
** 
** Usage:
**
**     assert( checkSavepointCount(db) );
*/
static int checkSavepointCount(sqlite3 *db){
  int n = 0;
  Savepoint *p;
  for(p=db->pSavepoint; p; p=p->pNext) n++;
  assert( n==(db->nSavepoint + db->isTransactionSavepoint) );
  return 1;
}
#endif

/*
** Return the register of pOp->p2 after first preparing it to be
** overwritten with an integer value.
*/
static SQLITE_NOINLINE Mem *out2PrereleaseWithClear(Mem *pOut){
  sqlite3VdbeMemSetNull(pOut);
  pOut->flags = MEM_Int;
  return pOut;
}
static Mem *out2Prerelease(Vdbe *p, VdbeOp *pOp){
  Mem *pOut;
  assert( pOp->p2>0 );
  assert( pOp->p2<=(p->nMem+1 - p->nCursor) );
  pOut = &p->aMem[pOp->p2];
  memAboutToChange(p, pOut);
  if( VdbeMemDynamic(pOut) ){ /*OPTIMIZATION-IF-FALSE*/
    return out2PrereleaseWithClear(pOut);
  }else{
    pOut->flags = MEM_Int;
    return pOut;
  }
}


/*
** Execute as much of a VDBE program as we can.
** This is the core of sqlite3_step().  
*/
int sqlite3VdbeExec(
  Vdbe *p                    /* The VDBE */
){
  Op *aOp = p->aOp;          /* Copy of p->aOp */
  Op *pOp = aOp;             /* Current operation */
#if defined(SQLITE_DEBUG) || defined(VDBE_PROFILE)
  Op *pOrigOp;               /* Value of pOp at the top of the loop */
#endif
#ifdef SQLITE_DEBUG
  int nExtraDelete = 0;      /* Verifies FORDELETE and AUXDELETE flags */
#endif
  int rc = SQLITE_OK;        /* Value to return */
  sqlite3 *db = p->db;       /* The database */
  u8 resetSchemaOnFault = 0; /* Reset schema after an error if positive */
  u8 encoding = ENC(db);     /* The database encoding */
  int iCompare = 0;          /* Result of last comparison */
  u64 nVmStep = 0;           /* Number of virtual machine steps */
#ifndef SQLITE_OMIT_PROGRESS_CALLBACK
  u64 nProgressLimit;        /* Invoke xProgress() when nVmStep reaches this */
#endif
  Mem *aMem = p->aMem;       /* Copy of p->aMem */
  Mem *pIn1 = 0;             /* 1st input operand */
  Mem *pIn2 = 0;             /* 2nd input operand */
  Mem *pIn3 = 0;             /* 3rd input operand */
  Mem *pOut = 0;             /* Output operand */
#ifdef VDBE_PROFILE
  u64 start;                 /* CPU clock count at start of opcode */
#endif
  /*** INSERT STACK UNION HERE ***/

  assert( p->iVdbeMagic==VDBE_MAGIC_RUN );  /* sqlite3_step() verifies this */
  sqlite3VdbeEnter(p);
#ifndef SQLITE_OMIT_PROGRESS_CALLBACK
  if( db->xProgress ){
    u32 iPrior = p->aCounter[SQLITE_STMTSTATUS_VM_STEP];
    assert( 0 < db->nProgressOps );
    nProgressLimit = db->nProgressOps - (iPrior % db->nProgressOps);
  }else{
    nProgressLimit = LARGEST_UINT64;
  }
#endif
  if( p->rc==SQLITE_NOMEM ){
    /* This happens if a malloc() inside a call to sqlite3_column_text() or
    ** sqlite3_column_text16() failed.  */
    goto no_mem;
  }
  assert( p->rc==SQLITE_OK || (p->rc&0xff)==SQLITE_BUSY );
  testcase( p->rc!=SQLITE_OK );
  p->rc = SQLITE_OK;
  assert( p->bIsReader || p->readOnly!=0 );
  p->iCurrentTime = 0;
  assert( p->explain==0 );
  p->pResultSet = 0;
  db->busyHandler.nBusy = 0;
  if( AtomicLoad(&db->u1.isInterrupted) ) goto abort_due_to_interrupt;
  sqlite3VdbeIOTraceSql(p);
#ifdef SQLITE_DEBUG
  sqlite3BeginBenignMalloc();
  if( p->pc==0
   && (p->db->flags & (SQLITE_VdbeListing|SQLITE_VdbeEQP|SQLITE_VdbeTrace))!=0
  ){
    int i;
    int once = 1;
    sqlite3VdbePrintSql(p);
    if( p->db->flags & SQLITE_VdbeListing ){
      printf("VDBE Program Listing:\n");
      for(i=0; i<p->nOp; i++){
        sqlite3VdbePrintOp(stdout, i, &aOp[i]);
      }
    }
    if( p->db->flags & SQLITE_VdbeEQP ){
      for(i=0; i<p->nOp; i++){
        if( aOp[i].opcode==OP_Explain ){
          if( once ) printf("VDBE Query Plan:\n");
          printf("%s\n", aOp[i].p4.z);
          once = 0;
        }
      }
    }
    if( p->db->flags & SQLITE_VdbeTrace )  printf("VDBE Trace:\n");
  }
  sqlite3EndBenignMalloc();
#endif
  for(pOp=&aOp[p->pc]; 1; pOp++){
    /* Errors are detected by individual opcodes, with an immediate
    ** jumps to abort_due_to_error. */
    assert( rc==SQLITE_OK );

    assert( pOp>=aOp && pOp<&aOp[p->nOp]);
#ifdef VDBE_PROFILE
    start = sqlite3NProfileCnt ? sqlite3NProfileCnt : sqlite3Hwtime();
#endif
    nVmStep++;
#ifdef SQLITE_ENABLE_STMT_SCANSTATUS
    if( p->anExec ) p->anExec[(int)(pOp-aOp)]++;
#endif

    /* Only allow tracing if SQLITE_DEBUG is defined.
    */
#ifdef SQLITE_DEBUG
    if( db->flags & SQLITE_VdbeTrace ){
      sqlite3VdbePrintOp(stdout, (int)(pOp - aOp), pOp);
      test_trace_breakpoint((int)(pOp - aOp),pOp,p);
    }
#endif
      

    /* Check to see if we need to simulate an interrupt.  This only happens
    ** if we have a special test build.
    */
#ifdef SQLITE_TEST
    if( sqlite3_interrupt_count>0 ){
      sqlite3_interrupt_count--;
      if( sqlite3_interrupt_count==0 ){
        sqlite3_interrupt(db);
      }
    }
#endif

    /* Sanity checking on other operands */
#ifdef SQLITE_DEBUG
    {
      u8 opProperty = sqlite3OpcodeProperty[pOp->opcode];
      if( (opProperty & OPFLG_IN1)!=0 ){
        assert( pOp->p1>0 );
        assert( pOp->p1<=(p->nMem+1 - p->nCursor) );
        assert( memIsValid(&aMem[pOp->p1]) );
        assert( sqlite3VdbeCheckMemInvariants(&aMem[pOp->p1]) );
        REGISTER_TRACE(pOp->p1, &aMem[pOp->p1]);
      }
      if( (opProperty & OPFLG_IN2)!=0 ){
        assert( pOp->p2>0 );
        assert( pOp->p2<=(p->nMem+1 - p->nCursor) );
        assert( memIsValid(&aMem[pOp->p2]) );
        assert( sqlite3VdbeCheckMemInvariants(&aMem[pOp->p2]) );
        REGISTER_TRACE(pOp->p2, &aMem[pOp->p2]);
      }
      if( (opProperty & OPFLG_IN3)!=0 ){
        assert( pOp->p3>0 );
        assert( pOp->p3<=(p->nMem+1 - p->nCursor) );
        assert( memIsValid(&aMem[pOp->p3]) );
        assert( sqlite3VdbeCheckMemInvariants(&aMem[pOp->p3]) );
        REGISTER_TRACE(pOp->p3, &aMem[pOp->p3]);
      }
      if( (opProperty & OPFLG_OUT2)!=0 ){
        assert( pOp->p2>0 );
        assert( pOp->p2<=(p->nMem+1 - p->nCursor) );
        memAboutToChange(p, &aMem[pOp->p2]);
      }
      if( (opProperty & OPFLG_OUT3)!=0 ){
        assert( pOp->p3>0 );
        assert( pOp->p3<=(p->nMem+1 - p->nCursor) );
        memAboutToChange(p, &aMem[pOp->p3]);
      }
    }
#endif
#if defined(SQLITE_DEBUG) || defined(VDBE_PROFILE)
    pOrigOp = pOp;
#endif
  
    switch( pOp->opcode ){

/*****************************************************************************
** What follows is a massive switch statement where each case implements a
** separate instruction in the virtual machine.  If we follow the usual
** indentation conventions, each case should be indented by 6 spaces.  But
** that is a lot of wasted space on the left margin.  So the code within
** the switch statement will break with convention and be flush-left. Another
** big comment (similar to this one) will mark the point in the code where
** we transition back to normal indentation.
**
** The formatting of each case is important.  The makefile for SQLite
** generates two C files "opcodes.h" and "opcodes.c" by scanning this
** file looking for lines that begin with "case OP_".  The opcodes.h files
** will be filled with #defines that give unique integer values to each
** opcode and the opcodes.c file is filled with an array of strings where
** each string is the symbolic name for the corresponding opcode.  If the
** case statement is followed by a comment of the form "/# same as ... #/"
** that comment is used to determine the particular value of the opcode.
**
** Other keywords in the comment that follows each case are used to
** construct the OPFLG_INITIALIZER value that initializes opcodeProperty[].
** Keywords include: in1, in2, in3, out2, out3.  See
** the mkopcodeh.awk script for additional information.
**
** Documentation about VDBE opcodes is generated by scanning this file
** for lines of that contain "Opcode:".  That line and all subsequent
** comment lines are used in the generation of the opcode.html documentation
** file.
**
** SUMMARY:
**
**     Formatting is important to scripts that scan this file.
**     Do not deviate from the formatting style currently in use.
**
*****************************************************************************/

/* Opcode:  Goto * P2 * * *
**
** An unconditional jump to address P2.
** The next instruction executed will be 
** the one at index P2 from the beginning of
** the program.
**
** The P1 parameter is not actually used by this opcode.  However, it
** is sometimes set to 1 instead of 0 as a hint to the command-line shell
** that this Goto is the bottom of a loop and that the lines from P2 down
** to the current line should be indented for EXPLAIN output.
*/
case OP_Goto: {             /* jump */

#ifdef SQLITE_DEBUG
  /* In debuggging mode, when the p5 flags is set on an OP_Goto, that
  ** means we should really jump back to the preceeding OP_ReleaseReg
  ** instruction. */
  if( pOp->p5 ){
    assert( pOp->p2 < (int)(pOp - aOp) );
    assert( pOp->p2 > 1 );
    pOp = &aOp[pOp->p2 - 2];
    assert( pOp[1].opcode==OP_ReleaseReg );
    goto check_for_interrupt;
  }
#endif

jump_to_p2_and_check_for_interrupt:
  pOp = &aOp[pOp->p2 - 1];

  /* Opcodes that are used as the bottom of a loop (OP_Next, OP_Prev,
  ** OP_VNext, or OP_SorterNext) all jump here upon
  ** completion.  Check to see if sqlite3_interrupt() has been called
  ** or if the progress callback needs to be invoked. 
  **
  ** This code uses unstructured "goto" statements and does not look clean.
  ** But that is not due to sloppy coding habits. The code is written this
  ** way for performance, to avoid having to run the interrupt and progress
  ** checks on every opcode.  This helps sqlite3_step() to run about 1.5%
  ** faster according to "valgrind --tool=cachegrind" */
check_for_interrupt:
  if( AtomicLoad(&db->u1.isInterrupted) ) goto abort_due_to_interrupt;
#ifndef SQLITE_OMIT_PROGRESS_CALLBACK
  /* Call the progress callback if it is configured and the required number
  ** of VDBE ops have been executed (either since this invocation of
  ** sqlite3VdbeExec() or since last time the progress callback was called).
  ** If the progress callback returns non-zero, exit the virtual machine with
  ** a return code SQLITE_ABORT.
  */
  while( nVmStep>=nProgressLimit && db->xProgress!=0 ){
    assert( db->nProgressOps!=0 );
    nProgressLimit += db->nProgressOps;
    if( db->xProgress(db->pProgressArg) ){
      nProgressLimit = LARGEST_UINT64;
      rc = SQLITE_INTERRUPT;
      goto abort_due_to_error;
    }
  }
#endif
  
  break;
}

/* Opcode:  Gosub P1 P2 * * *
**
** Write the current address onto register P1
** and then jump to address P2.
*/
case OP_Gosub: {            /* jump */
  assert( pOp->p1>0 && pOp->p1<=(p->nMem+1 - p->nCursor) );
  pIn1 = &aMem[pOp->p1];
  assert( VdbeMemDynamic(pIn1)==0 );
  memAboutToChange(p, pIn1);
  pIn1->flags = MEM_Int;
  pIn1->u.i = (int)(pOp-aOp);
  REGISTER_TRACE(pOp->p1, pIn1);

  /* Most jump operations do a goto to this spot in order to update
  ** the pOp pointer. */
jump_to_p2:
  pOp = &aOp[pOp->p2 - 1];
  break;
}

/* Opcode:  Return P1 * * * *
**
** Jump to the next instruction after the address in register P1.  After
** the jump, register P1 becomes undefined.
*/
case OP_Return: {           /* in1 */
  pIn1 = &aMem[pOp->p1];
  assert( pIn1->flags==MEM_Int );
  pOp = &aOp[pIn1->u.i];
  pIn1->flags = MEM_Undefined;
  break;
}

/* Opcode: InitCoroutine P1 P2 P3 * *
**
** Set up register P1 so that it will Yield to the coroutine
** located at address P3.
**
** If P2!=0 then the coroutine implementation immediately follows
** this opcode.  So jump over the coroutine implementation to
** address P2.
**
** See also: EndCoroutine
*/
case OP_InitCoroutine: {     /* jump */
  assert( pOp->p1>0 &&  pOp->p1<=(p->nMem+1 - p->nCursor) );
  assert( pOp->p2>=0 && pOp->p2<p->nOp );
  assert( pOp->p3>=0 && pOp->p3<p->nOp );
  pOut = &aMem[pOp->p1];
  assert( !VdbeMemDynamic(pOut) );
  pOut->u.i = pOp->p3 - 1;
  pOut->flags = MEM_Int;
  if( pOp->p2 ) goto jump_to_p2;
  break;
}

/* Opcode:  EndCoroutine P1 * * * *
**
** The instruction at the address in register P1 is a Yield.
** Jump to the P2 parameter of that Yield.
** After the jump, register P1 becomes undefined.
**
** See also: InitCoroutine
*/
case OP_EndCoroutine: {           /* in1 */
  VdbeOp *pCaller;
  pIn1 = &aMem[pOp->p1];
  assert( pIn1->flags==MEM_Int );
  assert( pIn1->u.i>=0 && pIn1->u.i<p->nOp );
  pCaller = &aOp[pIn1->u.i];
  assert( pCaller->opcode==OP_Yield );
  assert( pCaller->p2>=0 && pCaller->p2<p->nOp );
  pOp = &aOp[pCaller->p2 - 1];
  pIn1->flags = MEM_Undefined;
  break;
}

/* Opcode:  Yield P1 P2 * * *
**
** Swap the program counter with the value in register P1.  This
** has the effect of yielding to a coroutine.
**
** If the coroutine that is launched by this instruction ends with
** Yield or Return then continue to the next instruction.  But if
** the coroutine launched by this instruction ends with
** EndCoroutine, then jump to P2 rather than continuing with the
** next instruction.
**
** See also: InitCoroutine
*/
case OP_Yield: {            /* in1, jump */
  int pcDest;
  pIn1 = &aMem[pOp->p1];
  assert( VdbeMemDynamic(pIn1)==0 );
  pIn1->flags = MEM_Int;
  pcDest = (int)pIn1->u.i;
  pIn1->u.i = (int)(pOp - aOp);
  REGISTER_TRACE(pOp->p1, pIn1);
  pOp = &aOp[pcDest];
  break;
}

/* Opcode:  HaltIfNull  P1 P2 P3 P4 P5
** Synopsis: if r[P3]=null halt
**
** Check the value in register P3.  If it is NULL then Halt using
** parameter P1, P2, and P4 as if this were a Halt instruction.  If the
** value in register P3 is not NULL, then this routine is a no-op.
** The P5 parameter should be 1.
*/
case OP_HaltIfNull: {      /* in3 */
  pIn3 = &aMem[pOp->p3];
#ifdef SQLITE_DEBUG
  if( pOp->p2==OE_Abort ){ sqlite3VdbeAssertAbortable(p); }
#endif
  if( (pIn3->flags & MEM_Null)==0 ) break;
  /* Fall through into OP_Halt */
  /* no break */ deliberate_fall_through
}

/* Opcode:  Halt P1 P2 * P4 P5
**
** Exit immediately.  All open cursors, etc are closed
** automatically.
**
** P1 is the result code returned by sqlite3_exec(), sqlite3_reset(),
** or sqlite3_finalize().  For a normal halt, this should be SQLITE_OK (0).
** For errors, it can be some other value.  If P1!=0 then P2 will determine
** whether or not to rollback the current transaction.  Do not rollback
** if P2==OE_Fail. Do the rollback if P2==OE_Rollback.  If P2==OE_Abort,
** then back out all changes that have occurred during this execution of the
** VDBE, but do not rollback the transaction. 
**
** If P4 is not null then it is an error message string.
**
** P5 is a value between 0 and 4, inclusive, that modifies the P4 string.
**
**    0:  (no change)
**    1:  NOT NULL contraint failed: P4
**    2:  UNIQUE constraint failed: P4
**    3:  CHECK constraint failed: P4
**    4:  FOREIGN KEY constraint failed: P4
**
** If P5 is not zero and P4 is NULL, then everything after the ":" is
** omitted.
**
** There is an implied "Halt 0 0 0" instruction inserted at the very end of
** every program.  So a jump past the last instruction of the program
** is the same as executing Halt.
*/
case OP_Halt: {
  VdbeFrame *pFrame;
  int pcx;

  pcx = (int)(pOp - aOp);
#ifdef SQLITE_DEBUG
  if( pOp->p2==OE_Abort ){ sqlite3VdbeAssertAbortable(p); }
#endif
  if( pOp->p1==SQLITE_OK && p->pFrame ){
    /* Halt the sub-program. Return control to the parent frame. */
    pFrame = p->pFrame;
    p->pFrame = pFrame->pParent;
    p->nFrame--;
    sqlite3VdbeSetChanges(db, p->nChange);
    pcx = sqlite3VdbeFrameRestore(pFrame);
    if( pOp->p2==OE_Ignore ){
      /* Instruction pcx is the OP_Program that invoked the sub-program 
      ** currently being halted. If the p2 instruction of this OP_Halt
      ** instruction is set to OE_Ignore, then the sub-program is throwing
      ** an IGNORE exception. In this case jump to the address specified
      ** as the p2 of the calling OP_Program.  */
      pcx = p->aOp[pcx].p2-1;
    }
    aOp = p->aOp;
    aMem = p->aMem;
    pOp = &aOp[pcx];
    break;
  }
  p->rc = pOp->p1;
  p->errorAction = (u8)pOp->p2;
  p->pc = pcx;
  assert( pOp->p5<=4 );
  if( p->rc ){
    if( pOp->p5 ){
      static const char * const azType[] = { "NOT NULL", "UNIQUE", "CHECK",
                                             "FOREIGN KEY" };
      testcase( pOp->p5==1 );
      testcase( pOp->p5==2 );
      testcase( pOp->p5==3 );
      testcase( pOp->p5==4 );
      sqlite3VdbeError(p, "%s constraint failed", azType[pOp->p5-1]);
      if( pOp->p4.z ){
        p->zErrMsg = sqlite3MPrintf(db, "%z: %s", p->zErrMsg, pOp->p4.z);
      }
    }else{
      sqlite3VdbeError(p, "%s", pOp->p4.z);
    }
    sqlite3_log(pOp->p1, "abort at %d in [%s]: %s", pcx, p->zSql, p->zErrMsg);
  }
  rc = sqlite3VdbeHalt(p);
  assert( rc==SQLITE_BUSY || rc==SQLITE_OK || rc==SQLITE_ERROR );
  if( rc==SQLITE_BUSY ){
    p->rc = SQLITE_BUSY;
  }else{
    assert( rc==SQLITE_OK || (p->rc&0xff)==SQLITE_CONSTRAINT );
    assert( rc==SQLITE_OK || db->nDeferredCons>0 || db->nDeferredImmCons>0 );
    rc = p->rc ? SQLITE_ERROR : SQLITE_DONE;
  }
  goto vdbe_return;
}

/* Opcode: Integer P1 P2 * * *
** Synopsis: r[P2]=P1
**
** The 32-bit integer value P1 is written into register P2.
*/
case OP_Integer: {         /* out2 */
  pOut = out2Prerelease(p, pOp);
  pOut->u.i = pOp->p1;
  break;
}

/* Opcode: Int64 * P2 * P4 *
** Synopsis: r[P2]=P4
**
** P4 is a pointer to a 64-bit integer value.
** Write that value into register P2.
*/
case OP_Int64: {           /* out2 */
  pOut = out2Prerelease(p, pOp);
  assert( pOp->p4.pI64!=0 );
  pOut->u.i = *pOp->p4.pI64;
  break;
}

#ifndef SQLITE_OMIT_FLOATING_POINT
/* Opcode: Real * P2 * P4 *
** Synopsis: r[P2]=P4
**
** P4 is a pointer to a 64-bit floating point value.
** Write that value into register P2.
*/
case OP_Real: {            /* same as TK_FLOAT, out2 */
  pOut = out2Prerelease(p, pOp);
  pOut->flags = MEM_Real;
  assert( !sqlite3IsNaN(*pOp->p4.pReal) );
  pOut->u.r = *pOp->p4.pReal;
  break;
}
#endif

/* Opcode: String8 * P2 * P4 *
** Synopsis: r[P2]='P4'
**
** P4 points to a nul terminated UTF-8 string. This opcode is transformed 
** into a String opcode before it is executed for the first time.  During
** this transformation, the length of string P4 is computed and stored
** as the P1 parameter.
*/
case OP_String8: {         /* same as TK_STRING, out2 */
  assert( pOp->p4.z!=0 );
  pOut = out2Prerelease(p, pOp);
  pOp->p1 = sqlite3Strlen30(pOp->p4.z);

#ifndef SQLITE_OMIT_UTF16
  if( encoding!=SQLITE_UTF8 ){
    rc = sqlite3VdbeMemSetStr(pOut, pOp->p4.z, -1, SQLITE_UTF8, SQLITE_STATIC);
    assert( rc==SQLITE_OK || rc==SQLITE_TOOBIG );
    if( rc ) goto too_big;
    if( SQLITE_OK!=sqlite3VdbeChangeEncoding(pOut, encoding) ) goto no_mem;
    assert( pOut->szMalloc>0 && pOut->zMalloc==pOut->z );
    assert( VdbeMemDynamic(pOut)==0 );
    pOut->szMalloc = 0;
    pOut->flags |= MEM_Static;
    if( pOp->p4type==P4_DYNAMIC ){
      sqlite3DbFree(db, pOp->p4.z);
    }
    pOp->p4type = P4_DYNAMIC;
    pOp->p4.z = pOut->z;
    pOp->p1 = pOut->n;
  }
#endif
  if( pOp->p1>db->aLimit[SQLITE_LIMIT_LENGTH] ){
    goto too_big;
  }
  pOp->opcode = OP_String;
  assert( rc==SQLITE_OK );
  /* Fall through to the next case, OP_String */
  /* no break */ deliberate_fall_through
}
  
/* Opcode: String P1 P2 P3 P4 P5
** Synopsis: r[P2]='P4' (len=P1)
**
** The string value P4 of length P1 (bytes) is stored in register P2.
**
** If P3 is not zero and the content of register P3 is equal to P5, then
** the datatype of the register P2 is converted to BLOB.  The content is
** the same sequence of bytes, it is merely interpreted as a BLOB instead
** of a string, as if it had been CAST.  In other words:
**
** if( P3!=0 and reg[P3]==P5 ) reg[P2] := CAST(reg[P2] as BLOB)
*/
case OP_String: {          /* out2 */
  assert( pOp->p4.z!=0 );
  pOut = out2Prerelease(p, pOp);
  pOut->flags = MEM_Str|MEM_Static|MEM_Term;
  pOut->z = pOp->p4.z;
  pOut->n = pOp->p1;
  pOut->enc = encoding;
  UPDATE_MAX_BLOBSIZE(pOut);
#ifndef SQLITE_LIKE_DOESNT_MATCH_BLOBS
  if( pOp->p3>0 ){
    assert( pOp->p3<=(p->nMem+1 - p->nCursor) );
    pIn3 = &aMem[pOp->p3];
    assert( pIn3->flags & MEM_Int );
    if( pIn3->u.i==pOp->p5 ) pOut->flags = MEM_Blob|MEM_Static|MEM_Term;
  }
#endif
  break;
}

/* Opcode: Null P1 P2 P3 * *
** Synopsis: r[P2..P3]=NULL
**
** Write a NULL into registers P2.  If P3 greater than P2, then also write
** NULL into register P3 and every register in between P2 and P3.  If P3
** is less than P2 (typically P3 is zero) then only register P2 is
** set to NULL.
**
** If the P1 value is non-zero, then also set the MEM_Cleared flag so that
** NULL values will not compare equal even if SQLITE_NULLEQ is set on
** OP_Ne or OP_Eq.
*/
case OP_Null: {           /* out2 */
  int cnt;
  u16 nullFlag;
  pOut = out2Prerelease(p, pOp);
  cnt = pOp->p3-pOp->p2;
  assert( pOp->p3<=(p->nMem+1 - p->nCursor) );
  pOut->flags = nullFlag = pOp->p1 ? (MEM_Null|MEM_Cleared) : MEM_Null;
  pOut->n = 0;
#ifdef SQLITE_DEBUG
  pOut->uTemp = 0;
#endif
  while( cnt>0 ){
    pOut++;
    memAboutToChange(p, pOut);
    sqlite3VdbeMemSetNull(pOut);
    pOut->flags = nullFlag;
    pOut->n = 0;
    cnt--;
  }
  break;
}

/* Opcode: SoftNull P1 * * * *
** Synopsis: r[P1]=NULL
**
** Set register P1 to have the value NULL as seen by the OP_MakeRecord
** instruction, but do not free any string or blob memory associated with
** the register, so that if the value was a string or blob that was
** previously copied using OP_SCopy, the copies will continue to be valid.
*/
case OP_SoftNull: {
  assert( pOp->p1>0 && pOp->p1<=(p->nMem+1 - p->nCursor) );
  pOut = &aMem[pOp->p1];
  pOut->flags = (pOut->flags&~(MEM_Undefined|MEM_AffMask))|MEM_Null;
  break;
}

/* Opcode: Blob P1 P2 * P4 *
** Synopsis: r[P2]=P4 (len=P1)
**
** P4 points to a blob of data P1 bytes long.  Store this
** blob in register P2.
*/
case OP_Blob: {                /* out2 */
  assert( pOp->p1 <= SQLITE_MAX_LENGTH );
  pOut = out2Prerelease(p, pOp);
  sqlite3VdbeMemSetStr(pOut, pOp->p4.z, pOp->p1, 0, 0);
  pOut->enc = encoding;
  UPDATE_MAX_BLOBSIZE(pOut);
  break;
}

/* Opcode: Variable P1 P2 * P4 *
** Synopsis: r[P2]=parameter(P1,P4)
**
** Transfer the values of bound parameter P1 into register P2
**
** If the parameter is named, then its name appears in P4.
** The P4 value is used by sqlite3_bind_parameter_name().
*/
case OP_Variable: {            /* out2 */
  Mem *pVar;       /* Value being transferred */

  assert( pOp->p1>0 && pOp->p1<=p->nVar );
  assert( pOp->p4.z==0 || pOp->p4.z==sqlite3VListNumToName(p->pVList,pOp->p1) );
  pVar = &p->aVar[pOp->p1 - 1];
  if( sqlite3VdbeMemTooBig(pVar) ){
    goto too_big;
  }
  pOut = &aMem[pOp->p2];
  if( VdbeMemDynamic(pOut) ) sqlite3VdbeMemSetNull(pOut);
  memcpy(pOut, pVar, MEMCELLSIZE);
  pOut->flags &= ~(MEM_Dyn|MEM_Ephem);
  pOut->flags |= MEM_Static|MEM_FromBind;
  UPDATE_MAX_BLOBSIZE(pOut);
  break;
}

/* Opcode: Move P1 P2 P3 * *
** Synopsis: r[P2@P3]=r[P1@P3]
**
** Move the P3 values in register P1..P1+P3-1 over into
** registers P2..P2+P3-1.  Registers P1..P1+P3-1 are
** left holding a NULL.  It is an error for register ranges
** P1..P1+P3-1 and P2..P2+P3-1 to overlap.  It is an error
** for P3 to be less than 1.
*/
case OP_Move: {
  int n;           /* Number of registers left to copy */
  int p1;          /* Register to copy from */
  int p2;          /* Register to copy to */

  n = pOp->p3;
  p1 = pOp->p1;
  p2 = pOp->p2;
  assert( n>0 && p1>0 && p2>0 );
  assert( p1+n<=p2 || p2+n<=p1 );

  pIn1 = &aMem[p1];
  pOut = &aMem[p2];
  do{
    assert( pOut<=&aMem[(p->nMem+1 - p->nCursor)] );
    assert( pIn1<=&aMem[(p->nMem+1 - p->nCursor)] );
    assert( memIsValid(pIn1) );
    memAboutToChange(p, pOut);
    sqlite3VdbeMemMove(pOut, pIn1);
#ifdef SQLITE_DEBUG
    pIn1->pScopyFrom = 0;
    { int i;
      for(i=1; i<p->nMem; i++){
        if( aMem[i].pScopyFrom==pIn1 ){
          aMem[i].pScopyFrom = pOut;
        }
      }
    }
#endif
    Deephemeralize(pOut);
    REGISTER_TRACE(p2++, pOut);
    pIn1++;
    pOut++;
  }while( --n );
  break;
}

/* Opcode: Copy P1 P2 P3 * *
** Synopsis: r[P2@P3+1]=r[P1@P3+1]
**
** Make a copy of registers P1..P1+P3 into registers P2..P2+P3.
**
** This instruction makes a deep copy of the value.  A duplicate
** is made of any string or blob constant.  See also OP_SCopy.
*/
case OP_Copy: {
  int n;

  n = pOp->p3;
  pIn1 = &aMem[pOp->p1];
  pOut = &aMem[pOp->p2];
  assert( pOut!=pIn1 );
  while( 1 ){
    memAboutToChange(p, pOut);
    sqlite3VdbeMemShallowCopy(pOut, pIn1, MEM_Ephem);
    Deephemeralize(pOut);
#ifdef SQLITE_DEBUG
    pOut->pScopyFrom = 0;
#endif
    REGISTER_TRACE(pOp->p2+pOp->p3-n, pOut);
    if( (n--)==0 ) break;
    pOut++;
    pIn1++;
  }
  break;
}

/* Opcode: SCopy P1 P2 * * *
** Synopsis: r[P2]=r[P1]
**
** Make a shallow copy of register P1 into register P2.
**
** This instruction makes a shallow copy of the value.  If the value
** is a string or blob, then the copy is only a pointer to the
** original and hence if the original changes so will the copy.
** Worse, if the original is deallocated, the copy becomes invalid.
** Thus the program must guarantee that the original will not change
** during the lifetime of the copy.  Use OP_Copy to make a complete
** copy.
*/
case OP_SCopy: {            /* out2 */
  pIn1 = &aMem[pOp->p1];
  pOut = &aMem[pOp->p2];
  assert( pOut!=pIn1 );
  sqlite3VdbeMemShallowCopy(pOut, pIn1, MEM_Ephem);
#ifdef SQLITE_DEBUG
  pOut->pScopyFrom = pIn1;
  pOut->mScopyFlags = pIn1->flags;
#endif
  break;
}

/* Opcode: IntCopy P1 P2 * * *
** Synopsis: r[P2]=r[P1]
**
** Transfer the integer value held in register P1 into register P2.
**
** This is an optimized version of SCopy that works only for integer
** values.
*/
case OP_IntCopy: {            /* out2 */
  pIn1 = &aMem[pOp->p1];
  assert( (pIn1->flags & MEM_Int)!=0 );
  pOut = &aMem[pOp->p2];
  sqlite3VdbeMemSetInt64(pOut, pIn1->u.i);
  break;
}

/* Opcode: ChngCntRow P1 P2 * * *
** Synopsis: output=r[P1]
**
** Output value in register P1 as the chance count for a DML statement,
** due to the "PRAGMA count_changes=ON" setting.  Or, if there was a
** foreign key error in the statement, trigger the error now.
**
** This opcode is a variant of OP_ResultRow that checks the foreign key
** immediate constraint count and throws an error if the count is
** non-zero.  The P2 opcode must be 1.
*/
case OP_ChngCntRow: {
  assert( pOp->p2==1 );
  if( (rc = sqlite3VdbeCheckFk(p,0))!=SQLITE_OK ){
    goto abort_due_to_error;
  }
  /* Fall through to the next case, OP_ResultRow */
  /* no break */ deliberate_fall_through
}

/* Opcode: ResultRow P1 P2 * * *
** Synopsis: output=r[P1@P2]
**
** The registers P1 through P1+P2-1 contain a single row of
** results. This opcode causes the sqlite3_step() call to terminate
** with an SQLITE_ROW return code and it sets up the sqlite3_stmt
** structure to provide access to the r(P1)..r(P1+P2-1) values as
** the result row.
*/
case OP_ResultRow: {
  Mem *pMem;
  int i;
  assert( p->nResColumn==pOp->p2 );
  assert( pOp->p1>0 || CORRUPT_DB );
  assert( pOp->p1+pOp->p2<=(p->nMem+1 - p->nCursor)+1 );

  /* Invalidate all ephemeral cursor row caches */
  p->cacheCtr = (p->cacheCtr + 2)|1;

  /* Make sure the results of the current row are \000 terminated
  ** and have an assigned type.  The results are de-ephemeralized as
  ** a side effect.
  */
  pMem = p->pResultSet = &aMem[pOp->p1];
  for(i=0; i<pOp->p2; i++){
    assert( memIsValid(&pMem[i]) );
    Deephemeralize(&pMem[i]);
    assert( (pMem[i].flags & MEM_Ephem)==0
            || (pMem[i].flags & (MEM_Str|MEM_Blob))==0 );
    sqlite3VdbeMemNulTerminate(&pMem[i]);
    REGISTER_TRACE(pOp->p1+i, &pMem[i]);
#ifdef SQLITE_DEBUG
    /* The registers in the result will not be used again when the
    ** prepared statement restarts.  This is because sqlite3_column()
    ** APIs might have caused type conversions of made other changes to
    ** the register values.  Therefore, we can go ahead and break any
    ** OP_SCopy dependencies. */
    pMem[i].pScopyFrom = 0;
#endif
  }
  if( db->mallocFailed ) goto no_mem;

  if( db->mTrace & SQLITE_TRACE_ROW ){
    db->trace.xV2(SQLITE_TRACE_ROW, db->pTraceArg, p, 0);
  }


  /* Return SQLITE_ROW
  */
  p->pc = (int)(pOp - aOp) + 1;
  rc = SQLITE_ROW;
  goto vdbe_return;
}

/* Opcode: Concat P1 P2 P3 * *
** Synopsis: r[P3]=r[P2]+r[P1]
**
** Add the text in register P1 onto the end of the text in
** register P2 and store the result in register P3.
** If either the P1 or P2 text are NULL then store NULL in P3.
**
**   P3 = P2 || P1
**
** It is illegal for P1 and P3 to be the same register. Sometimes,
** if P3 is the same register as P2, the implementation is able
** to avoid a memcpy().
*/
case OP_Concat: {           /* same as TK_CONCAT, in1, in2, out3 */
  i64 nByte;          /* Total size of the output string or blob */
  u16 flags1;         /* Initial flags for P1 */
  u16 flags2;         /* Initial flags for P2 */

  pIn1 = &aMem[pOp->p1];
  pIn2 = &aMem[pOp->p2];
  pOut = &aMem[pOp->p3];
  testcase( pOut==pIn2 );
  assert( pIn1!=pOut );
  flags1 = pIn1->flags;
  testcase( flags1 & MEM_Null );
  testcase( pIn2->flags & MEM_Null );
  if( (flags1 | pIn2->flags) & MEM_Null ){
    sqlite3VdbeMemSetNull(pOut);
    break;
  }
  if( (flags1 & (MEM_Str|MEM_Blob))==0 ){
    if( sqlite3VdbeMemStringify(pIn1,encoding,0) ) goto no_mem;
    flags1 = pIn1->flags & ~MEM_Str;
  }else if( (flags1 & MEM_Zero)!=0 ){
    if( sqlite3VdbeMemExpandBlob(pIn1) ) goto no_mem;
    flags1 = pIn1->flags & ~MEM_Str;
  }
  flags2 = pIn2->flags;
  if( (flags2 & (MEM_Str|MEM_Blob))==0 ){
    if( sqlite3VdbeMemStringify(pIn2,encoding,0) ) goto no_mem;
    flags2 = pIn2->flags & ~MEM_Str;
  }else if( (flags2 & MEM_Zero)!=0 ){
    if( sqlite3VdbeMemExpandBlob(pIn2) ) goto no_mem;
    flags2 = pIn2->flags & ~MEM_Str;
  }
  nByte = pIn1->n + pIn2->n;
  if( nByte>db->aLimit[SQLITE_LIMIT_LENGTH] ){
    goto too_big;
  }
  if( sqlite3VdbeMemGrow(pOut, (int)nByte+3, pOut==pIn2) ){
    goto no_mem;
  }
  MemSetTypeFlag(pOut, MEM_Str);
  if( pOut!=pIn2 ){
    memcpy(pOut->z, pIn2->z, pIn2->n);
    assert( (pIn2->flags & MEM_Dyn) == (flags2 & MEM_Dyn) );
    pIn2->flags = flags2;
  }
  memcpy(&pOut->z[pIn2->n], pIn1->z, pIn1->n);
  assert( (pIn1->flags & MEM_Dyn) == (flags1 & MEM_Dyn) );
  pIn1->flags = flags1;
  pOut->z[nByte]=0;
  pOut->z[nByte+1] = 0;
  pOut->z[nByte+2] = 0;
  pOut->flags |= MEM_Term;
  pOut->n = (int)nByte;
  pOut->enc = encoding;
  UPDATE_MAX_BLOBSIZE(pOut);
  break;
}

/* Opcode: Add P1 P2 P3 * *
** Synopsis: r[P3]=r[P1]+r[P2]
**
** Add the value in register P1 to the value in register P2
** and store the result in register P3.
** If either input is NULL, the result is NULL.
*/
/* Opcode: Multiply P1 P2 P3 * *
** Synopsis: r[P3]=r[P1]*r[P2]
**
**
** Multiply the value in register P1 by the value in register P2
** and store the result in register P3.
** If either input is NULL, the result is NULL.
*/
/* Opcode: Subtract P1 P2 P3 * *
** Synopsis: r[P3]=r[P2]-r[P1]
**
** Subtract the value in register P1 from the value in register P2
** and store the result in register P3.
** If either input is NULL, the result is NULL.
*/
/* Opcode: Divide P1 P2 P3 * *
** Synopsis: r[P3]=r[P2]/r[P1]
**
** Divide the value in register P1 by the value in register P2
** and store the result in register P3 (P3=P2/P1). If the value in 
** register P1 is zero, then the result is NULL. If either input is 
** NULL, the result is NULL.
*/
/* Opcode: Remainder P1 P2 P3 * *
** Synopsis: r[P3]=r[P2]%r[P1]
**
** Compute the remainder after integer register P2 is divided by 
** register P1 and store the result in register P3. 
** If the value in register P1 is zero the result is NULL.
** If either operand is NULL, the result is NULL.
*/
case OP_Add:                   /* same as TK_PLUS, in1, in2, out3 */
case OP_Subtract:              /* same as TK_MINUS, in1, in2, out3 */
case OP_Multiply:              /* same as TK_STAR, in1, in2, out3 */
case OP_Divide:                /* same as TK_SLASH, in1, in2, out3 */
case OP_Remainder: {           /* same as TK_REM, in1, in2, out3 */
  u16 flags;      /* Combined MEM_* flags from both inputs */
  u16 type1;      /* Numeric type of left operand */
  u16 type2;      /* Numeric type of right operand */
  i64 iA;         /* Integer value of left operand */
  i64 iB;         /* Integer value of right operand */
  double rA;      /* Real value of left operand */
  double rB;      /* Real value of right operand */

  pIn1 = &aMem[pOp->p1];
  type1 = numericType(pIn1);
  pIn2 = &aMem[pOp->p2];
  type2 = numericType(pIn2);
  pOut = &aMem[pOp->p3];
  flags = pIn1->flags | pIn2->flags;
  if( (type1 & type2 & MEM_Int)!=0 ){
    iA = pIn1->u.i;
    iB = pIn2->u.i;
    switch( pOp->opcode ){
      case OP_Add:       if( sqlite3AddInt64(&iB,iA) ) goto fp_math;  break;
      case OP_Subtract:  if( sqlite3SubInt64(&iB,iA) ) goto fp_math;  break;
      case OP_Multiply:  if( sqlite3MulInt64(&iB,iA) ) goto fp_math;  break;
      case OP_Divide: {
        if( iA==0 ) goto arithmetic_result_is_null;
        if( iA==-1 && iB==SMALLEST_INT64 ) goto fp_math;
        iB /= iA;
        break;
      }
      default: {
        if( iA==0 ) goto arithmetic_result_is_null;
        if( iA==-1 ) iA = 1;
        iB %= iA;
        break;
      }
    }
    pOut->u.i = iB;
    MemSetTypeFlag(pOut, MEM_Int);
  }else if( (flags & MEM_Null)!=0 ){
    goto arithmetic_result_is_null;
  }else{
fp_math:
    rA = sqlite3VdbeRealValue(pIn1);
    rB = sqlite3VdbeRealValue(pIn2);
    switch( pOp->opcode ){
      case OP_Add:         rB += rA;       break;
      case OP_Subtract:    rB -= rA;       break;
      case OP_Multiply:    rB *= rA;       break;
      case OP_Divide: {
        /* (double)0 In case of SQLITE_OMIT_FLOATING_POINT... */
        if( rA==(double)0 ) goto arithmetic_result_is_null;
        rB /= rA;
        break;
      }
      default: {
        iA = sqlite3VdbeIntValue(pIn1);
        iB = sqlite3VdbeIntValue(pIn2);
        if( iA==0 ) goto arithmetic_result_is_null;
        if( iA==-1 ) iA = 1;
        rB = (double)(iB % iA);
        break;
      }
    }
#ifdef SQLITE_OMIT_FLOATING_POINT
    pOut->u.i = rB;
    MemSetTypeFlag(pOut, MEM_Int);
#else
    if( sqlite3IsNaN(rB) ){
      goto arithmetic_result_is_null;
    }
    pOut->u.r = rB;
    MemSetTypeFlag(pOut, MEM_Real);
#endif
  }
  break;

arithmetic_result_is_null:
  sqlite3VdbeMemSetNull(pOut);
  break;
}

/* Opcode: CollSeq P1 * * P4
**
** P4 is a pointer to a CollSeq object. If the next call to a user function
** or aggregate calls sqlite3GetFuncCollSeq(), this collation sequence will
** be returned. This is used by the built-in min(), max() and nullif()
** functions.
**
** If P1 is not zero, then it is a register that a subsequent min() or
** max() aggregate will set to 1 if the current row is not the minimum or
** maximum.  The P1 register is initialized to 0 by this instruction.
**
** The interface used by the implementation of the aforementioned functions
** to retrieve the collation sequence set by this opcode is not available
** publicly.  Only built-in functions have access to this feature.
*/
case OP_CollSeq: {
  assert( pOp->p4type==P4_COLLSEQ );
  if( pOp->p1 ){
    sqlite3VdbeMemSetInt64(&aMem[pOp->p1], 0);
  }
  break;
}

/* Opcode: BitAnd P1 P2 P3 * *
** Synopsis: r[P3]=r[P1]&r[P2]
**
** Take the bit-wise AND of the values in register P1 and P2 and
** store the result in register P3.
** If either input is NULL, the result is NULL.
*/
/* Opcode: BitOr P1 P2 P3 * *
** Synopsis: r[P3]=r[P1]|r[P2]
**
** Take the bit-wise OR of the values in register P1 and P2 and
** store the result in register P3.
** If either input is NULL, the result is NULL.
*/
/* Opcode: ShiftLeft P1 P2 P3 * *
** Synopsis: r[P3]=r[P2]<<r[P1]
**
** Shift the integer value in register P2 to the left by the
** number of bits specified by the integer in register P1.
** Store the result in register P3.
** If either input is NULL, the result is NULL.
*/
/* Opcode: ShiftRight P1 P2 P3 * *
** Synopsis: r[P3]=r[P2]>>r[P1]
**
** Shift the integer value in register P2 to the right by the
** number of bits specified by the integer in register P1.
** Store the result in register P3.
** If either input is NULL, the result is NULL.
*/
case OP_BitAnd:                 /* same as TK_BITAND, in1, in2, out3 */
case OP_BitOr:                  /* same as TK_BITOR, in1, in2, out3 */
case OP_ShiftLeft:              /* same as TK_LSHIFT, in1, in2, out3 */
case OP_ShiftRight: {           /* same as TK_RSHIFT, in1, in2, out3 */
  i64 iA;
  u64 uA;
  i64 iB;
  u8 op;

  pIn1 = &aMem[pOp->p1];
  pIn2 = &aMem[pOp->p2];
  pOut = &aMem[pOp->p3];
  if( (pIn1->flags | pIn2->flags) & MEM_Null ){
    sqlite3VdbeMemSetNull(pOut);
    break;
  }
  iA = sqlite3VdbeIntValue(pIn2);
  iB = sqlite3VdbeIntValue(pIn1);
  op = pOp->opcode;
  if( op==OP_BitAnd ){
    iA &= iB;
  }else if( op==OP_BitOr ){
    iA |= iB;
  }else if( iB!=0 ){
    assert( op==OP_ShiftRight || op==OP_ShiftLeft );

    /* If shifting by a negative amount, shift in the other direction */
    if( iB<0 ){
      assert( OP_ShiftRight==OP_ShiftLeft+1 );
      op = 2*OP_ShiftLeft + 1 - op;
      iB = iB>(-64) ? -iB : 64;
    }

    if( iB>=64 ){
      iA = (iA>=0 || op==OP_ShiftLeft) ? 0 : -1;
    }else{
      memcpy(&uA, &iA, sizeof(uA));
      if( op==OP_ShiftLeft ){
        uA <<= iB;
      }else{
        uA >>= iB;
        /* Sign-extend on a right shift of a negative number */
        if( iA<0 ) uA |= ((((u64)0xffffffff)<<32)|0xffffffff) << (64-iB);
      }
      memcpy(&iA, &uA, sizeof(iA));
    }
  }
  pOut->u.i = iA;
  MemSetTypeFlag(pOut, MEM_Int);
  break;
}

/* Opcode: AddImm  P1 P2 * * *
** Synopsis: r[P1]=r[P1]+P2
** 
** Add the constant P2 to the value in register P1.
** The result is always an integer.
**
** To force any register to be an integer, just add 0.
*/
case OP_AddImm: {            /* in1 */
  pIn1 = &aMem[pOp->p1];
  memAboutToChange(p, pIn1);
  sqlite3VdbeMemIntegerify(pIn1);
  pIn1->u.i += pOp->p2;
  break;
}

/* Opcode: MustBeInt P1 P2 * * *
** 
** Force the value in register P1 to be an integer.  If the value
** in P1 is not an integer and cannot be converted into an integer
** without data loss, then jump immediately to P2, or if P2==0
** raise an SQLITE_MISMATCH exception.
*/
case OP_MustBeInt: {            /* jump, in1 */
  pIn1 = &aMem[pOp->p1];
  if( (pIn1->flags & MEM_Int)==0 ){
    applyAffinity(pIn1, SQLITE_AFF_NUMERIC, encoding);
    if( (pIn1->flags & MEM_Int)==0 ){
      VdbeBranchTaken(1, 2);
      if( pOp->p2==0 ){
        rc = SQLITE_MISMATCH;
        goto abort_due_to_error;
      }else{
        goto jump_to_p2;
      }
    }
  }
  VdbeBranchTaken(0, 2);
  MemSetTypeFlag(pIn1, MEM_Int);
  break;
}

#ifndef SQLITE_OMIT_FLOATING_POINT
/* Opcode: RealAffinity P1 * * * *
**
** If register P1 holds an integer convert it to a real value.
**
** This opcode is used when extracting information from a column that
** has REAL affinity.  Such column values may still be stored as
** integers, for space efficiency, but after extraction we want them
** to have only a real value.
*/
case OP_RealAffinity: {                  /* in1 */
  pIn1 = &aMem[pOp->p1];
  if( pIn1->flags & (MEM_Int|MEM_IntReal) ){
    testcase( pIn1->flags & MEM_Int );
    testcase( pIn1->flags & MEM_IntReal );
    sqlite3VdbeMemRealify(pIn1);
    REGISTER_TRACE(pOp->p1, pIn1);
  }
  break;
}
#endif

#ifndef SQLITE_OMIT_CAST
/* Opcode: Cast P1 P2 * * *
** Synopsis: affinity(r[P1])
**
** Force the value in register P1 to be the type defined by P2.
** 
** <ul>
** <li> P2=='A' &rarr; BLOB
** <li> P2=='B' &rarr; TEXT
** <li> P2=='C' &rarr; NUMERIC
** <li> P2=='D' &rarr; INTEGER
** <li> P2=='E' &rarr; REAL
** </ul>
**
** A NULL value is not changed by this routine.  It remains NULL.
*/
case OP_Cast: {                  /* in1 */
  assert( pOp->p2>=SQLITE_AFF_BLOB && pOp->p2<=SQLITE_AFF_REAL );
  testcase( pOp->p2==SQLITE_AFF_TEXT );
  testcase( pOp->p2==SQLITE_AFF_BLOB );
  testcase( pOp->p2==SQLITE_AFF_NUMERIC );
  testcase( pOp->p2==SQLITE_AFF_INTEGER );
  testcase( pOp->p2==SQLITE_AFF_REAL );
  pIn1 = &aMem[pOp->p1];
  memAboutToChange(p, pIn1);
  rc = ExpandBlob(pIn1);
  if( rc ) goto abort_due_to_error;
  rc = sqlite3VdbeMemCast(pIn1, pOp->p2, encoding);
  if( rc ) goto abort_due_to_error;
  UPDATE_MAX_BLOBSIZE(pIn1);
  REGISTER_TRACE(pOp->p1, pIn1);
  break;
}
#endif /* SQLITE_OMIT_CAST */

/* Opcode: Eq P1 P2 P3 P4 P5
** Synopsis: IF r[P3]==r[P1]
**
** Compare the values in register P1 and P3.  If reg(P3)==reg(P1) then
** jump to address P2. 
**
** The SQLITE_AFF_MASK portion of P5 must be an affinity character -
** SQLITE_AFF_TEXT, SQLITE_AFF_INTEGER, and so forth. An attempt is made 
** to coerce both inputs according to this affinity before the
** comparison is made. If the SQLITE_AFF_MASK is 0x00, then numeric
** affinity is used. Note that the affinity conversions are stored
** back into the input registers P1 and P3.  So this opcode can cause
** persistent changes to registers P1 and P3.
**
** Once any conversions have taken place, and neither value is NULL, 
** the values are compared. If both values are blobs then memcmp() is
** used to determine the results of the comparison.  If both values
** are text, then the appropriate collating function specified in
** P4 is used to do the comparison.  If P4 is not specified then
** memcmp() is used to compare text string.  If both values are
** numeric, then a numeric comparison is used. If the two values
** are of different types, then numbers are considered less than
** strings and strings are considered less than blobs.
**
** If SQLITE_NULLEQ is set in P5 then the result of comparison is always either
** true or false and is never NULL.  If both operands are NULL then the result
** of comparison is true.  If either operand is NULL then the result is false.
** If neither operand is NULL the result is the same as it would be if
** the SQLITE_NULLEQ flag were omitted from P5.
**
** This opcode saves the result of comparison for use by the new
** OP_Jump opcode.
*/
/* Opcode: Ne P1 P2 P3 P4 P5
** Synopsis: IF r[P3]!=r[P1]
**
** This works just like the Eq opcode except that the jump is taken if
** the operands in registers P1 and P3 are not equal.  See the Eq opcode for
** additional information.
*/
/* Opcode: Lt P1 P2 P3 P4 P5
** Synopsis: IF r[P3]<r[P1]
**
** Compare the values in register P1 and P3.  If reg(P3)<reg(P1) then
** jump to address P2.
**
** If the SQLITE_JUMPIFNULL bit of P5 is set and either reg(P1) or
** reg(P3) is NULL then the take the jump.  If the SQLITE_JUMPIFNULL 
** bit is clear then fall through if either operand is NULL.
**
** The SQLITE_AFF_MASK portion of P5 must be an affinity character -
** SQLITE_AFF_TEXT, SQLITE_AFF_INTEGER, and so forth. An attempt is made 
** to coerce both inputs according to this affinity before the
** comparison is made. If the SQLITE_AFF_MASK is 0x00, then numeric
** affinity is used. Note that the affinity conversions are stored
** back into the input registers P1 and P3.  So this opcode can cause
** persistent changes to registers P1 and P3.
**
** Once any conversions have taken place, and neither value is NULL, 
** the values are compared. If both values are blobs then memcmp() is
** used to determine the results of the comparison.  If both values
** are text, then the appropriate collating function specified in
** P4 is  used to do the comparison.  If P4 is not specified then
** memcmp() is used to compare text string.  If both values are
** numeric, then a numeric comparison is used. If the two values
** are of different types, then numbers are considered less than
** strings and strings are considered less than blobs.
**
** This opcode saves the result of comparison for use by the new
** OP_Jump opcode.
*/
/* Opcode: Le P1 P2 P3 P4 P5
** Synopsis: IF r[P3]<=r[P1]
**
** This works just like the Lt opcode except that the jump is taken if
** the content of register P3 is less than or equal to the content of
** register P1.  See the Lt opcode for additional information.
*/
/* Opcode: Gt P1 P2 P3 P4 P5
** Synopsis: IF r[P3]>r[P1]
**
** This works just like the Lt opcode except that the jump is taken if
** the content of register P3 is greater than the content of
** register P1.  See the Lt opcode for additional information.
*/
/* Opcode: Ge P1 P2 P3 P4 P5
** Synopsis: IF r[P3]>=r[P1]
**
** This works just like the Lt opcode except that the jump is taken if
** the content of register P3 is greater than or equal to the content of
** register P1.  See the Lt opcode for additional information.
*/
case OP_Eq:               /* same as TK_EQ, jump, in1, in3 */
case OP_Ne:               /* same as TK_NE, jump, in1, in3 */
case OP_Lt:               /* same as TK_LT, jump, in1, in3 */
case OP_Le:               /* same as TK_LE, jump, in1, in3 */
case OP_Gt:               /* same as TK_GT, jump, in1, in3 */
case OP_Ge: {             /* same as TK_GE, jump, in1, in3 */
  int res, res2;      /* Result of the comparison of pIn1 against pIn3 */
  char affinity;      /* Affinity to use for comparison */
  u16 flags1;         /* Copy of initial value of pIn1->flags */
  u16 flags3;         /* Copy of initial value of pIn3->flags */

  pIn1 = &aMem[pOp->p1];
  pIn3 = &aMem[pOp->p3];
  flags1 = pIn1->flags;
  flags3 = pIn3->flags;
  if( (flags1 & flags3 & MEM_Int)!=0 ){
    assert( (pOp->p5 & SQLITE_AFF_MASK)!=SQLITE_AFF_TEXT || CORRUPT_DB );
    /* Common case of comparison of two integers */
    if( pIn3->u.i > pIn1->u.i ){
      iCompare = +1;
      if( sqlite3aGTb[pOp->opcode] ){
        VdbeBranchTaken(1, (pOp->p5 & SQLITE_NULLEQ)?2:3);
        goto jump_to_p2;
      }
    }else if( pIn3->u.i < pIn1->u.i ){
      iCompare = -1;
      if( sqlite3aLTb[pOp->opcode] ){
        VdbeBranchTaken(1, (pOp->p5 & SQLITE_NULLEQ)?2:3);
        goto jump_to_p2;
      }
    }else{
      iCompare = 0;
      if( sqlite3aEQb[pOp->opcode] ){
        VdbeBranchTaken(1, (pOp->p5 & SQLITE_NULLEQ)?2:3);
        goto jump_to_p2;
      }
    }
    VdbeBranchTaken(0, (pOp->p5 & SQLITE_NULLEQ)?2:3);
    break;
  }
  if( (flags1 | flags3)&MEM_Null ){
    /* One or both operands are NULL */
    if( pOp->p5 & SQLITE_NULLEQ ){
      /* If SQLITE_NULLEQ is set (which will only happen if the operator is
      ** OP_Eq or OP_Ne) then take the jump or not depending on whether
      ** or not both operands are null.
      */
      assert( (flags1 & MEM_Cleared)==0 );
      assert( (pOp->p5 & SQLITE_JUMPIFNULL)==0 || CORRUPT_DB );
      testcase( (pOp->p5 & SQLITE_JUMPIFNULL)!=0 );
      if( (flags1&flags3&MEM_Null)!=0
       && (flags3&MEM_Cleared)==0
      ){
        res = 0;  /* Operands are equal */
      }else{
        res = ((flags3 & MEM_Null) ? -1 : +1);  /* Operands are not equal */
      }
    }else{
      /* SQLITE_NULLEQ is clear and at least one operand is NULL,
      ** then the result is always NULL.
      ** The jump is taken if the SQLITE_JUMPIFNULL bit is set.
      */
      iCompare = 1;    /* Operands are not equal */
      VdbeBranchTaken(2,3);
      if( pOp->p5 & SQLITE_JUMPIFNULL ){
        goto jump_to_p2;
      }
      break;
    }
  }else{
    /* Neither operand is NULL and we couldn't do the special high-speed
    ** integer comparison case.  So do a general-case comparison. */
    affinity = pOp->p5 & SQLITE_AFF_MASK;
    if( affinity>=SQLITE_AFF_NUMERIC ){
      if( (flags1 | flags3)&MEM_Str ){
        if( (flags1 & (MEM_Int|MEM_IntReal|MEM_Real|MEM_Str))==MEM_Str ){
          applyNumericAffinity(pIn1,0);
          testcase( flags3==pIn3->flags );
          flags3 = pIn3->flags;
        }
        if( (flags3 & (MEM_Int|MEM_IntReal|MEM_Real|MEM_Str))==MEM_Str ){
          applyNumericAffinity(pIn3,0);
        }
      }
<<<<<<< HEAD
      /* Handle the common case of integer comparison here, as an
      ** optimization, to avoid a call to sqlite3MemCompare() */
      if( (pIn1->flags & pIn3->flags & MEM_Int)!=0 ){
        if( pOp->p4type==P4_INT32 ){
          sqlite3BtreeScanLimit(
              p->apCsr[pOp->p4.i]->uc.pCursor, 0, pIn1->u.i, pOp->opcode
          );
        }
        if( pIn3->u.i > pIn1->u.i ){ res = +1; goto compare_op; }
        if( pIn3->u.i < pIn1->u.i ){ res = -1; goto compare_op; }
        res = 0;
        goto compare_op;
      }
=======
>>>>>>> 7a5d37f5
    }else if( affinity==SQLITE_AFF_TEXT ){
      if( (flags1 & MEM_Str)==0 && (flags1&(MEM_Int|MEM_Real|MEM_IntReal))!=0 ){
        testcase( pIn1->flags & MEM_Int );
        testcase( pIn1->flags & MEM_Real );
        testcase( pIn1->flags & MEM_IntReal );
        sqlite3VdbeMemStringify(pIn1, encoding, 1);
        testcase( (flags1&MEM_Dyn) != (pIn1->flags&MEM_Dyn) );
        flags1 = (pIn1->flags & ~MEM_TypeMask) | (flags1 & MEM_TypeMask);
        if( NEVER(pIn1==pIn3) ) flags3 = flags1 | MEM_Str;
      }
      if( (flags3 & MEM_Str)==0 && (flags3&(MEM_Int|MEM_Real|MEM_IntReal))!=0 ){
        testcase( pIn3->flags & MEM_Int );
        testcase( pIn3->flags & MEM_Real );
        testcase( pIn3->flags & MEM_IntReal );
        sqlite3VdbeMemStringify(pIn3, encoding, 1);
        testcase( (flags3&MEM_Dyn) != (pIn3->flags&MEM_Dyn) );
        flags3 = (pIn3->flags & ~MEM_TypeMask) | (flags3 & MEM_TypeMask);
      }
    }
    /* assert( pOp->p4type==P4_COLLSEQ || pOp->p4.pColl==0 ); */
    res = sqlite3MemCompare(pIn3,pIn1,pOp->p4type==P4_COLLSEQ?pOp->p4.pColl:0);
  }

  /* At this point, res is negative, zero, or positive if reg[P1] is
  ** less than, equal to, or greater than reg[P3], respectively.  Compute
  ** the answer to this operator in res2, depending on what the comparison
  ** operator actually is.  The next block of code depends on the fact
  ** that the 6 comparison operators are consecutive integers in this
  ** order:  NE, EQ, GT, LE, LT, GE */
  assert( OP_Eq==OP_Ne+1 ); assert( OP_Gt==OP_Ne+2 ); assert( OP_Le==OP_Ne+3 );
  assert( OP_Lt==OP_Ne+4 ); assert( OP_Ge==OP_Ne+5 );
  if( res<0 ){
    res2 = sqlite3aLTb[pOp->opcode];
  }else if( res==0 ){
    res2 = sqlite3aEQb[pOp->opcode];
  }else{
    res2 = sqlite3aGTb[pOp->opcode];
  }
  iCompare = res;

  /* Undo any changes made by applyAffinity() to the input registers. */
  assert( (pIn3->flags & MEM_Dyn) == (flags3 & MEM_Dyn) );
  pIn3->flags = flags3;
  assert( (pIn1->flags & MEM_Dyn) == (flags1 & MEM_Dyn) );
  pIn1->flags = flags1;

  VdbeBranchTaken(res2!=0, (pOp->p5 & SQLITE_NULLEQ)?2:3);
  if( res2 ){
    goto jump_to_p2;
  }
  break;
}

/* Opcode: ElseEq * P2 * * *
**
** This opcode must follow an OP_Lt or OP_Gt comparison operator.  There
** can be zero or more OP_ReleaseReg opcodes intervening, but no other
** opcodes are allowed to occur between this instruction and the previous
** OP_Lt or OP_Gt. 
**
** If result of an OP_Eq comparison on the same two operands as the
** prior OP_Lt or OP_Gt would have been true, then jump to P2.
** If the result of an OP_Eq comparison on the two previous
** operands would have been false or NULL, then fall through.
*/
case OP_ElseEq: {       /* same as TK_ESCAPE, jump */

#ifdef SQLITE_DEBUG
  /* Verify the preconditions of this opcode - that it follows an OP_Lt or
  ** OP_Gt with zero or more intervening OP_ReleaseReg opcodes */
  int iAddr;
  for(iAddr = (int)(pOp - aOp) - 1; ALWAYS(iAddr>=0); iAddr--){
    if( aOp[iAddr].opcode==OP_ReleaseReg ) continue;
    assert( aOp[iAddr].opcode==OP_Lt || aOp[iAddr].opcode==OP_Gt );
    break;
  }
#endif /* SQLITE_DEBUG */
  VdbeBranchTaken(iCompare==0, 2);
  if( iCompare==0 ) goto jump_to_p2;
  break;
}


/* Opcode: Permutation * * * P4 *
**
** Set the permutation used by the OP_Compare operator in the next
** instruction.  The permutation is stored in the P4 operand.
**
** The permutation is only valid until the next OP_Compare that has
** the OPFLAG_PERMUTE bit set in P5. Typically the OP_Permutation should 
** occur immediately prior to the OP_Compare.
**
** The first integer in the P4 integer array is the length of the array
** and does not become part of the permutation.
*/
case OP_Permutation: {
  assert( pOp->p4type==P4_INTARRAY );
  assert( pOp->p4.ai );
  assert( pOp[1].opcode==OP_Compare );
  assert( pOp[1].p5 & OPFLAG_PERMUTE );
  break;
}

/* Opcode: Compare P1 P2 P3 P4 P5
** Synopsis: r[P1@P3] <-> r[P2@P3]
**
** Compare two vectors of registers in reg(P1)..reg(P1+P3-1) (call this
** vector "A") and in reg(P2)..reg(P2+P3-1) ("B").  Save the result of
** the comparison for use by the next OP_Jump instruct.
**
** If P5 has the OPFLAG_PERMUTE bit set, then the order of comparison is
** determined by the most recent OP_Permutation operator.  If the
** OPFLAG_PERMUTE bit is clear, then register are compared in sequential
** order.
**
** P4 is a KeyInfo structure that defines collating sequences and sort
** orders for the comparison.  The permutation applies to registers
** only.  The KeyInfo elements are used sequentially.
**
** The comparison is a sort comparison, so NULLs compare equal,
** NULLs are less than numbers, numbers are less than strings,
** and strings are less than blobs.
*/
case OP_Compare: {
  int n;
  int i;
  int p1;
  int p2;
  const KeyInfo *pKeyInfo;
  u32 idx;
  CollSeq *pColl;    /* Collating sequence to use on this term */
  int bRev;          /* True for DESCENDING sort order */
  u32 *aPermute;     /* The permutation */

  if( (pOp->p5 & OPFLAG_PERMUTE)==0 ){
    aPermute = 0;
  }else{
    assert( pOp>aOp );
    assert( pOp[-1].opcode==OP_Permutation );
    assert( pOp[-1].p4type==P4_INTARRAY );
    aPermute = pOp[-1].p4.ai + 1;
    assert( aPermute!=0 );
  }
  n = pOp->p3;
  pKeyInfo = pOp->p4.pKeyInfo;
  assert( n>0 );
  assert( pKeyInfo!=0 );
  p1 = pOp->p1;
  p2 = pOp->p2;
#ifdef SQLITE_DEBUG
  if( aPermute ){
    int k, mx = 0;
    for(k=0; k<n; k++) if( aPermute[k]>(u32)mx ) mx = aPermute[k];
    assert( p1>0 && p1+mx<=(p->nMem+1 - p->nCursor)+1 );
    assert( p2>0 && p2+mx<=(p->nMem+1 - p->nCursor)+1 );
  }else{
    assert( p1>0 && p1+n<=(p->nMem+1 - p->nCursor)+1 );
    assert( p2>0 && p2+n<=(p->nMem+1 - p->nCursor)+1 );
  }
#endif /* SQLITE_DEBUG */
  for(i=0; i<n; i++){
    idx = aPermute ? aPermute[i] : (u32)i;
    assert( memIsValid(&aMem[p1+idx]) );
    assert( memIsValid(&aMem[p2+idx]) );
    REGISTER_TRACE(p1+idx, &aMem[p1+idx]);
    REGISTER_TRACE(p2+idx, &aMem[p2+idx]);
    assert( i<pKeyInfo->nKeyField );
    pColl = pKeyInfo->aColl[i];
    bRev = (pKeyInfo->aSortFlags[i] & KEYINFO_ORDER_DESC);
    iCompare = sqlite3MemCompare(&aMem[p1+idx], &aMem[p2+idx], pColl);
    if( iCompare ){
      if( (pKeyInfo->aSortFlags[i] & KEYINFO_ORDER_BIGNULL) 
       && ((aMem[p1+idx].flags & MEM_Null) || (aMem[p2+idx].flags & MEM_Null))
      ){
        iCompare = -iCompare;
      }
      if( bRev ) iCompare = -iCompare;
      break;
    }
  }
  break;
}

/* Opcode: Jump P1 P2 P3 * *
**
** Jump to the instruction at address P1, P2, or P3 depending on whether
** in the most recent OP_Compare instruction the P1 vector was less than
** equal to, or greater than the P2 vector, respectively.
*/
case OP_Jump: {             /* jump */
  if( iCompare<0 ){
    VdbeBranchTaken(0,4); pOp = &aOp[pOp->p1 - 1];
  }else if( iCompare==0 ){
    VdbeBranchTaken(1,4); pOp = &aOp[pOp->p2 - 1];
  }else{
    VdbeBranchTaken(2,4); pOp = &aOp[pOp->p3 - 1];
  }
  break;
}

/* Opcode: And P1 P2 P3 * *
** Synopsis: r[P3]=(r[P1] && r[P2])
**
** Take the logical AND of the values in registers P1 and P2 and
** write the result into register P3.
**
** If either P1 or P2 is 0 (false) then the result is 0 even if
** the other input is NULL.  A NULL and true or two NULLs give
** a NULL output.
*/
/* Opcode: Or P1 P2 P3 * *
** Synopsis: r[P3]=(r[P1] || r[P2])
**
** Take the logical OR of the values in register P1 and P2 and
** store the answer in register P3.
**
** If either P1 or P2 is nonzero (true) then the result is 1 (true)
** even if the other input is NULL.  A NULL and false or two NULLs
** give a NULL output.
*/
case OP_And:              /* same as TK_AND, in1, in2, out3 */
case OP_Or: {             /* same as TK_OR, in1, in2, out3 */
  int v1;    /* Left operand:  0==FALSE, 1==TRUE, 2==UNKNOWN or NULL */
  int v2;    /* Right operand: 0==FALSE, 1==TRUE, 2==UNKNOWN or NULL */

  v1 = sqlite3VdbeBooleanValue(&aMem[pOp->p1], 2);
  v2 = sqlite3VdbeBooleanValue(&aMem[pOp->p2], 2);
  if( pOp->opcode==OP_And ){
    static const unsigned char and_logic[] = { 0, 0, 0, 0, 1, 2, 0, 2, 2 };
    v1 = and_logic[v1*3+v2];
  }else{
    static const unsigned char or_logic[] = { 0, 1, 2, 1, 1, 1, 2, 1, 2 };
    v1 = or_logic[v1*3+v2];
  }
  pOut = &aMem[pOp->p3];
  if( v1==2 ){
    MemSetTypeFlag(pOut, MEM_Null);
  }else{
    pOut->u.i = v1;
    MemSetTypeFlag(pOut, MEM_Int);
  }
  break;
}

/* Opcode: IsTrue P1 P2 P3 P4 *
** Synopsis: r[P2] = coalesce(r[P1]==TRUE,P3) ^ P4
**
** This opcode implements the IS TRUE, IS FALSE, IS NOT TRUE, and
** IS NOT FALSE operators.
**
** Interpret the value in register P1 as a boolean value.  Store that
** boolean (a 0 or 1) in register P2.  Or if the value in register P1 is 
** NULL, then the P3 is stored in register P2.  Invert the answer if P4
** is 1.
**
** The logic is summarized like this:
**
** <ul> 
** <li> If P3==0 and P4==0  then  r[P2] := r[P1] IS TRUE
** <li> If P3==1 and P4==1  then  r[P2] := r[P1] IS FALSE
** <li> If P3==0 and P4==1  then  r[P2] := r[P1] IS NOT TRUE
** <li> If P3==1 and P4==0  then  r[P2] := r[P1] IS NOT FALSE
** </ul>
*/
case OP_IsTrue: {               /* in1, out2 */
  assert( pOp->p4type==P4_INT32 );
  assert( pOp->p4.i==0 || pOp->p4.i==1 );
  assert( pOp->p3==0 || pOp->p3==1 );
  sqlite3VdbeMemSetInt64(&aMem[pOp->p2],
      sqlite3VdbeBooleanValue(&aMem[pOp->p1], pOp->p3) ^ pOp->p4.i);
  break;
}

/* Opcode: Not P1 P2 * * *
** Synopsis: r[P2]= !r[P1]
**
** Interpret the value in register P1 as a boolean value.  Store the
** boolean complement in register P2.  If the value in register P1 is 
** NULL, then a NULL is stored in P2.
*/
case OP_Not: {                /* same as TK_NOT, in1, out2 */
  pIn1 = &aMem[pOp->p1];
  pOut = &aMem[pOp->p2];
  if( (pIn1->flags & MEM_Null)==0 ){
    sqlite3VdbeMemSetInt64(pOut, !sqlite3VdbeBooleanValue(pIn1,0));
  }else{
    sqlite3VdbeMemSetNull(pOut);
  }
  break;
}

/* Opcode: BitNot P1 P2 * * *
** Synopsis: r[P2]= ~r[P1]
**
** Interpret the content of register P1 as an integer.  Store the
** ones-complement of the P1 value into register P2.  If P1 holds
** a NULL then store a NULL in P2.
*/
case OP_BitNot: {             /* same as TK_BITNOT, in1, out2 */
  pIn1 = &aMem[pOp->p1];
  pOut = &aMem[pOp->p2];
  sqlite3VdbeMemSetNull(pOut);
  if( (pIn1->flags & MEM_Null)==0 ){
    pOut->flags = MEM_Int;
    pOut->u.i = ~sqlite3VdbeIntValue(pIn1);
  }
  break;
}

/* Opcode: Once P1 P2 * * *
**
** Fall through to the next instruction the first time this opcode is
** encountered on each invocation of the byte-code program.  Jump to P2
** on the second and all subsequent encounters during the same invocation.
**
** Top-level programs determine first invocation by comparing the P1
** operand against the P1 operand on the OP_Init opcode at the beginning
** of the program.  If the P1 values differ, then fall through and make
** the P1 of this opcode equal to the P1 of OP_Init.  If P1 values are
** the same then take the jump.
**
** For subprograms, there is a bitmask in the VdbeFrame that determines
** whether or not the jump should be taken.  The bitmask is necessary
** because the self-altering code trick does not work for recursive
** triggers.
*/
case OP_Once: {             /* jump */
  u32 iAddr;                /* Address of this instruction */
  assert( p->aOp[0].opcode==OP_Init );
  if( p->pFrame ){
    iAddr = (int)(pOp - p->aOp);
    if( (p->pFrame->aOnce[iAddr/8] & (1<<(iAddr & 7)))!=0 ){
      VdbeBranchTaken(1, 2);
      goto jump_to_p2;
    }
    p->pFrame->aOnce[iAddr/8] |= 1<<(iAddr & 7);
  }else{
    if( p->aOp[0].p1==pOp->p1 ){
      VdbeBranchTaken(1, 2);
      goto jump_to_p2;
    }
  }
  VdbeBranchTaken(0, 2);
  pOp->p1 = p->aOp[0].p1;
  break;
}

/* Opcode: If P1 P2 P3 * *
**
** Jump to P2 if the value in register P1 is true.  The value
** is considered true if it is numeric and non-zero.  If the value
** in P1 is NULL then take the jump if and only if P3 is non-zero.
*/
case OP_If:  {               /* jump, in1 */
  int c;
  c = sqlite3VdbeBooleanValue(&aMem[pOp->p1], pOp->p3);
  VdbeBranchTaken(c!=0, 2);
  if( c ) goto jump_to_p2;
  break;
}

/* Opcode: IfNot P1 P2 P3 * *
**
** Jump to P2 if the value in register P1 is False.  The value
** is considered false if it has a numeric value of zero.  If the value
** in P1 is NULL then take the jump if and only if P3 is non-zero.
*/
case OP_IfNot: {            /* jump, in1 */
  int c;
  c = !sqlite3VdbeBooleanValue(&aMem[pOp->p1], !pOp->p3);
  VdbeBranchTaken(c!=0, 2);
  if( c ) goto jump_to_p2;
  break;
}

/* Opcode: IsNull P1 P2 * * *
** Synopsis: if r[P1]==NULL goto P2
**
** Jump to P2 if the value in register P1 is NULL.
*/
case OP_IsNull: {            /* same as TK_ISNULL, jump, in1 */
  pIn1 = &aMem[pOp->p1];
  VdbeBranchTaken( (pIn1->flags & MEM_Null)!=0, 2);
  if( (pIn1->flags & MEM_Null)!=0 ){
    goto jump_to_p2;
  }
  break;
}

/* Opcode: ZeroOrNull P1 P2 P3 * *
** Synopsis: r[P2] = 0 OR NULL
**
** If all both registers P1 and P3 are NOT NULL, then store a zero in
** register P2.  If either registers P1 or P3 are NULL then put
** a NULL in register P2.
*/
case OP_ZeroOrNull: {            /* in1, in2, out2, in3 */
  if( (aMem[pOp->p1].flags & MEM_Null)!=0
   || (aMem[pOp->p3].flags & MEM_Null)!=0
  ){
    sqlite3VdbeMemSetNull(aMem + pOp->p2);
  }else{
    sqlite3VdbeMemSetInt64(aMem + pOp->p2, 0);
  }
  break;
}

/* Opcode: NotNull P1 P2 * * *
** Synopsis: if r[P1]!=NULL goto P2
**
** Jump to P2 if the value in register P1 is not NULL.  
*/
case OP_NotNull: {            /* same as TK_NOTNULL, jump, in1 */
  pIn1 = &aMem[pOp->p1];
  VdbeBranchTaken( (pIn1->flags & MEM_Null)==0, 2);
  if( (pIn1->flags & MEM_Null)==0 ){
    goto jump_to_p2;
  }
  break;
}

/* Opcode: IfNullRow P1 P2 P3 * *
** Synopsis: if P1.nullRow then r[P3]=NULL, goto P2
**
** Check the cursor P1 to see if it is currently pointing at a NULL row.
** If it is, then set register P3 to NULL and jump immediately to P2.
** If P1 is not on a NULL row, then fall through without making any
** changes.
*/
case OP_IfNullRow: {         /* jump */
  assert( pOp->p1>=0 && pOp->p1<p->nCursor );
  assert( p->apCsr[pOp->p1]!=0 );
  if( p->apCsr[pOp->p1]->nullRow ){
    sqlite3VdbeMemSetNull(aMem + pOp->p3);
    goto jump_to_p2;
  }
  break;
}

#ifdef SQLITE_ENABLE_OFFSET_SQL_FUNC
/* Opcode: Offset P1 P2 P3 * *
** Synopsis: r[P3] = sqlite_offset(P1)
**
** Store in register r[P3] the byte offset into the database file that is the
** start of the payload for the record at which that cursor P1 is currently
** pointing.
**
** P2 is the column number for the argument to the sqlite_offset() function.
** This opcode does not use P2 itself, but the P2 value is used by the
** code generator.  The P1, P2, and P3 operands to this opcode are the
** same as for OP_Column.
**
** This opcode is only available if SQLite is compiled with the
** -DSQLITE_ENABLE_OFFSET_SQL_FUNC option.
*/
case OP_Offset: {          /* out3 */
  VdbeCursor *pC;    /* The VDBE cursor */
  assert( pOp->p1>=0 && pOp->p1<p->nCursor );
  pC = p->apCsr[pOp->p1];
  pOut = &p->aMem[pOp->p3];
  if( NEVER(pC==0) || pC->eCurType!=CURTYPE_BTREE ){
    sqlite3VdbeMemSetNull(pOut);
  }else{
    sqlite3VdbeMemSetInt64(pOut, sqlite3BtreeOffset(pC->uc.pCursor));
  }
  break;
}
#endif /* SQLITE_ENABLE_OFFSET_SQL_FUNC */

/* Opcode: Column P1 P2 P3 P4 P5
** Synopsis: r[P3]=PX
**
** Interpret the data that cursor P1 points to as a structure built using
** the MakeRecord instruction.  (See the MakeRecord opcode for additional
** information about the format of the data.)  Extract the P2-th column
** from this record.  If there are less that (P2+1) 
** values in the record, extract a NULL.
**
** The value extracted is stored in register P3.
**
** If the record contains fewer than P2 fields, then extract a NULL.  Or,
** if the P4 argument is a P4_MEM use the value of the P4 argument as
** the result.
**
** If the OPFLAG_LENGTHARG and OPFLAG_TYPEOFARG bits are set on P5 then
** the result is guaranteed to only be used as the argument of a length()
** or typeof() function, respectively.  The loading of large blobs can be
** skipped for length() and all content loading can be skipped for typeof().
*/
case OP_Column: {
  u32 p2;            /* column number to retrieve */
  VdbeCursor *pC;    /* The VDBE cursor */
  BtCursor *pCrsr;   /* The BTree cursor */
  u32 *aOffset;      /* aOffset[i] is offset to start of data for i-th column */
  int len;           /* The length of the serialized data for the column */
  int i;             /* Loop counter */
  Mem *pDest;        /* Where to write the extracted value */
  Mem sMem;          /* For storing the record being decoded */
  const u8 *zData;   /* Part of the record being decoded */
  const u8 *zHdr;    /* Next unparsed byte of the header */
  const u8 *zEndHdr; /* Pointer to first byte after the header */
  u64 offset64;      /* 64-bit offset */
  u32 t;             /* A type code from the record header */
  Mem *pReg;         /* PseudoTable input register */

  assert( pOp->p1>=0 && pOp->p1<p->nCursor );
  pC = p->apCsr[pOp->p1];
  assert( pC!=0 );
  p2 = (u32)pOp->p2;

  /* If the cursor cache is stale (meaning it is not currently point at
  ** the correct row) then bring it up-to-date by doing the necessary 
  ** B-Tree seek. */
  rc = sqlite3VdbeCursorMoveto(&pC, &p2);
  if( rc ) goto abort_due_to_error;

  assert( pOp->p3>0 && pOp->p3<=(p->nMem+1 - p->nCursor) );
  pDest = &aMem[pOp->p3];
  memAboutToChange(p, pDest);
  assert( pC!=0 );
  assert( p2<(u32)pC->nField );
  aOffset = pC->aOffset;
  assert( pC->eCurType!=CURTYPE_VTAB );
  assert( pC->eCurType!=CURTYPE_PSEUDO || pC->nullRow );
  assert( pC->eCurType!=CURTYPE_SORTER );

  if( pC->cacheStatus!=p->cacheCtr ){                /*OPTIMIZATION-IF-FALSE*/
    if( pC->nullRow ){
      if( pC->eCurType==CURTYPE_PSEUDO ){
        /* For the special case of as pseudo-cursor, the seekResult field
        ** identifies the register that holds the record */
        assert( pC->seekResult>0 );
        pReg = &aMem[pC->seekResult];
        assert( pReg->flags & MEM_Blob );
        assert( memIsValid(pReg) );
        pC->payloadSize = pC->szRow = pReg->n;
        pC->aRow = (u8*)pReg->z;
      }else{
        sqlite3VdbeMemSetNull(pDest);
        goto op_column_out;
      }
    }else{
      pCrsr = pC->uc.pCursor;
      assert( pC->eCurType==CURTYPE_BTREE );
      assert( pCrsr );
      assert( sqlite3BtreeCursorIsValid(pCrsr) );
      pC->payloadSize = sqlite3BtreePayloadSize(pCrsr);
      pC->aRow = sqlite3BtreePayloadFetch(pCrsr, &pC->szRow);
      assert( pC->szRow<=pC->payloadSize );
      assert( pC->szRow<=65536 );  /* Maximum page size is 64KiB */
      if( pC->payloadSize > (u32)db->aLimit[SQLITE_LIMIT_LENGTH] ){
        goto too_big;
      }
    }
    pC->cacheStatus = p->cacheCtr;
    pC->iHdrOffset = getVarint32(pC->aRow, aOffset[0]);
    pC->nHdrParsed = 0;


    if( pC->szRow<aOffset[0] ){      /*OPTIMIZATION-IF-FALSE*/
      /* pC->aRow does not have to hold the entire row, but it does at least
      ** need to cover the header of the record.  If pC->aRow does not contain
      ** the complete header, then set it to zero, forcing the header to be
      ** dynamically allocated. */
      pC->aRow = 0;
      pC->szRow = 0;

      /* Make sure a corrupt database has not given us an oversize header.
      ** Do this now to avoid an oversize memory allocation.
      **
      ** Type entries can be between 1 and 5 bytes each.  But 4 and 5 byte
      ** types use so much data space that there can only be 4096 and 32 of
      ** them, respectively.  So the maximum header length results from a
      ** 3-byte type for each of the maximum of 32768 columns plus three
      ** extra bytes for the header length itself.  32768*3 + 3 = 98307.
      */
      if( aOffset[0] > 98307 || aOffset[0] > pC->payloadSize ){
        goto op_column_corrupt;
      }
    }else{
      /* This is an optimization.  By skipping over the first few tests
      ** (ex: pC->nHdrParsed<=p2) in the next section, we achieve a
      ** measurable performance gain.
      **
      ** This branch is taken even if aOffset[0]==0.  Such a record is never
      ** generated by SQLite, and could be considered corruption, but we
      ** accept it for historical reasons.  When aOffset[0]==0, the code this
      ** branch jumps to reads past the end of the record, but never more
      ** than a few bytes.  Even if the record occurs at the end of the page
      ** content area, the "page header" comes after the page content and so
      ** this overread is harmless.  Similar overreads can occur for a corrupt
      ** database file.
      */
      zData = pC->aRow;
      assert( pC->nHdrParsed<=p2 );         /* Conditional skipped */
      testcase( aOffset[0]==0 );
      goto op_column_read_header;
    }
  }

  /* Make sure at least the first p2+1 entries of the header have been
  ** parsed and valid information is in aOffset[] and pC->aType[].
  */
  if( pC->nHdrParsed<=p2 ){
    /* If there is more header available for parsing in the record, try
    ** to extract additional fields up through the p2+1-th field 
    */
    if( pC->iHdrOffset<aOffset[0] ){
      /* Make sure zData points to enough of the record to cover the header. */
      if( pC->aRow==0 ){
        memset(&sMem, 0, sizeof(sMem));
        rc = sqlite3VdbeMemFromBtreeZeroOffset(pC->uc.pCursor,aOffset[0],&sMem);
        if( rc!=SQLITE_OK ) goto abort_due_to_error;
        zData = (u8*)sMem.z;
      }else{
        zData = pC->aRow;
      }
  
      /* Fill in pC->aType[i] and aOffset[i] values through the p2-th field. */
    op_column_read_header:
      i = pC->nHdrParsed;
      offset64 = aOffset[i];
      zHdr = zData + pC->iHdrOffset;
      zEndHdr = zData + aOffset[0];
      testcase( zHdr>=zEndHdr );
      do{
        if( (pC->aType[i] = t = zHdr[0])<0x80 ){
          zHdr++;
          offset64 += sqlite3VdbeOneByteSerialTypeLen(t);
        }else{
          zHdr += sqlite3GetVarint32(zHdr, &t);
          pC->aType[i] = t;
          offset64 += sqlite3VdbeSerialTypeLen(t);
        }
        aOffset[++i] = (u32)(offset64 & 0xffffffff);
      }while( (u32)i<=p2 && zHdr<zEndHdr );

      /* The record is corrupt if any of the following are true:
      ** (1) the bytes of the header extend past the declared header size
      ** (2) the entire header was used but not all data was used
      ** (3) the end of the data extends beyond the end of the record.
      */
      if( (zHdr>=zEndHdr && (zHdr>zEndHdr || offset64!=pC->payloadSize))
       || (offset64 > pC->payloadSize)
      ){
        if( aOffset[0]==0 ){
          i = 0;
          zHdr = zEndHdr;
        }else{
          if( pC->aRow==0 ) sqlite3VdbeMemRelease(&sMem);
          goto op_column_corrupt;
        }
      }

      pC->nHdrParsed = i;
      pC->iHdrOffset = (u32)(zHdr - zData);
      if( pC->aRow==0 ) sqlite3VdbeMemRelease(&sMem);
    }else{
      t = 0;
    }

    /* If after trying to extract new entries from the header, nHdrParsed is
    ** still not up to p2, that means that the record has fewer than p2
    ** columns.  So the result will be either the default value or a NULL.
    */
    if( pC->nHdrParsed<=p2 ){
      if( pOp->p4type==P4_MEM ){
        sqlite3VdbeMemShallowCopy(pDest, pOp->p4.pMem, MEM_Static);
      }else{
        sqlite3VdbeMemSetNull(pDest);
      }
      goto op_column_out;
    }
  }else{
    t = pC->aType[p2];
  }

  /* Extract the content for the p2+1-th column.  Control can only
  ** reach this point if aOffset[p2], aOffset[p2+1], and pC->aType[p2] are
  ** all valid.
  */
  assert( p2<pC->nHdrParsed );
  assert( rc==SQLITE_OK );
  assert( sqlite3VdbeCheckMemInvariants(pDest) );
  if( VdbeMemDynamic(pDest) ){
    sqlite3VdbeMemSetNull(pDest);
  }
  assert( t==pC->aType[p2] );
  if( pC->szRow>=aOffset[p2+1] ){
    /* This is the common case where the desired content fits on the original
    ** page - where the content is not on an overflow page */
    zData = pC->aRow + aOffset[p2];
    if( t<12 ){
      sqlite3VdbeSerialGet(zData, t, pDest);
    }else{
      /* If the column value is a string, we need a persistent value, not
      ** a MEM_Ephem value.  This branch is a fast short-cut that is equivalent
      ** to calling sqlite3VdbeSerialGet() and sqlite3VdbeDeephemeralize().
      */
      static const u16 aFlag[] = { MEM_Blob, MEM_Str|MEM_Term };
      pDest->n = len = (t-12)/2;
      pDest->enc = encoding;
      if( pDest->szMalloc < len+2 ){
        pDest->flags = MEM_Null;
        if( sqlite3VdbeMemGrow(pDest, len+2, 0) ) goto no_mem;
      }else{
        pDest->z = pDest->zMalloc;
      }
      memcpy(pDest->z, zData, len);
      pDest->z[len] = 0;
      pDest->z[len+1] = 0;
      pDest->flags = aFlag[t&1];
    }
  }else{
    pDest->enc = encoding;
    /* This branch happens only when content is on overflow pages */
    if( ((pOp->p5 & (OPFLAG_LENGTHARG|OPFLAG_TYPEOFARG))!=0
          && ((t>=12 && (t&1)==0) || (pOp->p5 & OPFLAG_TYPEOFARG)!=0))
     || (len = sqlite3VdbeSerialTypeLen(t))==0
    ){
      /* Content is irrelevant for
      **    1. the typeof() function,
      **    2. the length(X) function if X is a blob, and
      **    3. if the content length is zero.
      ** So we might as well use bogus content rather than reading
      ** content from disk. 
      **
      ** Although sqlite3VdbeSerialGet() may read at most 8 bytes from the
      ** buffer passed to it, debugging function VdbeMemPrettyPrint() may
      ** read more.  Use the global constant sqlite3CtypeMap[] as the array,
      ** as that array is 256 bytes long (plenty for VdbeMemPrettyPrint())
      ** and it begins with a bunch of zeros.
      */
      sqlite3VdbeSerialGet((u8*)sqlite3CtypeMap, t, pDest);
    }else{
      rc = sqlite3VdbeMemFromBtree(pC->uc.pCursor, aOffset[p2], len, pDest);
      if( rc!=SQLITE_OK ) goto abort_due_to_error;
      sqlite3VdbeSerialGet((const u8*)pDest->z, t, pDest);
      pDest->flags &= ~MEM_Ephem;
    }
  }

op_column_out:
  UPDATE_MAX_BLOBSIZE(pDest);
  REGISTER_TRACE(pOp->p3, pDest);
  break;

op_column_corrupt:
  if( aOp[0].p3>0 ){
    pOp = &aOp[aOp[0].p3-1];
    break;
  }else{
    rc = SQLITE_CORRUPT_BKPT;
    goto abort_due_to_error;
  }
}

/* Opcode: Affinity P1 P2 * P4 *
** Synopsis: affinity(r[P1@P2])
**
** Apply affinities to a range of P2 registers starting with P1.
**
** P4 is a string that is P2 characters long. The N-th character of the
** string indicates the column affinity that should be used for the N-th
** memory cell in the range.
*/
case OP_Affinity: {
  const char *zAffinity;   /* The affinity to be applied */

  zAffinity = pOp->p4.z;
  assert( zAffinity!=0 );
  assert( pOp->p2>0 );
  assert( zAffinity[pOp->p2]==0 );
  pIn1 = &aMem[pOp->p1];
  while( 1 /*exit-by-break*/ ){
    assert( pIn1 <= &p->aMem[(p->nMem+1 - p->nCursor)] );
    assert( zAffinity[0]==SQLITE_AFF_NONE || memIsValid(pIn1) );
    applyAffinity(pIn1, zAffinity[0], encoding);
    if( zAffinity[0]==SQLITE_AFF_REAL && (pIn1->flags & MEM_Int)!=0 ){
      /* When applying REAL affinity, if the result is still an MEM_Int
      ** that will fit in 6 bytes, then change the type to MEM_IntReal
      ** so that we keep the high-resolution integer value but know that
      ** the type really wants to be REAL. */
      testcase( pIn1->u.i==140737488355328LL );
      testcase( pIn1->u.i==140737488355327LL );
      testcase( pIn1->u.i==-140737488355328LL );
      testcase( pIn1->u.i==-140737488355329LL );
      if( pIn1->u.i<=140737488355327LL && pIn1->u.i>=-140737488355328LL ){
        pIn1->flags |= MEM_IntReal;
        pIn1->flags &= ~MEM_Int;
      }else{
        pIn1->u.r = (double)pIn1->u.i;
        pIn1->flags |= MEM_Real;
        pIn1->flags &= ~MEM_Int;
      }
    }
    REGISTER_TRACE((int)(pIn1-aMem), pIn1);
    zAffinity++;
    if( zAffinity[0]==0 ) break;
    pIn1++;
  }
  break;
}

/* Opcode: MakeRecord P1 P2 P3 P4 *
** Synopsis: r[P3]=mkrec(r[P1@P2])
**
** Convert P2 registers beginning with P1 into the [record format]
** use as a data record in a database table or as a key
** in an index.  The OP_Column opcode can decode the record later.
**
** P4 may be a string that is P2 characters long.  The N-th character of the
** string indicates the column affinity that should be used for the N-th
** field of the index key.
**
** The mapping from character to affinity is given by the SQLITE_AFF_
** macros defined in sqliteInt.h.
**
** If P4 is NULL then all index fields have the affinity BLOB.
**
** The meaning of P5 depends on whether or not the SQLITE_ENABLE_NULL_TRIM
** compile-time option is enabled:
**
**   * If SQLITE_ENABLE_NULL_TRIM is enabled, then the P5 is the index
**     of the right-most table that can be null-trimmed.
**
**   * If SQLITE_ENABLE_NULL_TRIM is omitted, then P5 has the value
**     OPFLAG_NOCHNG_MAGIC if the OP_MakeRecord opcode is allowed to
**     accept no-change records with serial_type 10.  This value is
**     only used inside an assert() and does not affect the end result.
*/
case OP_MakeRecord: {
  Mem *pRec;             /* The new record */
  u64 nData;             /* Number of bytes of data space */
  int nHdr;              /* Number of bytes of header space */
  i64 nByte;             /* Data space required for this record */
  i64 nZero;             /* Number of zero bytes at the end of the record */
  int nVarint;           /* Number of bytes in a varint */
  u32 serial_type;       /* Type field */
  Mem *pData0;           /* First field to be combined into the record */
  Mem *pLast;            /* Last field of the record */
  int nField;            /* Number of fields in the record */
  char *zAffinity;       /* The affinity string for the record */
  int file_format;       /* File format to use for encoding */
  u32 len;               /* Length of a field */
  u8 *zHdr;              /* Where to write next byte of the header */
  u8 *zPayload;          /* Where to write next byte of the payload */

  /* Assuming the record contains N fields, the record format looks
  ** like this:
  **
  ** ------------------------------------------------------------------------
  ** | hdr-size | type 0 | type 1 | ... | type N-1 | data0 | ... | data N-1 | 
  ** ------------------------------------------------------------------------
  **
  ** Data(0) is taken from register P1.  Data(1) comes from register P1+1
  ** and so forth.
  **
  ** Each type field is a varint representing the serial type of the 
  ** corresponding data element (see sqlite3VdbeSerialType()). The
  ** hdr-size field is also a varint which is the offset from the beginning
  ** of the record to data0.
  */
  nData = 0;         /* Number of bytes of data space */
  nHdr = 0;          /* Number of bytes of header space */
  nZero = 0;         /* Number of zero bytes at the end of the record */
  nField = pOp->p1;
  zAffinity = pOp->p4.z;
  assert( nField>0 && pOp->p2>0 && pOp->p2+nField<=(p->nMem+1 - p->nCursor)+1 );
  pData0 = &aMem[nField];
  nField = pOp->p2;
  pLast = &pData0[nField-1];
  file_format = p->minWriteFileFormat;

  /* Identify the output register */
  assert( pOp->p3<pOp->p1 || pOp->p3>=pOp->p1+pOp->p2 );
  pOut = &aMem[pOp->p3];
  memAboutToChange(p, pOut);

  /* Apply the requested affinity to all inputs
  */
  assert( pData0<=pLast );
  if( zAffinity ){
    pRec = pData0;
    do{
      applyAffinity(pRec, zAffinity[0], encoding);
      if( zAffinity[0]==SQLITE_AFF_REAL && (pRec->flags & MEM_Int) ){
        pRec->flags |= MEM_IntReal;
        pRec->flags &= ~(MEM_Int);
      }
      REGISTER_TRACE((int)(pRec-aMem), pRec);
      zAffinity++;
      pRec++;
      assert( zAffinity[0]==0 || pRec<=pLast );
    }while( zAffinity[0] );
  }

#ifdef SQLITE_ENABLE_NULL_TRIM
  /* NULLs can be safely trimmed from the end of the record, as long as
  ** as the schema format is 2 or more and none of the omitted columns
  ** have a non-NULL default value.  Also, the record must be left with
  ** at least one field.  If P5>0 then it will be one more than the
  ** index of the right-most column with a non-NULL default value */
  if( pOp->p5 ){
    while( (pLast->flags & MEM_Null)!=0 && nField>pOp->p5 ){
      pLast--;
      nField--;
    }
  }
#endif

  /* Loop through the elements that will make up the record to figure
  ** out how much space is required for the new record.  After this loop,
  ** the Mem.uTemp field of each term should hold the serial-type that will
  ** be used for that term in the generated record:
  **
  **   Mem.uTemp value    type
  **   ---------------    ---------------
  **      0               NULL
  **      1               1-byte signed integer
  **      2               2-byte signed integer
  **      3               3-byte signed integer
  **      4               4-byte signed integer
  **      5               6-byte signed integer
  **      6               8-byte signed integer
  **      7               IEEE float
  **      8               Integer constant 0
  **      9               Integer constant 1
  **     10,11            reserved for expansion
  **    N>=12 and even    BLOB
  **    N>=13 and odd     text
  **
  ** The following additional values are computed:
  **     nHdr        Number of bytes needed for the record header
  **     nData       Number of bytes of data space needed for the record
  **     nZero       Zero bytes at the end of the record
  */
  pRec = pLast;
  do{
    assert( memIsValid(pRec) );
    if( pRec->flags & MEM_Null ){
      if( pRec->flags & MEM_Zero ){
        /* Values with MEM_Null and MEM_Zero are created by xColumn virtual
        ** table methods that never invoke sqlite3_result_xxxxx() while
        ** computing an unchanging column value in an UPDATE statement.
        ** Give such values a special internal-use-only serial-type of 10
        ** so that they can be passed through to xUpdate and have
        ** a true sqlite3_value_nochange(). */
#ifndef SQLITE_ENABLE_NULL_TRIM
        assert( pOp->p5==OPFLAG_NOCHNG_MAGIC || CORRUPT_DB );
#endif
        pRec->uTemp = 10;
      }else{
        pRec->uTemp = 0;
      }
      nHdr++;
    }else if( pRec->flags & (MEM_Int|MEM_IntReal) ){
      /* Figure out whether to use 1, 2, 4, 6 or 8 bytes. */
      i64 i = pRec->u.i;
      u64 uu;
      testcase( pRec->flags & MEM_Int );
      testcase( pRec->flags & MEM_IntReal );
      if( i<0 ){
        uu = ~i;
      }else{
        uu = i;
      }
      nHdr++;
      testcase( uu==127 );               testcase( uu==128 );
      testcase( uu==32767 );             testcase( uu==32768 );
      testcase( uu==8388607 );           testcase( uu==8388608 );
      testcase( uu==2147483647 );        testcase( uu==2147483648 );
      testcase( uu==140737488355327LL ); testcase( uu==140737488355328LL );
      if( uu<=127 ){
        if( (i&1)==i && file_format>=4 ){
          pRec->uTemp = 8+(u32)uu;
        }else{
          nData++;
          pRec->uTemp = 1;
        }
      }else if( uu<=32767 ){
        nData += 2;
        pRec->uTemp = 2;
      }else if( uu<=8388607 ){
        nData += 3;
        pRec->uTemp = 3;
      }else if( uu<=2147483647 ){
        nData += 4;
        pRec->uTemp = 4;
      }else if( uu<=140737488355327LL ){
        nData += 6;
        pRec->uTemp = 5;
      }else{
        nData += 8;
        if( pRec->flags & MEM_IntReal ){
          /* If the value is IntReal and is going to take up 8 bytes to store
          ** as an integer, then we might as well make it an 8-byte floating
          ** point value */
          pRec->u.r = (double)pRec->u.i;
          pRec->flags &= ~MEM_IntReal;
          pRec->flags |= MEM_Real;
          pRec->uTemp = 7;
        }else{
          pRec->uTemp = 6;
        }
      }
    }else if( pRec->flags & MEM_Real ){
      nHdr++;
      nData += 8;
      pRec->uTemp = 7;
    }else{
      assert( db->mallocFailed || pRec->flags&(MEM_Str|MEM_Blob) );
      assert( pRec->n>=0 );
      len = (u32)pRec->n;
      serial_type = (len*2) + 12 + ((pRec->flags & MEM_Str)!=0);
      if( pRec->flags & MEM_Zero ){
        serial_type += pRec->u.nZero*2;
        if( nData ){
          if( sqlite3VdbeMemExpandBlob(pRec) ) goto no_mem;
          len += pRec->u.nZero;
        }else{
          nZero += pRec->u.nZero;
        }
      }
      nData += len;
      nHdr += sqlite3VarintLen(serial_type);
      pRec->uTemp = serial_type;
    }
    if( pRec==pData0 ) break;
    pRec--;
  }while(1);

  /* EVIDENCE-OF: R-22564-11647 The header begins with a single varint
  ** which determines the total number of bytes in the header. The varint
  ** value is the size of the header in bytes including the size varint
  ** itself. */
  testcase( nHdr==126 );
  testcase( nHdr==127 );
  if( nHdr<=126 ){
    /* The common case */
    nHdr += 1;
  }else{
    /* Rare case of a really large header */
    nVarint = sqlite3VarintLen(nHdr);
    nHdr += nVarint;
    if( nVarint<sqlite3VarintLen(nHdr) ) nHdr++;
  }
  nByte = nHdr+nData;

  /* Make sure the output register has a buffer large enough to store 
  ** the new record. The output register (pOp->p3) is not allowed to
  ** be one of the input registers (because the following call to
  ** sqlite3VdbeMemClearAndResize() could clobber the value before it is used).
  */
  if( nByte+nZero<=pOut->szMalloc ){
    /* The output register is already large enough to hold the record.
    ** No error checks or buffer enlargement is required */
    pOut->z = pOut->zMalloc;
  }else{
    /* Need to make sure that the output is not too big and then enlarge
    ** the output register to hold the full result */
    if( nByte+nZero>db->aLimit[SQLITE_LIMIT_LENGTH] ){
      goto too_big;
    }
    if( sqlite3VdbeMemClearAndResize(pOut, (int)nByte) ){
      goto no_mem;
    }
  }
  pOut->n = (int)nByte;
  pOut->flags = MEM_Blob;
  if( nZero ){
    pOut->u.nZero = nZero;
    pOut->flags |= MEM_Zero;
  }
  UPDATE_MAX_BLOBSIZE(pOut);
  zHdr = (u8 *)pOut->z;
  zPayload = zHdr + nHdr;

  /* Write the record */
  zHdr += putVarint32(zHdr, nHdr);
  assert( pData0<=pLast );
  pRec = pData0;
  do{
    serial_type = pRec->uTemp;
    /* EVIDENCE-OF: R-06529-47362 Following the size varint are one or more
    ** additional varints, one per column. */
    zHdr += putVarint32(zHdr, serial_type);            /* serial type */
    /* EVIDENCE-OF: R-64536-51728 The values for each column in the record
    ** immediately follow the header. */
    zPayload += sqlite3VdbeSerialPut(zPayload, pRec, serial_type); /* content */
  }while( (++pRec)<=pLast );
  assert( nHdr==(int)(zHdr - (u8*)pOut->z) );
  assert( nByte==(int)(zPayload - (u8*)pOut->z) );

  assert( pOp->p3>0 && pOp->p3<=(p->nMem+1 - p->nCursor) );
  REGISTER_TRACE(pOp->p3, pOut);
  break;
}

/* Opcode: Count P1 P2 p3 * *
** Synopsis: r[P2]=count()
**
** Store the number of entries (an integer value) in the table or index 
** opened by cursor P1 in register P2.
**
** If P3==0, then an exact count is obtained, which involves visiting
** every btree page of the table.  But if P3 is non-zero, an estimate
** is returned based on the current cursor position.  
*/
case OP_Count: {         /* out2 */
  i64 nEntry;
  BtCursor *pCrsr;

  assert( p->apCsr[pOp->p1]->eCurType==CURTYPE_BTREE );
  pCrsr = p->apCsr[pOp->p1]->uc.pCursor;
  assert( pCrsr );
  if( pOp->p3 ){
    nEntry = sqlite3BtreeRowCountEst(pCrsr);
  }else{
    nEntry = 0;  /* Not needed.  Only used to silence a warning. */
    rc = sqlite3BtreeCount(db, pCrsr, &nEntry);
    if( rc ) goto abort_due_to_error;
  }
  pOut = out2Prerelease(p, pOp);
  pOut->u.i = nEntry;
  goto check_for_interrupt;
}

/* Opcode: Savepoint P1 * * P4 *
**
** Open, release or rollback the savepoint named by parameter P4, depending
** on the value of P1. To open a new savepoint set P1==0 (SAVEPOINT_BEGIN).
** To release (commit) an existing savepoint set P1==1 (SAVEPOINT_RELEASE).
** To rollback an existing savepoint set P1==2 (SAVEPOINT_ROLLBACK).
*/
case OP_Savepoint: {
  int p1;                         /* Value of P1 operand */
  char *zName;                    /* Name of savepoint */
  int nName;
  Savepoint *pNew;
  Savepoint *pSavepoint;
  Savepoint *pTmp;
  int iSavepoint;
  int ii;

  p1 = pOp->p1;
  zName = pOp->p4.z;

  /* Assert that the p1 parameter is valid. Also that if there is no open
  ** transaction, then there cannot be any savepoints. 
  */
  assert( db->pSavepoint==0 || db->autoCommit==0 );
  assert( p1==SAVEPOINT_BEGIN||p1==SAVEPOINT_RELEASE||p1==SAVEPOINT_ROLLBACK );
  assert( db->pSavepoint || db->isTransactionSavepoint==0 );
  assert( checkSavepointCount(db) );
  assert( p->bIsReader );

  if( p1==SAVEPOINT_BEGIN ){
    if( db->nVdbeWrite>0 ){
      /* A new savepoint cannot be created if there are active write 
      ** statements (i.e. open read/write incremental blob handles).
      */
      sqlite3VdbeError(p, "cannot open savepoint - SQL statements in progress");
      rc = SQLITE_BUSY;
    }else{
      nName = sqlite3Strlen30(zName);

#ifndef SQLITE_OMIT_VIRTUALTABLE
      /* This call is Ok even if this savepoint is actually a transaction
      ** savepoint (and therefore should not prompt xSavepoint()) callbacks.
      ** If this is a transaction savepoint being opened, it is guaranteed
      ** that the db->aVTrans[] array is empty.  */
      assert( db->autoCommit==0 || db->nVTrans==0 );
      rc = sqlite3VtabSavepoint(db, SAVEPOINT_BEGIN,
                                db->nStatement+db->nSavepoint);
      if( rc!=SQLITE_OK ) goto abort_due_to_error;
#endif

      /* Create a new savepoint structure. */
      pNew = sqlite3DbMallocRawNN(db, sizeof(Savepoint)+nName+1);
      if( pNew ){
        pNew->zName = (char *)&pNew[1];
        memcpy(pNew->zName, zName, nName+1);
    
        /* If there is no open transaction, then mark this as a special
        ** "transaction savepoint". */
        if( db->autoCommit ){
          db->autoCommit = 0;
          db->isTransactionSavepoint = 1;
        }else{
          db->nSavepoint++;
        }

        /* Link the new savepoint into the database handle's list. */
        pNew->pNext = db->pSavepoint;
        db->pSavepoint = pNew;
        pNew->nDeferredCons = db->nDeferredCons;
        pNew->nDeferredImmCons = db->nDeferredImmCons;
      }
    }
  }else{
    assert( p1==SAVEPOINT_RELEASE || p1==SAVEPOINT_ROLLBACK );
    iSavepoint = 0;

    /* Find the named savepoint. If there is no such savepoint, then an
    ** an error is returned to the user.  */
    for(
      pSavepoint = db->pSavepoint; 
      pSavepoint && sqlite3StrICmp(pSavepoint->zName, zName);
      pSavepoint = pSavepoint->pNext
    ){
      iSavepoint++;
    }
    if( !pSavepoint ){
      sqlite3VdbeError(p, "no such savepoint: %s", zName);
      rc = SQLITE_ERROR;
    }else if( db->nVdbeWrite>0 && p1==SAVEPOINT_RELEASE ){
      /* It is not possible to release (commit) a savepoint if there are 
      ** active write statements.
      */
      sqlite3VdbeError(p, "cannot release savepoint - "
                          "SQL statements in progress");
      rc = SQLITE_BUSY;
    }else{

      /* Determine whether or not this is a transaction savepoint. If so,
      ** and this is a RELEASE command, then the current transaction 
      ** is committed. 
      */
      int isTransaction = pSavepoint->pNext==0 && db->isTransactionSavepoint;
      assert( db->eConcurrent==0 || db->isTransactionSavepoint==0 );
      if( isTransaction && p1==SAVEPOINT_RELEASE ){
        if( (rc = sqlite3VdbeCheckFk(p, 1))!=SQLITE_OK ){
          goto vdbe_return;
        }
        db->autoCommit = 1;
        if( sqlite3VdbeHalt(p)==SQLITE_BUSY ){
          p->pc = (int)(pOp - aOp);
          db->autoCommit = 0;
          p->rc = rc = SQLITE_BUSY;
          goto vdbe_return;
        }
        rc = p->rc;
        if( rc ){
          db->autoCommit = 0;
        }else{
          db->isTransactionSavepoint = 0;
        }
      }else{
        int isSchemaChange;
        iSavepoint = db->nSavepoint - iSavepoint - 1;
        if( p1==SAVEPOINT_ROLLBACK ){
          isSchemaChange = (db->mDbFlags & DBFLAG_SchemaChange)!=0;
          for(ii=0; ii<db->nDb; ii++){
            rc = sqlite3BtreeTripAllCursors(db->aDb[ii].pBt,
                                       SQLITE_ABORT_ROLLBACK,
                                       isSchemaChange==0);
            if( rc!=SQLITE_OK ) goto abort_due_to_error;
          }
        }else{
          assert( p1==SAVEPOINT_RELEASE );
          isSchemaChange = 0;
        }
        for(ii=0; ii<db->nDb; ii++){
          rc = sqlite3BtreeSavepoint(db->aDb[ii].pBt, p1, iSavepoint);
          if( rc!=SQLITE_OK ){
            goto abort_due_to_error;
          }
        }
        if( isSchemaChange ){
          sqlite3ExpirePreparedStatements(db, 0);
          sqlite3ResetAllSchemasOfConnection(db);
          db->mDbFlags |= DBFLAG_SchemaChange;
        }
      }
      if( rc ) goto abort_due_to_error;
  
      /* Regardless of whether this is a RELEASE or ROLLBACK, destroy all 
      ** savepoints nested inside of the savepoint being operated on. */
      while( db->pSavepoint!=pSavepoint ){
        pTmp = db->pSavepoint;
        db->pSavepoint = pTmp->pNext;
        sqlite3DbFree(db, pTmp);
        db->nSavepoint--;
      }

      /* If it is a RELEASE, then destroy the savepoint being operated on 
      ** too. If it is a ROLLBACK TO, then set the number of deferred 
      ** constraint violations present in the database to the value stored
      ** when the savepoint was created.  */
      if( p1==SAVEPOINT_RELEASE ){
        assert( pSavepoint==db->pSavepoint );
        db->pSavepoint = pSavepoint->pNext;
        sqlite3DbFree(db, pSavepoint);
        if( !isTransaction ){
          db->nSavepoint--;
        }
      }else{
        assert( p1==SAVEPOINT_ROLLBACK );
        db->nDeferredCons = pSavepoint->nDeferredCons;
        db->nDeferredImmCons = pSavepoint->nDeferredImmCons;
      }

      if( !isTransaction || p1==SAVEPOINT_ROLLBACK ){
        rc = sqlite3VtabSavepoint(db, p1, iSavepoint);
        if( rc!=SQLITE_OK ) goto abort_due_to_error;
      }
    }
  }
  if( rc ) goto abort_due_to_error;

  break;
}

/* Opcode: AutoCommit P1 P2 P3 * *
**
** Set the database auto-commit flag to P1 (1 or 0). If P2 is true, roll
** back any currently active btree transactions. If there are any active
** VMs (apart from this one), then a ROLLBACK fails.  A COMMIT fails if
** there are active writing VMs or active VMs that use shared cache.
**
** If P3 is non-zero, then this instruction is being executed as part of
** a "BEGIN CONCURRENT" command.
**
** This instruction causes the VM to halt.
*/
case OP_AutoCommit: {
  int desiredAutoCommit;
  int iRollback;
  int bConcurrent;
  int hrc;

  desiredAutoCommit = pOp->p1;
  iRollback = pOp->p2;
  bConcurrent = pOp->p3;
  assert( desiredAutoCommit==1 || desiredAutoCommit==0 );
  assert( desiredAutoCommit==1 || iRollback==0 );
  assert( desiredAutoCommit==0 || bConcurrent==0 );
  assert( db->autoCommit==0 || db->eConcurrent==CONCURRENT_NONE );
  assert( db->nVdbeActive>0 );  /* At least this one VM is active */
  assert( p->bIsReader );

  if( desiredAutoCommit!=db->autoCommit ){
    if( iRollback ){
      assert( desiredAutoCommit==1 );
      sqlite3RollbackAll(db, SQLITE_ABORT_ROLLBACK);
      db->autoCommit = 1;
      db->eConcurrent = CONCURRENT_NONE;
    }else if( desiredAutoCommit
            && (db->nVdbeWrite>0 || (db->eConcurrent && db->nVdbeActive>1)) ){
      /* A transaction may only be committed if there are no other active
      ** writer VMs. If the transaction is CONCURRENT, then it may only be
      ** committed if there are no active VMs at all (readers or writers).
      **
      ** If this instruction is a COMMIT and the transaction may not be
      ** committed due to one of the conditions above, return an error
      ** indicating that other VMs must complete before the COMMIT can 
      ** be processed.  */
      sqlite3VdbeError(p, "cannot commit transaction - "
                          "SQL statements in progress");
      rc = SQLITE_BUSY;
      goto abort_due_to_error;
    }else if( (rc = sqlite3VdbeCheckFk(p, 1))!=SQLITE_OK ){
      goto vdbe_return;
    }else{
      if( desiredAutoCommit==0 ){
        sqlite3BtreeScanDerefList(db->pCScanList);
        db->pCScanList = 0;
      }
      db->autoCommit = (u8)desiredAutoCommit;
    }
    hrc = sqlite3VdbeHalt(p);
    if( (hrc & 0xFF)==SQLITE_BUSY ){
      p->pc = (int)(pOp - aOp);
      db->autoCommit = (u8)(1-desiredAutoCommit);
      p->rc = hrc;
      rc = SQLITE_BUSY;
      goto vdbe_return;
    }
    assert( bConcurrent==CONCURRENT_NONE || bConcurrent==CONCURRENT_OPEN );
    db->eConcurrent = (u8)bConcurrent;
    sqlite3CloseSavepoints(db);
    if( p->rc==SQLITE_OK ){
      rc = SQLITE_DONE;
    }else{
      rc = SQLITE_ERROR;
    }
    goto vdbe_return;
  }else{
    sqlite3VdbeError(p,
        (!desiredAutoCommit)?"cannot start a transaction within a transaction":(
        (iRollback)?"cannot rollback - no transaction is active":
                   "cannot commit - no transaction is active"));
         
    rc = SQLITE_ERROR;
    goto abort_due_to_error;
  }
  /*NOTREACHED*/ assert(0);
}

/* Opcode: Transaction P1 P2 P3 P4 P5
**
** Begin a transaction on database P1 if a transaction is not already
** active.
** If P2 is non-zero, then a write-transaction is started, or if a 
** read-transaction is already active, it is upgraded to a write-transaction.
** If P2 is zero, then a read-transaction is started.  If P2 is 2 or more
** then an exclusive transaction is started.
**
** P1 is the index of the database file on which the transaction is
** started.  Index 0 is the main database file and index 1 is the
** file used for temporary tables.  Indices of 2 or more are used for
** attached databases.
**
** If a write-transaction is started and the Vdbe.usesStmtJournal flag is
** true (this flag is set if the Vdbe may modify more than one row and may
** throw an ABORT exception), a statement transaction may also be opened.
** More specifically, a statement transaction is opened iff the database
** connection is currently not in autocommit mode, or if there are other
** active statements. A statement transaction allows the changes made by this
** VDBE to be rolled back after an error without having to roll back the
** entire transaction. If no error is encountered, the statement transaction
** will automatically commit when the VDBE halts.
**
** If P5!=0 then this opcode also checks the schema cookie against P3
** and the schema generation counter against P4.
** The cookie changes its value whenever the database schema changes.
** This operation is used to detect when that the cookie has changed
** and that the current process needs to reread the schema.  If the schema
** cookie in P3 differs from the schema cookie in the database header or
** if the schema generation counter in P4 differs from the current
** generation counter, then an SQLITE_SCHEMA error is raised and execution
** halts.  The sqlite3_step() wrapper function might then reprepare the
** statement and rerun it from the beginning.
*/
case OP_Transaction: {
  Btree *pBt;
  int iMeta = 0;

  assert( p->bIsReader );
  assert( p->readOnly==0 || pOp->p2==0 );
  assert( pOp->p2>=0 && pOp->p2<=2 );
  assert( pOp->p1>=0 && pOp->p1<db->nDb );
  assert( DbMaskTest(p->btreeMask, pOp->p1) );
  if( pOp->p2 && (db->flags & SQLITE_QueryOnly)!=0 ){
    rc = SQLITE_READONLY;
    goto abort_due_to_error;
  }
  pBt = db->aDb[pOp->p1].pBt;

  if( pBt ){
    rc = sqlite3BtreeBeginTrans(pBt, pOp->p2, &iMeta);
    testcase( rc==SQLITE_BUSY_SNAPSHOT );
    testcase( rc==SQLITE_BUSY_RECOVERY );
    if( rc!=SQLITE_OK ){
      if( (rc&0xff)==SQLITE_BUSY ){
        p->pc = (int)(pOp - aOp);
        p->rc = rc;
        goto vdbe_return;
      }
      goto abort_due_to_error;
    }

    if( p->usesStmtJournal
     && pOp->p2
     && (db->autoCommit==0 || db->nVdbeRead>1) 
    ){
      assert( sqlite3BtreeTxnState(pBt)==SQLITE_TXN_WRITE );
      if( p->iStatement==0 ){
        assert( db->nStatement>=0 && db->nSavepoint>=0 );
        db->nStatement++; 
        p->iStatement = db->nSavepoint + db->nStatement;
      }

      rc = sqlite3VtabSavepoint(db, SAVEPOINT_BEGIN, p->iStatement-1);
      if( rc==SQLITE_OK ){
        rc = sqlite3BtreeBeginStmt(pBt, p->iStatement);
      }

      /* Store the current value of the database handles deferred constraint
      ** counter. If the statement transaction needs to be rolled back,
      ** the value of this counter needs to be restored too.  */
      p->nStmtDefCons = db->nDeferredCons;
      p->nStmtDefImmCons = db->nDeferredImmCons;
    }
  }
  assert( pOp->p5==0 || pOp->p4type==P4_INT32 );
  if( pOp->p5
   && (iMeta!=pOp->p3
      || db->aDb[pOp->p1].pSchema->iGeneration!=pOp->p4.i)
  ){
    /*
    ** IMPLEMENTATION-OF: R-03189-51135 As each SQL statement runs, the schema
    ** version is checked to ensure that the schema has not changed since the
    ** SQL statement was prepared.
    */
    sqlite3DbFree(db, p->zErrMsg);
    p->zErrMsg = sqlite3DbStrDup(db, "database schema has changed");
    /* If the schema-cookie from the database file matches the cookie 
    ** stored with the in-memory representation of the schema, do
    ** not reload the schema from the database file.
    **
    ** If virtual-tables are in use, this is not just an optimization.
    ** Often, v-tables store their data in other SQLite tables, which
    ** are queried from within xNext() and other v-table methods using
    ** prepared queries. If such a query is out-of-date, we do not want to
    ** discard the database schema, as the user code implementing the
    ** v-table would have to be ready for the sqlite3_vtab structure itself
    ** to be invalidated whenever sqlite3_step() is called from within 
    ** a v-table method.
    */
    if( db->aDb[pOp->p1].pSchema->schema_cookie!=iMeta ){
      sqlite3ResetOneSchema(db, pOp->p1);
    }
    p->expired = 1;
    rc = SQLITE_SCHEMA;
  }
  if( rc ) goto abort_due_to_error;
  break;
}

/* Opcode: ReadCookie P1 P2 P3 * *
**
** Read cookie number P3 from database P1 and write it into register P2.
** P3==1 is the schema version.  P3==2 is the database format.
** P3==3 is the recommended pager cache size, and so forth.  P1==0 is
** the main database file and P1==1 is the database file used to store
** temporary tables.
**
** There must be a read-lock on the database (either a transaction
** must be started or there must be an open cursor) before
** executing this instruction.
*/
case OP_ReadCookie: {               /* out2 */
  int iMeta;
  int iDb;
  int iCookie;

  assert( p->bIsReader );
  iDb = pOp->p1;
  iCookie = pOp->p3;
  assert( pOp->p3<SQLITE_N_BTREE_META );
  assert( iDb>=0 && iDb<db->nDb );
  assert( db->aDb[iDb].pBt!=0 );
  assert( DbMaskTest(p->btreeMask, iDb) );

  sqlite3BtreeGetMeta(db->aDb[iDb].pBt, iCookie, (u32 *)&iMeta);
  pOut = out2Prerelease(p, pOp);
  pOut->u.i = iMeta;
  break;
}

/* Opcode: SetCookie P1 P2 P3 * P5
**
** Write the integer value P3 into cookie number P2 of database P1.
** P2==1 is the schema version.  P2==2 is the database format.
** P2==3 is the recommended pager cache 
** size, and so forth.  P1==0 is the main database file and P1==1 is the 
** database file used to store temporary tables.
**
** A transaction must be started before executing this opcode.
**
** If P2 is the SCHEMA_VERSION cookie (cookie number 1) then the internal
** schema version is set to P3-P5.  The "PRAGMA schema_version=N" statement
** has P5 set to 1, so that the internal schema version will be different
** from the database schema version, resulting in a schema reset.
*/
case OP_SetCookie: {
  Db *pDb;

  sqlite3VdbeIncrWriteCounter(p, 0);
  assert( pOp->p2<SQLITE_N_BTREE_META );
  assert( pOp->p1>=0 && pOp->p1<db->nDb );
  assert( DbMaskTest(p->btreeMask, pOp->p1) );
  assert( p->readOnly==0 );
  pDb = &db->aDb[pOp->p1];
  assert( pDb->pBt!=0 );
  assert( sqlite3SchemaMutexHeld(db, pOp->p1, 0) );
#ifndef SQLITE_OMIT_CONCURRENT
  if( db->eConcurrent 
   && (pOp->p2==BTREE_USER_VERSION || pOp->p2==BTREE_APPLICATION_ID)
  ){
    rc = SQLITE_ERROR;
    sqlite3VdbeError(p, "cannot modify %s within CONCURRENT transaction",
        pOp->p2==BTREE_USER_VERSION ? "user_version" : "application_id"
    );
    goto abort_due_to_error;
  }
#endif
  /* See note about index shifting on OP_ReadCookie */
  rc = sqlite3BtreeUpdateMeta(pDb->pBt, pOp->p2, pOp->p3);
  if( pOp->p2==BTREE_SCHEMA_VERSION ){
    /* When the schema cookie changes, record the new cookie internally */
    pDb->pSchema->schema_cookie = pOp->p3 - pOp->p5;
    db->mDbFlags |= DBFLAG_SchemaChange;
  }else if( pOp->p2==BTREE_FILE_FORMAT ){
    /* Record changes in the file format */
    pDb->pSchema->file_format = pOp->p3;
  }
  if( pOp->p1==1 ){
    /* Invalidate all prepared statements whenever the TEMP database
    ** schema is changed.  Ticket #1644 */
    sqlite3ExpirePreparedStatements(db, 0);
    p->expired = 0;
  }
  if( rc ) goto abort_due_to_error;
  break;
}

/* Opcode: OpenRead P1 P2 P3 P4 P5
** Synopsis: root=P2 iDb=P3
**
** Open a read-only cursor for the database table whose root page is
** P2 in a database file.  The database file is determined by P3. 
** P3==0 means the main database, P3==1 means the database used for 
** temporary tables, and P3>1 means used the corresponding attached
** database.  Give the new cursor an identifier of P1.  The P1
** values need not be contiguous but all P1 values should be small integers.
** It is an error for P1 to be negative.
**
** Allowed P5 bits:
** <ul>
** <li>  <b>0x02 OPFLAG_SEEKEQ</b>: This cursor will only be used for
**       equality lookups (implemented as a pair of opcodes OP_SeekGE/OP_IdxGT
**       of OP_SeekLE/OP_IdxLT)
** </ul>
**
** The P4 value may be either an integer (P4_INT32) or a pointer to
** a KeyInfo structure (P4_KEYINFO). If it is a pointer to a KeyInfo 
** object, then table being opened must be an [index b-tree] where the
** KeyInfo object defines the content and collating 
** sequence of that index b-tree. Otherwise, if P4 is an integer 
** value, then the table being opened must be a [table b-tree] with a
** number of columns no less than the value of P4.
**
** See also: OpenWrite, ReopenIdx
*/
/* Opcode: ReopenIdx P1 P2 P3 P4 P5
** Synopsis: root=P2 iDb=P3
**
** The ReopenIdx opcode works like OP_OpenRead except that it first
** checks to see if the cursor on P1 is already open on the same
** b-tree and if it is this opcode becomes a no-op.  In other words,
** if the cursor is already open, do not reopen it.
**
** The ReopenIdx opcode may only be used with P5==0 or P5==OPFLAG_SEEKEQ
** and with P4 being a P4_KEYINFO object.  Furthermore, the P3 value must
** be the same as every other ReopenIdx or OpenRead for the same cursor
** number.
**
** Allowed P5 bits:
** <ul>
** <li>  <b>0x02 OPFLAG_SEEKEQ</b>: This cursor will only be used for
**       equality lookups (implemented as a pair of opcodes OP_SeekGE/OP_IdxGT
**       of OP_SeekLE/OP_IdxLT)
** </ul>
**
** See also: OP_OpenRead, OP_OpenWrite
*/
/* Opcode: OpenWrite P1 P2 P3 P4 P5
** Synopsis: root=P2 iDb=P3
**
** Open a read/write cursor named P1 on the table or index whose root
** page is P2 (or whose root page is held in register P2 if the
** OPFLAG_P2ISREG bit is set in P5 - see below).
**
** The P4 value may be either an integer (P4_INT32) or a pointer to
** a KeyInfo structure (P4_KEYINFO). If it is a pointer to a KeyInfo 
** object, then table being opened must be an [index b-tree] where the
** KeyInfo object defines the content and collating 
** sequence of that index b-tree. Otherwise, if P4 is an integer 
** value, then the table being opened must be a [table b-tree] with a
** number of columns no less than the value of P4.
**
** Allowed P5 bits:
** <ul>
** <li>  <b>0x02 OPFLAG_SEEKEQ</b>: This cursor will only be used for
**       equality lookups (implemented as a pair of opcodes OP_SeekGE/OP_IdxGT
**       of OP_SeekLE/OP_IdxLT)
** <li>  <b>0x08 OPFLAG_FORDELETE</b>: This cursor is used only to seek
**       and subsequently delete entries in an index btree.  This is a
**       hint to the storage engine that the storage engine is allowed to
**       ignore.  The hint is not used by the official SQLite b*tree storage
**       engine, but is used by COMDB2.
** <li>  <b>0x10 OPFLAG_P2ISREG</b>: Use the content of register P2
**       as the root page, not the value of P2 itself.
** </ul>
**
** This instruction works like OpenRead except that it opens the cursor
** in read/write mode.
**
** See also: OP_OpenRead, OP_ReopenIdx
*/
case OP_ReopenIdx: {
  int nField;
  KeyInfo *pKeyInfo;
  u32 p2;
  int iDb;
  int wrFlag;
  Btree *pX;
  VdbeCursor *pCur;
  Db *pDb;

  assert( pOp->p5==0 || pOp->p5==OPFLAG_SEEKEQ );
  assert( pOp->p4type==P4_KEYINFO );
  pCur = p->apCsr[pOp->p1];
  if( pCur && pCur->pgnoRoot==(u32)pOp->p2 ){
    assert( pCur->iDb==pOp->p3 );      /* Guaranteed by the code generator */
    goto open_cursor_set_hints;
  }
  /* If the cursor is not currently open or is open on a different
  ** index, then fall through into OP_OpenRead to force a reopen */
case OP_OpenRead:
case OP_OpenWrite:

  assert( pOp->opcode==OP_OpenWrite || pOp->p5==0 || pOp->p5==OPFLAG_SEEKEQ );
  assert( p->bIsReader );
  assert( pOp->opcode==OP_OpenRead || pOp->opcode==OP_ReopenIdx
          || p->readOnly==0 );

  if( p->expired==1 ){
    rc = SQLITE_ABORT_ROLLBACK;
    goto abort_due_to_error;
  }

  nField = 0;
  pKeyInfo = 0;
  p2 = (u32)pOp->p2;
  iDb = pOp->p3;
  assert( iDb>=0 && iDb<db->nDb );
  assert( DbMaskTest(p->btreeMask, iDb) );
  pDb = &db->aDb[iDb];
  pX = pDb->pBt;
  assert( pX!=0 );
  if( pOp->opcode==OP_OpenWrite ){
#ifndef SQLITE_OMIT_CONCURRENT
    if( db->eConcurrent==CONCURRENT_OPEN && p2==1 && iDb!=1 ){
      db->eConcurrent = CONCURRENT_SCHEMA;
    }
#endif
    assert( OPFLAG_FORDELETE==BTREE_FORDELETE );
    wrFlag = BTREE_WRCSR | (pOp->p5 & OPFLAG_FORDELETE);
    assert( sqlite3SchemaMutexHeld(db, iDb, 0) );
    if( pDb->pSchema->file_format < p->minWriteFileFormat ){
      p->minWriteFileFormat = pDb->pSchema->file_format;
    }
  }else{
    wrFlag = 0;
  }
  if( pOp->p5 & OPFLAG_P2ISREG ){
    assert( p2>0 );
    assert( p2<=(u32)(p->nMem+1 - p->nCursor) );
    assert( pOp->opcode==OP_OpenWrite );
    pIn2 = &aMem[p2];
    assert( memIsValid(pIn2) );
    assert( (pIn2->flags & MEM_Int)!=0 );
    sqlite3VdbeMemIntegerify(pIn2);
    p2 = (int)pIn2->u.i;
    /* The p2 value always comes from a prior OP_CreateBtree opcode and
    ** that opcode will always set the p2 value to 2 or more or else fail.
    ** If there were a failure, the prepared statement would have halted
    ** before reaching this instruction. */
    assert( p2>=2 );
  }
  if( pOp->p4type==P4_KEYINFO ){
    pKeyInfo = pOp->p4.pKeyInfo;
    assert( pKeyInfo->enc==ENC(db) );
    assert( pKeyInfo->db==db );
    nField = pKeyInfo->nAllField;
  }else if( pOp->p4type==P4_INT32 ){
    nField = pOp->p4.i;
  }
  assert( pOp->p1>=0 );
  assert( nField>=0 );
  testcase( nField==0 );  /* Table with INTEGER PRIMARY KEY and nothing else */
  pCur = allocateCursor(p, pOp->p1, nField, iDb, CURTYPE_BTREE);
  if( pCur==0 ) goto no_mem;
  pCur->nullRow = 1;
  pCur->isOrdered = 1;
  pCur->pgnoRoot = p2;
#ifdef SQLITE_DEBUG
  pCur->wrFlag = wrFlag;
#endif
  rc = sqlite3BtreeCursor(pX, p2, wrFlag, pKeyInfo, pCur->uc.pCursor);
  pCur->pKeyInfo = pKeyInfo;
  /* Set the VdbeCursor.isTable variable. Previous versions of
  ** SQLite used to check if the root-page flags were sane at this point
  ** and report database corruption if they were not, but this check has
  ** since moved into the btree layer.  */  
  pCur->isTable = pOp->p4type!=P4_KEYINFO;

open_cursor_set_hints:
  assert( OPFLAG_BULKCSR==BTREE_BULKLOAD );
  assert( OPFLAG_SEEKEQ==BTREE_SEEK_EQ );
  testcase( pOp->p5 & OPFLAG_BULKCSR );
  testcase( pOp->p2 & OPFLAG_SEEKEQ );
  sqlite3BtreeCursorHintFlags(pCur->uc.pCursor,
                               (pOp->p5 & (OPFLAG_BULKCSR|OPFLAG_SEEKEQ)));
  if( rc ) goto abort_due_to_error;
  break;
}

/* Opcode: OpenDup P1 P2 * * *
**
** Open a new cursor P1 that points to the same ephemeral table as
** cursor P2.  The P2 cursor must have been opened by a prior OP_OpenEphemeral
** opcode.  Only ephemeral cursors may be duplicated.
**
** Duplicate ephemeral cursors are used for self-joins of materialized views.
*/
case OP_OpenDup: {
  VdbeCursor *pOrig;    /* The original cursor to be duplicated */
  VdbeCursor *pCx;      /* The new cursor */

  pOrig = p->apCsr[pOp->p2];
  assert( pOrig );
  assert( pOrig->isEphemeral );  /* Only ephemeral cursors can be duplicated */

  pCx = allocateCursor(p, pOp->p1, pOrig->nField, -1, CURTYPE_BTREE);
  if( pCx==0 ) goto no_mem;
  pCx->nullRow = 1;
  pCx->isEphemeral = 1;
  pCx->pKeyInfo = pOrig->pKeyInfo;
  pCx->isTable = pOrig->isTable;
  pCx->pgnoRoot = pOrig->pgnoRoot;
  pCx->isOrdered = pOrig->isOrdered;
  pCx->pBtx = pOrig->pBtx;
  pCx->hasBeenDuped = 1;
  pOrig->hasBeenDuped = 1;
  rc = sqlite3BtreeCursor(pCx->pBtx, pCx->pgnoRoot, BTREE_WRCSR, 
                          pCx->pKeyInfo, pCx->uc.pCursor);
  /* The sqlite3BtreeCursor() routine can only fail for the first cursor
  ** opened for a database.  Since there is already an open cursor when this
  ** opcode is run, the sqlite3BtreeCursor() cannot fail */
  assert( rc==SQLITE_OK );
  break;
}


/* Opcode: OpenEphemeral P1 P2 P3 P4 P5
** Synopsis: nColumn=P2
**
** Open a new cursor P1 to a transient table.
** The cursor is always opened read/write even if 
** the main database is read-only.  The ephemeral
** table is deleted automatically when the cursor is closed.
**
** If the cursor P1 is already opened on an ephemeral table, the table
** is cleared (all content is erased).
**
** P2 is the number of columns in the ephemeral table.
** The cursor points to a BTree table if P4==0 and to a BTree index
** if P4 is not 0.  If P4 is not NULL, it points to a KeyInfo structure
** that defines the format of keys in the index.
**
** The P5 parameter can be a mask of the BTREE_* flags defined
** in btree.h.  These flags control aspects of the operation of
** the btree.  The BTREE_OMIT_JOURNAL and BTREE_SINGLE flags are
** added automatically.
**
** If P3 is positive, then reg[P3] is modified slightly so that it
** can be used as zero-length data for OP_Insert.  This is an optimization
** that avoids an extra OP_Blob opcode to initialize that register.
*/
/* Opcode: OpenAutoindex P1 P2 * P4 *
** Synopsis: nColumn=P2
**
** This opcode works the same as OP_OpenEphemeral.  It has a
** different name to distinguish its use.  Tables created using
** by this opcode will be used for automatically created transient
** indices in joins.
*/
case OP_OpenAutoindex: 
case OP_OpenEphemeral: {
  VdbeCursor *pCx;
  KeyInfo *pKeyInfo;

  static const int vfsFlags = 
      SQLITE_OPEN_READWRITE |
      SQLITE_OPEN_CREATE |
      SQLITE_OPEN_EXCLUSIVE |
      SQLITE_OPEN_DELETEONCLOSE |
      SQLITE_OPEN_TRANSIENT_DB;
  assert( pOp->p1>=0 );
  assert( pOp->p2>=0 );
  if( pOp->p3>0 ){
    /* Make register reg[P3] into a value that can be used as the data
    ** form sqlite3BtreeInsert() where the length of the data is zero. */
    assert( pOp->p2==0 ); /* Only used when number of columns is zero */
    assert( pOp->opcode==OP_OpenEphemeral );
    assert( aMem[pOp->p3].flags & MEM_Null );
    aMem[pOp->p3].n = 0;
    aMem[pOp->p3].z = "";
  }
  pCx = p->apCsr[pOp->p1];
  if( pCx && !pCx->hasBeenDuped ){
    /* If the ephermeral table is already open and has no duplicates from
    ** OP_OpenDup, then erase all existing content so that the table is
    ** empty again, rather than creating a new table. */
    assert( pCx->isEphemeral );
    pCx->seqCount = 0;
    pCx->cacheStatus = CACHE_STALE;
    rc = sqlite3BtreeClearTable(pCx->pBtx, pCx->pgnoRoot, 0);
  }else{
    pCx = allocateCursor(p, pOp->p1, pOp->p2, -1, CURTYPE_BTREE);
    if( pCx==0 ) goto no_mem;
    pCx->isEphemeral = 1;
    rc = sqlite3BtreeOpen(db->pVfs, 0, db, &pCx->pBtx, 
                          BTREE_OMIT_JOURNAL | BTREE_SINGLE | pOp->p5,
                          vfsFlags);
    if( rc==SQLITE_OK ){
      rc = sqlite3BtreeBeginTrans(pCx->pBtx, 1, 0);
      if( rc==SQLITE_OK ){
        /* If a transient index is required, create it by calling
        ** sqlite3BtreeCreateTable() with the BTREE_BLOBKEY flag before
        ** opening it. If a transient table is required, just use the
        ** automatically created table with root-page 1 (an BLOB_INTKEY table).
        */
        if( (pCx->pKeyInfo = pKeyInfo = pOp->p4.pKeyInfo)!=0 ){
          assert( pOp->p4type==P4_KEYINFO );
          rc = sqlite3BtreeCreateTable(pCx->pBtx, &pCx->pgnoRoot,
              BTREE_BLOBKEY | pOp->p5); 
          if( rc==SQLITE_OK ){
            assert( pCx->pgnoRoot==SCHEMA_ROOT+1 );
            assert( pKeyInfo->db==db );
            assert( pKeyInfo->enc==ENC(db) );
            rc = sqlite3BtreeCursor(pCx->pBtx, pCx->pgnoRoot, BTREE_WRCSR,
                pKeyInfo, pCx->uc.pCursor);
          }
          pCx->isTable = 0;
        }else{
          pCx->pgnoRoot = SCHEMA_ROOT;
          rc = sqlite3BtreeCursor(pCx->pBtx, SCHEMA_ROOT, BTREE_WRCSR,
              0, pCx->uc.pCursor);
          pCx->isTable = 1;
        }
      }
      pCx->isOrdered = (pOp->p5!=BTREE_UNORDERED);
      if( rc ){
        sqlite3BtreeClose(pCx->pBtx);
      }
    }
  }
  if( rc ) goto abort_due_to_error;
  pCx->nullRow = 1;
  break;
}

/* Opcode: SorterOpen P1 P2 P3 P4 *
**
** This opcode works like OP_OpenEphemeral except that it opens
** a transient index that is specifically designed to sort large
** tables using an external merge-sort algorithm.
**
** If argument P3 is non-zero, then it indicates that the sorter may
** assume that a stable sort considering the first P3 fields of each
** key is sufficient to produce the required results.
*/
case OP_SorterOpen: {
  VdbeCursor *pCx;

  assert( pOp->p1>=0 );
  assert( pOp->p2>=0 );
  pCx = allocateCursor(p, pOp->p1, pOp->p2, -1, CURTYPE_SORTER);
  if( pCx==0 ) goto no_mem;
  pCx->pKeyInfo = pOp->p4.pKeyInfo;
  assert( pCx->pKeyInfo->db==db );
  assert( pCx->pKeyInfo->enc==ENC(db) );
  rc = sqlite3VdbeSorterInit(db, pOp->p3, pCx);
  if( rc ) goto abort_due_to_error;
  break;
}

/* Opcode: SequenceTest P1 P2 * * *
** Synopsis: if( cursor[P1].ctr++ ) pc = P2
**
** P1 is a sorter cursor. If the sequence counter is currently zero, jump
** to P2. Regardless of whether or not the jump is taken, increment the
** the sequence value.
*/
case OP_SequenceTest: {
  VdbeCursor *pC;
  assert( pOp->p1>=0 && pOp->p1<p->nCursor );
  pC = p->apCsr[pOp->p1];
  assert( isSorter(pC) );
  if( (pC->seqCount++)==0 ){
    goto jump_to_p2;
  }
  break;
}

/* Opcode: OpenPseudo P1 P2 P3 * *
** Synopsis: P3 columns in r[P2]
**
** Open a new cursor that points to a fake table that contains a single
** row of data.  The content of that one row is the content of memory
** register P2.  In other words, cursor P1 becomes an alias for the 
** MEM_Blob content contained in register P2.
**
** A pseudo-table created by this opcode is used to hold a single
** row output from the sorter so that the row can be decomposed into
** individual columns using the OP_Column opcode.  The OP_Column opcode
** is the only cursor opcode that works with a pseudo-table.
**
** P3 is the number of fields in the records that will be stored by
** the pseudo-table.
*/
case OP_OpenPseudo: {
  VdbeCursor *pCx;

  assert( pOp->p1>=0 );
  assert( pOp->p3>=0 );
  pCx = allocateCursor(p, pOp->p1, pOp->p3, -1, CURTYPE_PSEUDO);
  if( pCx==0 ) goto no_mem;
  pCx->nullRow = 1;
  pCx->seekResult = pOp->p2;
  pCx->isTable = 1;
  /* Give this pseudo-cursor a fake BtCursor pointer so that pCx
  ** can be safely passed to sqlite3VdbeCursorMoveto().  This avoids a test
  ** for pCx->eCurType==CURTYPE_BTREE inside of sqlite3VdbeCursorMoveto()
  ** which is a performance optimization */
  pCx->uc.pCursor = sqlite3BtreeFakeValidCursor();
  assert( pOp->p5==0 );
  break;
}

/* Opcode: Close P1 * * * *
**
** Close a cursor previously opened as P1.  If P1 is not
** currently open, this instruction is a no-op.
*/
case OP_Close: {
  assert( pOp->p1>=0 && pOp->p1<p->nCursor );
  sqlite3VdbeFreeCursor(p, p->apCsr[pOp->p1]);
  p->apCsr[pOp->p1] = 0;
  break;
}

#ifdef SQLITE_ENABLE_COLUMN_USED_MASK
/* Opcode: ColumnsUsed P1 * * P4 *
**
** This opcode (which only exists if SQLite was compiled with
** SQLITE_ENABLE_COLUMN_USED_MASK) identifies which columns of the
** table or index for cursor P1 are used.  P4 is a 64-bit integer
** (P4_INT64) in which the first 63 bits are one for each of the
** first 63 columns of the table or index that are actually used
** by the cursor.  The high-order bit is set if any column after
** the 64th is used.
*/
case OP_ColumnsUsed: {
  VdbeCursor *pC;
  pC = p->apCsr[pOp->p1];
  assert( pC->eCurType==CURTYPE_BTREE );
  pC->maskUsed = *(u64*)pOp->p4.pI64;
  break;
}
#endif

/* Opcode: SeekGE P1 P2 P3 P4 *
** Synopsis: key=r[P3@P4]
**
** If cursor P1 refers to an SQL table (B-Tree that uses integer keys), 
** use the value in register P3 as the key.  If cursor P1 refers 
** to an SQL index, then P3 is the first in an array of P4 registers 
** that are used as an unpacked index key. 
**
** Reposition cursor P1 so that  it points to the smallest entry that 
** is greater than or equal to the key value. If there are no records 
** greater than or equal to the key and P2 is not zero, then jump to P2.
**
** If the cursor P1 was opened using the OPFLAG_SEEKEQ flag, then this
** opcode will either land on a record that exactly matches the key, or
** else it will cause a jump to P2.  When the cursor is OPFLAG_SEEKEQ,
** this opcode must be followed by an IdxLE opcode with the same arguments.
** The IdxGT opcode will be skipped if this opcode succeeds, but the
** IdxGT opcode will be used on subsequent loop iterations.  The 
** OPFLAG_SEEKEQ flags is a hint to the btree layer to say that this
** is an equality search.
**
** This opcode leaves the cursor configured to move in forward order,
** from the beginning toward the end.  In other words, the cursor is
** configured to use Next, not Prev.
**
** See also: Found, NotFound, SeekLt, SeekGt, SeekLe
*/
/* Opcode: SeekGT P1 P2 P3 P4 *
** Synopsis: key=r[P3@P4]
**
** If cursor P1 refers to an SQL table (B-Tree that uses integer keys), 
** use the value in register P3 as a key. If cursor P1 refers 
** to an SQL index, then P3 is the first in an array of P4 registers 
** that are used as an unpacked index key. 
**
** Reposition cursor P1 so that it points to the smallest entry that 
** is greater than the key value. If there are no records greater than 
** the key and P2 is not zero, then jump to P2.
**
** This opcode leaves the cursor configured to move in forward order,
** from the beginning toward the end.  In other words, the cursor is
** configured to use Next, not Prev.
**
** See also: Found, NotFound, SeekLt, SeekGe, SeekLe
*/
/* Opcode: SeekLT P1 P2 P3 P4 * 
** Synopsis: key=r[P3@P4]
**
** If cursor P1 refers to an SQL table (B-Tree that uses integer keys), 
** use the value in register P3 as a key. If cursor P1 refers 
** to an SQL index, then P3 is the first in an array of P4 registers 
** that are used as an unpacked index key. 
**
** Reposition cursor P1 so that  it points to the largest entry that 
** is less than the key value. If there are no records less than 
** the key and P2 is not zero, then jump to P2.
**
** This opcode leaves the cursor configured to move in reverse order,
** from the end toward the beginning.  In other words, the cursor is
** configured to use Prev, not Next.
**
** See also: Found, NotFound, SeekGt, SeekGe, SeekLe
*/
/* Opcode: SeekLE P1 P2 P3 P4 *
** Synopsis: key=r[P3@P4]
**
** If cursor P1 refers to an SQL table (B-Tree that uses integer keys), 
** use the value in register P3 as a key. If cursor P1 refers 
** to an SQL index, then P3 is the first in an array of P4 registers 
** that are used as an unpacked index key. 
**
** Reposition cursor P1 so that it points to the largest entry that 
** is less than or equal to the key value. If there are no records 
** less than or equal to the key and P2 is not zero, then jump to P2.
**
** This opcode leaves the cursor configured to move in reverse order,
** from the end toward the beginning.  In other words, the cursor is
** configured to use Prev, not Next.
**
** If the cursor P1 was opened using the OPFLAG_SEEKEQ flag, then this
** opcode will either land on a record that exactly matches the key, or
** else it will cause a jump to P2.  When the cursor is OPFLAG_SEEKEQ,
** this opcode must be followed by an IdxLE opcode with the same arguments.
** The IdxGE opcode will be skipped if this opcode succeeds, but the
** IdxGE opcode will be used on subsequent loop iterations.  The 
** OPFLAG_SEEKEQ flags is a hint to the btree layer to say that this
** is an equality search.
**
** See also: Found, NotFound, SeekGt, SeekGe, SeekLt
*/
case OP_SeekLT:         /* jump, in3, group */
case OP_SeekLE:         /* jump, in3, group */
case OP_SeekGE:         /* jump, in3, group */
case OP_SeekGT: {       /* jump, in3, group */
  int res;           /* Comparison result */
  int oc;            /* Opcode */
  VdbeCursor *pC;    /* The cursor to seek */
  UnpackedRecord r;  /* The key to seek for */
  int nField;        /* Number of columns or fields in the key */
  i64 iKey;          /* The rowid we are to seek to */
  int eqOnly;        /* Only interested in == results */

  assert( pOp->p1>=0 && pOp->p1<p->nCursor );
  assert( pOp->p2!=0 );
  pC = p->apCsr[pOp->p1];
  assert( pC!=0 );
  assert( pC->eCurType==CURTYPE_BTREE );
  assert( OP_SeekLE == OP_SeekLT+1 );
  assert( OP_SeekGE == OP_SeekLT+2 );
  assert( OP_SeekGT == OP_SeekLT+3 );
  assert( pC->isOrdered );
  assert( pC->uc.pCursor!=0 );
  oc = pOp->opcode;
  eqOnly = 0;
  pC->nullRow = 0;
#ifdef SQLITE_DEBUG
  pC->seekOp = pOp->opcode;
#endif

  pC->deferredMoveto = 0;
  pC->cacheStatus = CACHE_STALE;
  if( pC->isTable ){
    u16 flags3, newType;
    /* The OPFLAG_SEEKEQ/BTREE_SEEK_EQ flag is only set on index cursors */
    assert( sqlite3BtreeCursorHasHint(pC->uc.pCursor, BTREE_SEEK_EQ)==0
              || CORRUPT_DB );

    /* The input value in P3 might be of any type: integer, real, string,
    ** blob, or NULL.  But it needs to be an integer before we can do
    ** the seek, so convert it. */
    pIn3 = &aMem[pOp->p3];
    flags3 = pIn3->flags;
    if( (flags3 & (MEM_Int|MEM_Real|MEM_IntReal|MEM_Str))==MEM_Str ){
      applyNumericAffinity(pIn3, 0);
    }
    iKey = sqlite3VdbeIntValue(pIn3); /* Get the integer key value */
    newType = pIn3->flags; /* Record the type after applying numeric affinity */
    pIn3->flags = flags3;  /* But convert the type back to its original */

    /* If the P3 value could not be converted into an integer without
    ** loss of information, then special processing is required... */
    if( (newType & (MEM_Int|MEM_IntReal))==0 ){
      if( (newType & MEM_Real)==0 ){
        if( (newType & MEM_Null) || oc>=OP_SeekGE ){
          VdbeBranchTaken(1,2);
          goto jump_to_p2;
        }else{
          rc = sqlite3BtreeLast(pC->uc.pCursor, &res);
          if( rc!=SQLITE_OK ) goto abort_due_to_error;
          goto seek_not_found;
        }
      }else

      /* If the approximation iKey is larger than the actual real search
      ** term, substitute >= for > and < for <=. e.g. if the search term
      ** is 4.9 and the integer approximation 5:
      **
      **        (x >  4.9)    ->     (x >= 5)
      **        (x <= 4.9)    ->     (x <  5)
      */
      if( pIn3->u.r<(double)iKey ){
        assert( OP_SeekGE==(OP_SeekGT-1) );
        assert( OP_SeekLT==(OP_SeekLE-1) );
        assert( (OP_SeekLE & 0x0001)==(OP_SeekGT & 0x0001) );
        if( (oc & 0x0001)==(OP_SeekGT & 0x0001) ) oc--;
      }

      /* If the approximation iKey is smaller than the actual real search
      ** term, substitute <= for < and > for >=.  */
      else if( pIn3->u.r>(double)iKey ){
        assert( OP_SeekLE==(OP_SeekLT+1) );
        assert( OP_SeekGT==(OP_SeekGE+1) );
        assert( (OP_SeekLT & 0x0001)==(OP_SeekGE & 0x0001) );
        if( (oc & 0x0001)==(OP_SeekLT & 0x0001) ) oc++;
      }
    }
    rc = sqlite3BtreeMovetoUnpacked(pC->uc.pCursor, 0, (u64)iKey, 0, &res);
    sqlite3BtreeScanStart(pC->uc.pCursor, 0, iKey, pOp->opcode, 0);
    pC->movetoTarget = iKey;  /* Used by OP_Delete */
    if( rc!=SQLITE_OK ){
      goto abort_due_to_error;
    }
  }else{
    /* For a cursor with the OPFLAG_SEEKEQ/BTREE_SEEK_EQ hint, only the
    ** OP_SeekGE and OP_SeekLE opcodes are allowed, and these must be
    ** immediately followed by an OP_IdxGT or OP_IdxLT opcode, respectively,
    ** with the same key.
    */
    if( sqlite3BtreeCursorHasHint(pC->uc.pCursor, BTREE_SEEK_EQ) ){
      eqOnly = 1;
      assert( pOp->opcode==OP_SeekGE || pOp->opcode==OP_SeekLE );
      assert( pOp[1].opcode==OP_IdxLT || pOp[1].opcode==OP_IdxGT );
      assert( pOp->opcode==OP_SeekGE || pOp[1].opcode==OP_IdxLT );
      assert( pOp->opcode==OP_SeekLE || pOp[1].opcode==OP_IdxGT );
      assert( pOp[1].p1==pOp[0].p1 );
      assert( pOp[1].p2==pOp[0].p2 );
      assert( pOp[1].p3==pOp[0].p3 );
      assert( pOp[1].p4.i==pOp[0].p4.i );
    }

    nField = pOp->p4.i;
    assert( pOp->p4type==P4_INT32 );
    assert( nField>0 );
    r.pKeyInfo = pC->pKeyInfo;
    r.nField = (u16)nField;

    /* The next line of code computes as follows, only faster:
    **   if( oc==OP_SeekGT || oc==OP_SeekLE ){
    **     r.default_rc = -1;
    **   }else{
    **     r.default_rc = +1;
    **   }
    */
    r.default_rc = ((1 & (oc - OP_SeekLT)) ? -1 : +1);
    assert( oc!=OP_SeekGT || r.default_rc==-1 );
    assert( oc!=OP_SeekLE || r.default_rc==-1 );
    assert( oc!=OP_SeekGE || r.default_rc==+1 );
    assert( oc!=OP_SeekLT || r.default_rc==+1 );

    r.aMem = &aMem[pOp->p3];
#ifdef SQLITE_DEBUG
    { int i; for(i=0; i<r.nField; i++) assert( memIsValid(&r.aMem[i]) ); }
#endif
    r.eqSeen = 0;
    rc = sqlite3BtreeMovetoUnpacked(pC->uc.pCursor, &r, 0, 0, &res);
    sqlite3BtreeScanStart(pC->uc.pCursor, &r, 0, pOp->opcode, eqOnly);
    if( rc!=SQLITE_OK ){
      goto abort_due_to_error;
    }
    if( eqOnly && r.eqSeen==0 ){
      assert( res!=0 );
      goto seek_not_found;
    }
  }
#ifdef SQLITE_TEST
  sqlite3_search_count++;
#endif
  if( oc>=OP_SeekGE ){  assert( oc==OP_SeekGE || oc==OP_SeekGT );
    if( res<0 || (res==0 && oc==OP_SeekGT) ){
      res = 0;
      rc = sqlite3BtreeNext(pC->uc.pCursor, 0);
      if( rc!=SQLITE_OK ){
        if( rc==SQLITE_DONE ){
          rc = SQLITE_OK;
          res = 1;
        }else{
          goto abort_due_to_error;
        }
      }
    }else{
      res = 0;
    }
  }else{
    assert( oc==OP_SeekLT || oc==OP_SeekLE );
    if( res>0 || (res==0 && oc==OP_SeekLT) ){
      res = 0;
      rc = sqlite3BtreePrevious(pC->uc.pCursor, 0);
      if( rc!=SQLITE_OK ){
        if( rc==SQLITE_DONE ){
          rc = SQLITE_OK;
          res = 1;
        }else{
          goto abort_due_to_error;
        }
      }
    }else{
      /* res might be negative because the table is empty.  Check to
      ** see if this is the case.
      */
      res = sqlite3BtreeEof(pC->uc.pCursor);
    }
  }
seek_not_found:
  assert( pOp->p2>0 );
  VdbeBranchTaken(res!=0,2);
  if( res ){
    goto jump_to_p2;
  }else if( eqOnly ){
    assert( pOp[1].opcode==OP_IdxLT || pOp[1].opcode==OP_IdxGT );
    pOp++; /* Skip the OP_IdxLt or OP_IdxGT that follows */
  }
  break;
}


/* Opcode: SeekScan  P1 P2 * * *
** Synopsis: Scan-ahead up to P1 rows
**
** This opcode is a prefix opcode to OP_SeekGE.  In other words, this
** opcode must be immediately followed by OP_SeekGE. This constraint is
** checked by assert() statements.
**
** This opcode uses the P1 through P4 operands of the subsequent
** OP_SeekGE.  In the text that follows, the operands of the subsequent
** OP_SeekGE opcode are denoted as SeekOP.P1 through SeekOP.P4.   Only
** the P1 and P2 operands of this opcode are also used, and  are called
** This.P1 and This.P2.
**
** This opcode helps to optimize IN operators on a multi-column index
** where the IN operator is on the later terms of the index by avoiding
** unnecessary seeks on the btree, substituting steps to the next row
** of the b-tree instead.  A correct answer is obtained if this opcode
** is omitted or is a no-op.
**
** The SeekGE.P3 and SeekGE.P4 operands identify an unpacked key which
** is the desired entry that we want the cursor SeekGE.P1 to be pointing
** to.  Call this SeekGE.P4/P5 row the "target".
**
** If the SeekGE.P1 cursor is not currently pointing to a valid row,
** then this opcode is a no-op and control passes through into the OP_SeekGE.
**
** If the SeekGE.P1 cursor is pointing to a valid row, then that row
** might be the target row, or it might be near and slightly before the
** target row.  This opcode attempts to position the cursor on the target
** row by, perhaps by invoking sqlite3BtreeStep() on the cursor
** between 0 and This.P1 times.
**
** There are three possible outcomes from this opcode:<ol>
**
** <li> If after This.P1 steps, the cursor is still pointing to a place that
**      is earlier in the btree than the target row, then fall through
**      into the subsquence OP_SeekGE opcode.
**
** <li> If the cursor is successfully moved to the target row by 0 or more
**      sqlite3BtreeNext() calls, then jump to This.P2, which will land just
**      past the OP_IdxGT or OP_IdxGE opcode that follows the OP_SeekGE.
**
** <li> If the cursor ends up past the target row (indicating the the target
**      row does not exist in the btree) then jump to SeekOP.P2. 
** </ol>
*/
case OP_SeekScan: {
  VdbeCursor *pC;
  int res;
  int nStep;
  UnpackedRecord r;

  assert( pOp[1].opcode==OP_SeekGE );

  /* pOp->p2 points to the first instruction past the OP_IdxGT that
  ** follows the OP_SeekGE.  */
  assert( pOp->p2>=(int)(pOp-aOp)+2 );
  assert( aOp[pOp->p2-1].opcode==OP_IdxGT || aOp[pOp->p2-1].opcode==OP_IdxGE );
  testcase( aOp[pOp->p2-1].opcode==OP_IdxGE );
  assert( pOp[1].p1==aOp[pOp->p2-1].p1 );
  assert( pOp[1].p2==aOp[pOp->p2-1].p2 );
  assert( pOp[1].p3==aOp[pOp->p2-1].p3 );

  assert( pOp->p1>0 );
  pC = p->apCsr[pOp[1].p1];
  assert( pC!=0 );
  assert( pC->eCurType==CURTYPE_BTREE );
  assert( !pC->isTable );
  if( !sqlite3BtreeCursorIsValidNN(pC->uc.pCursor) ){
#ifdef SQLITE_DEBUG
     if( db->flags&SQLITE_VdbeTrace ){
       printf("... cursor not valid - fall through\n");
     }        
#endif
    break;
  }
  nStep = pOp->p1;
  assert( nStep>=1 );
  r.pKeyInfo = pC->pKeyInfo;
  r.nField = (u16)pOp[1].p4.i;
  r.default_rc = 0;
  r.aMem = &aMem[pOp[1].p3];
#ifdef SQLITE_DEBUG
  {
    int i;
    for(i=0; i<r.nField; i++){
      assert( memIsValid(&r.aMem[i]) );
      REGISTER_TRACE(pOp[1].p3+i, &aMem[pOp[1].p3+i]);
    }
  }
#endif
  res = 0;  /* Not needed.  Only used to silence a warning. */
  while(1){
    rc = sqlite3VdbeIdxKeyCompare(db, pC, &r, &res);
    if( rc ) goto abort_due_to_error;
    if( res>0 ){
      seekscan_search_fail:
#ifdef SQLITE_DEBUG
      if( db->flags&SQLITE_VdbeTrace ){
        printf("... %d steps and then skip\n", pOp->p1 - nStep);
      }        
#endif
      VdbeBranchTaken(1,3);
      pOp++;
      goto jump_to_p2;
    }
    if( res==0 ){
#ifdef SQLITE_DEBUG
      if( db->flags&SQLITE_VdbeTrace ){
        printf("... %d steps and then success\n", pOp->p1 - nStep);
      }        
#endif
      VdbeBranchTaken(2,3);
      goto jump_to_p2;
      break;
    }
    if( nStep<=0 ){
#ifdef SQLITE_DEBUG
      if( db->flags&SQLITE_VdbeTrace ){
        printf("... fall through after %d steps\n", pOp->p1);
      }        
#endif
      VdbeBranchTaken(0,3);
      break;
    }
    nStep--;
    rc = sqlite3BtreeNext(pC->uc.pCursor, 0);
    if( rc ){
      if( rc==SQLITE_DONE ){
        rc = SQLITE_OK;
        goto seekscan_search_fail;
      }else{
        goto abort_due_to_error;
      }
    }
  }
  
  break;
}


/* Opcode: SeekHit P1 P2 P3 * *
** Synopsis: set P2<=seekHit<=P3
**
** Increase or decrease the seekHit value for cursor P1, if necessary,
** so that it is no less than P2 and no greater than P3.
**
** The seekHit integer represents the maximum of terms in an index for which
** there is known to be at least one match.  If the seekHit value is smaller
** than the total number of equality terms in an index lookup, then the
** OP_IfNoHope opcode might run to see if the IN loop can be abandoned
** early, thus saving work.  This is part of the IN-early-out optimization.
**
** P1 must be a valid b-tree cursor.
*/
case OP_SeekHit: {
  VdbeCursor *pC;
  assert( pOp->p1>=0 && pOp->p1<p->nCursor );
  pC = p->apCsr[pOp->p1];
  assert( pC!=0 );
  assert( pOp->p3>=pOp->p2 );
  if( pC->seekHit<pOp->p2 ){
#ifdef SQLITE_DEBUG
    if( db->flags&SQLITE_VdbeTrace ){
      printf("seekHit changes from %d to %d\n", pC->seekHit, pOp->p2);
    }        
#endif
    pC->seekHit = pOp->p2;
  }else if( pC->seekHit>pOp->p3 ){
#ifdef SQLITE_DEBUG
    if( db->flags&SQLITE_VdbeTrace ){
      printf("seekHit changes from %d to %d\n", pC->seekHit, pOp->p3);
    }        
#endif
    pC->seekHit = pOp->p3;
  }
  break;
}

/* Opcode: IfNotOpen P1 P2 * * *
** Synopsis: if( !csr[P1] ) goto P2
**
** If cursor P1 is not open, jump to instruction P2. Otherwise, fall through.
*/
case OP_IfNotOpen: {        /* jump */
  assert( pOp->p1>=0 && pOp->p1<p->nCursor );
  VdbeBranchTaken(p->apCsr[pOp->p1]==0, 2);
  if( !p->apCsr[pOp->p1] ){
    goto jump_to_p2_and_check_for_interrupt;
  }
  break;
}

/* Opcode: Found P1 P2 P3 P4 *
** Synopsis: key=r[P3@P4]
**
** If P4==0 then register P3 holds a blob constructed by MakeRecord.  If
** P4>0 then register P3 is the first of P4 registers that form an unpacked
** record.
**
** Cursor P1 is on an index btree.  If the record identified by P3 and P4
** is a prefix of any entry in P1 then a jump is made to P2 and
** P1 is left pointing at the matching entry.
**
** This operation leaves the cursor in a state where it can be
** advanced in the forward direction.  The Next instruction will work,
** but not the Prev instruction.
**
** See also: NotFound, NoConflict, NotExists. SeekGe
*/
/* Opcode: NotFound P1 P2 P3 P4 *
** Synopsis: key=r[P3@P4]
**
** If P4==0 then register P3 holds a blob constructed by MakeRecord.  If
** P4>0 then register P3 is the first of P4 registers that form an unpacked
** record.
** 
** Cursor P1 is on an index btree.  If the record identified by P3 and P4
** is not the prefix of any entry in P1 then a jump is made to P2.  If P1 
** does contain an entry whose prefix matches the P3/P4 record then control
** falls through to the next instruction and P1 is left pointing at the
** matching entry.
**
** This operation leaves the cursor in a state where it cannot be
** advanced in either direction.  In other words, the Next and Prev
** opcodes do not work after this operation.
**
** See also: Found, NotExists, NoConflict, IfNoHope
*/
/* Opcode: IfNoHope P1 P2 P3 P4 *
** Synopsis: key=r[P3@P4]
**
** Register P3 is the first of P4 registers that form an unpacked
** record.  Cursor P1 is an index btree.  P2 is a jump destination.
** In other words, the operands to this opcode are the same as the
** operands to OP_NotFound and OP_IdxGT.
**
** This opcode is an optimization attempt only.  If this opcode always
** falls through, the correct answer is still obtained, but extra works
** is performed.
**
** A value of N in the seekHit flag of cursor P1 means that there exists
** a key P3:N that will match some record in the index.  We want to know
** if it is possible for a record P3:P4 to match some record in the
** index.  If it is not possible, we can skips some work.  So if seekHit
** is less than P4, attempt to find out if a match is possible by running
** OP_NotFound.
**
** This opcode is used in IN clause processing for a multi-column key.
** If an IN clause is attached to an element of the key other than the
** left-most element, and if there are no matches on the most recent
** seek over the whole key, then it might be that one of the key element
** to the left is prohibiting a match, and hence there is "no hope" of
** any match regardless of how many IN clause elements are checked.
** In such a case, we abandon the IN clause search early, using this
** opcode.  The opcode name comes from the fact that the
** jump is taken if there is "no hope" of achieving a match.
**
** See also: NotFound, SeekHit
*/
/* Opcode: NoConflict P1 P2 P3 P4 *
** Synopsis: key=r[P3@P4]
**
** If P4==0 then register P3 holds a blob constructed by MakeRecord.  If
** P4>0 then register P3 is the first of P4 registers that form an unpacked
** record.
** 
** Cursor P1 is on an index btree.  If the record identified by P3 and P4
** contains any NULL value, jump immediately to P2.  If all terms of the
** record are not-NULL then a check is done to determine if any row in the
** P1 index btree has a matching key prefix.  If there are no matches, jump
** immediately to P2.  If there is a match, fall through and leave the P1
** cursor pointing to the matching row.
**
** This opcode is similar to OP_NotFound with the exceptions that the
** branch is always taken if any part of the search key input is NULL.
**
** This operation leaves the cursor in a state where it cannot be
** advanced in either direction.  In other words, the Next and Prev
** opcodes do not work after this operation.
**
** See also: NotFound, Found, NotExists
*/
case OP_IfNoHope: {     /* jump, in3 */
  VdbeCursor *pC;
  assert( pOp->p1>=0 && pOp->p1<p->nCursor );
  pC = p->apCsr[pOp->p1];
  assert( pC!=0 );
#ifdef SQLITE_DEBUG
  if( db->flags&SQLITE_VdbeTrace ){
    printf("seekHit is %d\n", pC->seekHit);
  }        
#endif
  if( pC->seekHit>=pOp->p4.i ) break;
  /* Fall through into OP_NotFound */
  /* no break */ deliberate_fall_through
}
case OP_NoConflict:     /* jump, in3 */
case OP_NotFound:       /* jump, in3 */
case OP_Found: {        /* jump, in3 */
  int alreadyExists;
  int takeJump;
  int ii;
  VdbeCursor *pC;
  int res;
  UnpackedRecord *pFree;
  UnpackedRecord *pIdxKey;
  UnpackedRecord r;

#ifdef SQLITE_TEST
  if( pOp->opcode!=OP_NoConflict ) sqlite3_found_count++;
#endif

  assert( pOp->p1>=0 && pOp->p1<p->nCursor );
  assert( pOp->p4type==P4_INT32 );
  pC = p->apCsr[pOp->p1];
  assert( pC!=0 );
#ifdef SQLITE_DEBUG
  pC->seekOp = pOp->opcode;
#endif
  pIn3 = &aMem[pOp->p3];
  assert( pC->eCurType==CURTYPE_BTREE );
  assert( pC->uc.pCursor!=0 );
  assert( pC->isTable==0 );
  if( pOp->p4.i>0 ){
    r.pKeyInfo = pC->pKeyInfo;
    r.nField = (u16)pOp->p4.i;
    r.aMem = pIn3;
#ifdef SQLITE_DEBUG
    for(ii=0; ii<r.nField; ii++){
      assert( memIsValid(&r.aMem[ii]) );
      assert( (r.aMem[ii].flags & MEM_Zero)==0 || r.aMem[ii].n==0 );
      if( ii ) REGISTER_TRACE(pOp->p3+ii, &r.aMem[ii]);
    }
#endif
    pIdxKey = &r;
    pFree = 0;
  }else{
    assert( pIn3->flags & MEM_Blob );
    rc = ExpandBlob(pIn3);
    assert( rc==SQLITE_OK || rc==SQLITE_NOMEM );
    if( rc ) goto no_mem;
    pFree = pIdxKey = sqlite3VdbeAllocUnpackedRecord(pC->pKeyInfo);
    if( pIdxKey==0 ) goto no_mem;
    sqlite3VdbeRecordUnpack(pC->pKeyInfo, pIn3->n, pIn3->z, pIdxKey);
  }
  pIdxKey->default_rc = 0;
  takeJump = 0;
  if( pOp->opcode==OP_NoConflict ){
    /* For the OP_NoConflict opcode, take the jump if any of the
    ** input fields are NULL, since any key with a NULL will not
    ** conflict */
    for(ii=0; ii<pIdxKey->nField; ii++){
      if( pIdxKey->aMem[ii].flags & MEM_Null ){
        takeJump = 1;
        break;
      }
    }
  }
  rc = sqlite3BtreeMovetoUnpacked(pC->uc.pCursor, pIdxKey, 0, 0, &res);
  if( pFree ) sqlite3DbFreeNN(db, pFree);
  if( rc!=SQLITE_OK ){
    goto abort_due_to_error;
  }
  pC->seekResult = res;
  alreadyExists = (res==0);
  pC->nullRow = 1-alreadyExists;
  pC->deferredMoveto = 0;
  pC->cacheStatus = CACHE_STALE;
  if( pOp->opcode==OP_Found ){
    VdbeBranchTaken(alreadyExists!=0,2);
    if( alreadyExists ) goto jump_to_p2;
  }else{
    VdbeBranchTaken(takeJump||alreadyExists==0,2);
    if( takeJump || !alreadyExists ) goto jump_to_p2;
    if( pOp->opcode==OP_IfNoHope ) pC->seekHit = pOp->p4.i;
  }
  break;
}

/* Opcode: SeekRowid P1 P2 P3 * *
** Synopsis: intkey=r[P3]
**
** P1 is the index of a cursor open on an SQL table btree (with integer
** keys).  If register P3 does not contain an integer or if P1 does not
** contain a record with rowid P3 then jump immediately to P2.  
** Or, if P2 is 0, raise an SQLITE_CORRUPT error. If P1 does contain
** a record with rowid P3 then 
** leave the cursor pointing at that record and fall through to the next
** instruction.
**
** The OP_NotExists opcode performs the same operation, but with OP_NotExists
** the P3 register must be guaranteed to contain an integer value.  With this
** opcode, register P3 might not contain an integer.
**
** The OP_NotFound opcode performs the same operation on index btrees
** (with arbitrary multi-value keys).
**
** This opcode leaves the cursor in a state where it cannot be advanced
** in either direction.  In other words, the Next and Prev opcodes will
** not work following this opcode.
**
** See also: Found, NotFound, NoConflict, SeekRowid
*/
/* Opcode: NotExists P1 P2 P3 * *
** Synopsis: intkey=r[P3]
**
** P1 is the index of a cursor open on an SQL table btree (with integer
** keys).  P3 is an integer rowid.  If P1 does not contain a record with
** rowid P3 then jump immediately to P2.  Or, if P2 is 0, raise an
** SQLITE_CORRUPT error. If P1 does contain a record with rowid P3 then 
** leave the cursor pointing at that record and fall through to the next
** instruction.
**
** The OP_SeekRowid opcode performs the same operation but also allows the
** P3 register to contain a non-integer value, in which case the jump is
** always taken.  This opcode requires that P3 always contain an integer.
**
** The OP_NotFound opcode performs the same operation on index btrees
** (with arbitrary multi-value keys).
**
** This opcode leaves the cursor in a state where it cannot be advanced
** in either direction.  In other words, the Next and Prev opcodes will
** not work following this opcode.
**
** See also: Found, NotFound, NoConflict, SeekRowid
*/
case OP_SeekRowid: {        /* jump, in3 */
  VdbeCursor *pC;
  BtCursor *pCrsr;
  int res;
  u64 iKey;

  pIn3 = &aMem[pOp->p3];
  testcase( pIn3->flags & MEM_Int );
  testcase( pIn3->flags & MEM_IntReal );
  testcase( pIn3->flags & MEM_Real );
  testcase( (pIn3->flags & (MEM_Str|MEM_Int))==MEM_Str );
  if( (pIn3->flags & (MEM_Int|MEM_IntReal))==0 ){
    /* If pIn3->u.i does not contain an integer, compute iKey as the
    ** integer value of pIn3.  Jump to P2 if pIn3 cannot be converted
    ** into an integer without loss of information.  Take care to avoid
    ** changing the datatype of pIn3, however, as it is used by other
    ** parts of the prepared statement. */
    Mem x = pIn3[0];
    applyAffinity(&x, SQLITE_AFF_NUMERIC, encoding);
    if( (x.flags & MEM_Int)==0 ) goto jump_to_p2;
    iKey = x.u.i;
    goto notExistsWithKey;
  }
  /* Fall through into OP_NotExists */
  /* no break */ deliberate_fall_through
case OP_NotExists:          /* jump, in3 */
  pIn3 = &aMem[pOp->p3];
  assert( (pIn3->flags & MEM_Int)!=0 || pOp->opcode==OP_SeekRowid );
  assert( pOp->p1>=0 && pOp->p1<p->nCursor );
  iKey = pIn3->u.i;
notExistsWithKey:
  pC = p->apCsr[pOp->p1];
  assert( pC!=0 );
#ifdef SQLITE_DEBUG
  if( pOp->opcode==OP_SeekRowid ) pC->seekOp = OP_SeekRowid;
#endif
  assert( pC->isTable );
  assert( pC->eCurType==CURTYPE_BTREE );
  pCrsr = pC->uc.pCursor;
  assert( pCrsr!=0 );
  res = 0;
  rc = sqlite3BtreeMovetoUnpacked(pCrsr, 0, iKey, 0, &res);
  sqlite3BtreeScanStart(pCrsr, 0, iKey, pOp->opcode, 0);
  assert( rc==SQLITE_OK || res==0 );
  pC->movetoTarget = iKey;  /* Used by OP_Delete */
  pC->nullRow = 0;
  pC->cacheStatus = CACHE_STALE;
  pC->deferredMoveto = 0;
  VdbeBranchTaken(res!=0,2);
  pC->seekResult = res;
  if( res!=0 ){
    assert( rc==SQLITE_OK );
    if( pOp->p2==0 ){
      rc = SQLITE_CORRUPT_BKPT;
    }else{
      goto jump_to_p2;
    }
  }
  if( rc ) goto abort_due_to_error;
  break;
}

/* Opcode: Sequence P1 P2 * * *
** Synopsis: r[P2]=cursor[P1].ctr++
**
** Find the next available sequence number for cursor P1.
** Write the sequence number into register P2.
** The sequence number on the cursor is incremented after this
** instruction.  
*/
case OP_Sequence: {           /* out2 */
  assert( pOp->p1>=0 && pOp->p1<p->nCursor );
  assert( p->apCsr[pOp->p1]!=0 );
  assert( p->apCsr[pOp->p1]->eCurType!=CURTYPE_VTAB );
  pOut = out2Prerelease(p, pOp);
  pOut->u.i = p->apCsr[pOp->p1]->seqCount++;
  break;
}


/* Opcode: NewRowid P1 P2 P3 * *
** Synopsis: r[P2]=rowid
**
** Get a new integer record number (a.k.a "rowid") used as the key to a table.
** The record number is not previously used as a key in the database
** table that cursor P1 points to.  The new record number is written
** written to register P2.
**
** If P3>0 then P3 is a register in the root frame of this VDBE that holds 
** the largest previously generated record number. No new record numbers are
** allowed to be less than this value. When this value reaches its maximum, 
** an SQLITE_FULL error is generated. The P3 register is updated with the '
** generated record number. This P3 mechanism is used to help implement the
** AUTOINCREMENT feature.
*/
case OP_NewRowid: {           /* out2 */
  i64 v;                 /* The new rowid */
  VdbeCursor *pC;        /* Cursor of table to get the new rowid */
  int res;               /* Result of an sqlite3BtreeLast() */
  int cnt;               /* Counter to limit the number of searches */
#ifndef SQLITE_OMIT_AUTOINCREMENT
  Mem *pMem;             /* Register holding largest rowid for AUTOINCREMENT */
  VdbeFrame *pFrame;     /* Root frame of VDBE */
#endif

  v = 0;
  res = 0;
  pOut = out2Prerelease(p, pOp);
  assert( pOp->p1>=0 && pOp->p1<p->nCursor );
  pC = p->apCsr[pOp->p1];
  assert( pC!=0 );
  assert( pC->isTable );
  assert( pC->eCurType==CURTYPE_BTREE );
  assert( pC->uc.pCursor!=0 );
  {
    /* The next rowid or record number (different terms for the same
    ** thing) is obtained in a two-step algorithm.
    **
    ** First we attempt to find the largest existing rowid and add one
    ** to that.  But if the largest existing rowid is already the maximum
    ** positive integer, we have to fall through to the second
    ** probabilistic algorithm
    **
    ** The second algorithm is to select a rowid at random and see if
    ** it already exists in the table.  If it does not exist, we have
    ** succeeded.  If the random rowid does exist, we select a new one
    ** and try again, up to 100 times.
    */
    assert( pC->isTable );

#ifdef SQLITE_32BIT_ROWID
#   define MAX_ROWID 0x7fffffff
#else
    /* Some compilers complain about constants of the form 0x7fffffffffffffff.
    ** Others complain about 0x7ffffffffffffffffLL.  The following macro seems
    ** to provide the constant while making all compilers happy.
    */
#   define MAX_ROWID  (i64)( (((u64)0x7fffffff)<<32) | (u64)0xffffffff )
#endif

    if( !pC->useRandomRowid ){
      rc = sqlite3BtreeLast(pC->uc.pCursor, &res);
      if( rc!=SQLITE_OK ){
        goto abort_due_to_error;
      }
      if( res ){
        v = 1;   /* IMP: R-61914-48074 */
      }else{
        assert( sqlite3BtreeCursorIsValid(pC->uc.pCursor) );
        v = sqlite3BtreeIntegerKey(pC->uc.pCursor);
        if( v>=MAX_ROWID ){
          pC->useRandomRowid = 1;
        }else{
          v++;   /* IMP: R-29538-34987 */
        }
      }
    }

#ifndef SQLITE_OMIT_AUTOINCREMENT
    if( pOp->p3 ){
      /* Assert that P3 is a valid memory cell. */
      assert( pOp->p3>0 );
      if( p->pFrame ){
        for(pFrame=p->pFrame; pFrame->pParent; pFrame=pFrame->pParent);
        /* Assert that P3 is a valid memory cell. */
        assert( pOp->p3<=pFrame->nMem );
        pMem = &pFrame->aMem[pOp->p3];
      }else{
        /* Assert that P3 is a valid memory cell. */
        assert( pOp->p3<=(p->nMem+1 - p->nCursor) );
        pMem = &aMem[pOp->p3];
        memAboutToChange(p, pMem);
      }
      assert( memIsValid(pMem) );

      REGISTER_TRACE(pOp->p3, pMem);
      sqlite3VdbeMemIntegerify(pMem);
      assert( (pMem->flags & MEM_Int)!=0 );  /* mem(P3) holds an integer */
      if( pMem->u.i==MAX_ROWID || pC->useRandomRowid ){
        rc = SQLITE_FULL;   /* IMP: R-17817-00630 */
        goto abort_due_to_error;
      }
      if( v<pMem->u.i+1 ){
        v = pMem->u.i + 1;
      }
      pMem->u.i = v;
    }
#endif
    if( pC->useRandomRowid ){
      /* IMPLEMENTATION-OF: R-07677-41881 If the largest ROWID is equal to the
      ** largest possible integer (9223372036854775807) then the database
      ** engine starts picking positive candidate ROWIDs at random until
      ** it finds one that is not previously used. */
      assert( pOp->p3==0 );  /* We cannot be in random rowid mode if this is
                             ** an AUTOINCREMENT table. */
      cnt = 0;
      do{
        sqlite3_randomness(sizeof(v), &v);
        v &= (MAX_ROWID>>1); v++;  /* Ensure that v is greater than zero */
      }while(  ((rc = sqlite3BtreeMovetoUnpacked(pC->uc.pCursor, 0, (u64)v,
                                                 0, &res))==SQLITE_OK)
            && (res==0)
            && (++cnt<100));
      if( rc ) goto abort_due_to_error;
      if( res==0 ){
        rc = SQLITE_FULL;   /* IMP: R-38219-53002 */
        goto abort_due_to_error;
      }
      assert( v>0 );  /* EV: R-40812-03570 */
    }
    pC->deferredMoveto = 0;
    pC->cacheStatus = CACHE_STALE;
  }
  pOut->u.i = v;
  break;
}

/* Opcode: Insert P1 P2 P3 P4 P5
** Synopsis: intkey=r[P3] data=r[P2]
**
** Write an entry into the table of cursor P1.  A new entry is
** created if it doesn't already exist or the data for an existing
** entry is overwritten.  The data is the value MEM_Blob stored in register
** number P2. The key is stored in register P3. The key must
** be a MEM_Int.
**
** If the OPFLAG_NCHANGE flag of P5 is set, then the row change count is
** incremented (otherwise not).  If the OPFLAG_LASTROWID flag of P5 is set,
** then rowid is stored for subsequent return by the
** sqlite3_last_insert_rowid() function (otherwise it is unmodified).
**
** If the OPFLAG_USESEEKRESULT flag of P5 is set, the implementation might
** run faster by avoiding an unnecessary seek on cursor P1.  However,
** the OPFLAG_USESEEKRESULT flag must only be set if there have been no prior
** seeks on the cursor or if the most recent seek used a key equal to P3.
**
** If the OPFLAG_ISUPDATE flag is set, then this opcode is part of an
** UPDATE operation.  Otherwise (if the flag is clear) then this opcode
** is part of an INSERT operation.  The difference is only important to
** the update hook.
**
** Parameter P4 may point to a Table structure, or may be NULL. If it is 
** not NULL, then the update-hook (sqlite3.xUpdateCallback) is invoked 
** following a successful insert.
**
** (WARNING/TODO: If P1 is a pseudo-cursor and P2 is dynamically
** allocated, then ownership of P2 is transferred to the pseudo-cursor
** and register P2 becomes ephemeral.  If the cursor is changed, the
** value of register P2 will then change.  Make sure this does not
** cause any problems.)
**
** This instruction only works on tables.  The equivalent instruction
** for indices is OP_IdxInsert.
*/
case OP_Insert: {
  Mem *pData;       /* MEM cell holding data for the record to be inserted */
  Mem *pKey;        /* MEM cell holding key  for the record */
  VdbeCursor *pC;   /* Cursor to table into which insert is written */
  int seekResult;   /* Result of prior seek or 0 if no USESEEKRESULT flag */
  const char *zDb;  /* database name - used by the update hook */
  Table *pTab;      /* Table structure - used by update and pre-update hooks */
  BtreePayload x;   /* Payload to be inserted */

  pData = &aMem[pOp->p2];
  assert( pOp->p1>=0 && pOp->p1<p->nCursor );
  assert( memIsValid(pData) );
  pC = p->apCsr[pOp->p1];
  assert( pC!=0 );
  assert( pC->eCurType==CURTYPE_BTREE );
  assert( pC->deferredMoveto==0 );
  assert( pC->uc.pCursor!=0 );
  assert( (pOp->p5 & OPFLAG_ISNOOP) || pC->isTable );
  assert( pOp->p4type==P4_TABLE || pOp->p4type>=P4_STATIC );
  REGISTER_TRACE(pOp->p2, pData);
  sqlite3VdbeIncrWriteCounter(p, pC);

  pKey = &aMem[pOp->p3];
  assert( pKey->flags & MEM_Int );
  assert( memIsValid(pKey) );
  REGISTER_TRACE(pOp->p3, pKey);
  x.nKey = pKey->u.i;

  if( pOp->p4type==P4_TABLE && HAS_UPDATE_HOOK(db) ){
    assert( pC->iDb>=0 );
    zDb = db->aDb[pC->iDb].zDbSName;
    pTab = pOp->p4.pTab;
    assert( (pOp->p5 & OPFLAG_ISNOOP) || HasRowid(pTab) );
  }else{
    pTab = 0;
    zDb = 0;  /* Not needed.  Silence a compiler warning. */
  }

#ifdef SQLITE_ENABLE_PREUPDATE_HOOK
  /* Invoke the pre-update hook, if any */
  if( pTab ){
<<<<<<< HEAD
    sqlite3BtreeScanWrite(
        pC->uc.pCursor, SQLITE_INSERT, pC->movetoTarget, (u8*)pData->z, pData->n
    );
    if( !(pOp->p5 & OPFLAG_ISUPDATE) && db->xPreUpdateCallback ){
      if( db->xPreUpdateCallback ){
        sqlite3VdbePreUpdateHook(p, pC, SQLITE_INSERT,zDb,pTab,x.nKey,pOp->p2);
      }
=======
    if( db->xPreUpdateCallback && !(pOp->p5 & OPFLAG_ISUPDATE) ){
      sqlite3VdbePreUpdateHook(p,pC,SQLITE_INSERT,zDb,pTab,x.nKey,pOp->p2,-1);
>>>>>>> 7a5d37f5
    }
    if( db->xUpdateCallback==0 || pTab->aCol==0 ){
      /* Prevent post-update hook from running in cases when it should not */
      pTab = 0;
    }
  }
  if( pOp->p5 & OPFLAG_ISNOOP ) break;
#endif

  if( pOp->p5 & OPFLAG_NCHANGE ) p->nChange++;
  if( pOp->p5 & OPFLAG_LASTROWID ) db->lastRowid = x.nKey;
  assert( (pData->flags & (MEM_Blob|MEM_Str))!=0 || pData->n==0 );
  x.pData = pData->z;
  x.nData = pData->n;
  seekResult = ((pOp->p5 & OPFLAG_USESEEKRESULT) ? pC->seekResult : 0);
  if( pData->flags & MEM_Zero ){
    x.nZero = pData->u.nZero;
  }else{
    x.nZero = 0;
  }
  x.pKey = 0;
  rc = sqlite3BtreeInsert(pC->uc.pCursor, &x,
      (pOp->p5 & (OPFLAG_APPEND|OPFLAG_SAVEPOSITION|OPFLAG_PREFORMAT)), 
      seekResult
  );
  pC->deferredMoveto = 0;
  pC->cacheStatus = CACHE_STALE;

  /* Invoke the update-hook if required. */
  if( rc ) goto abort_due_to_error;
  if( pTab ){
    assert( db->xUpdateCallback!=0 );
    assert( pTab->aCol!=0 );
    db->xUpdateCallback(db->pUpdateArg,
           (pOp->p5 & OPFLAG_ISUPDATE) ? SQLITE_UPDATE : SQLITE_INSERT,
           zDb, pTab->zName, x.nKey);
  }
  break;
}

/* Opcode: RowCell P1 P2 P3 * *
**
** P1 and P2 are both open cursors. Both must be opened on the same type
** of table - intkey or index. This opcode is used as part of copying
** the current row from P2 into P1. If the cursors are opened on intkey
** tables, register P3 contains the rowid to use with the new record in
** P1. If they are opened on index tables, P3 is not used.
**
** This opcode must be followed by either an Insert or InsertIdx opcode
** with the OPFLAG_PREFORMAT flag set to complete the insert operation.
*/
case OP_RowCell: {
  VdbeCursor *pDest;              /* Cursor to write to */
  VdbeCursor *pSrc;               /* Cursor to read from */
  i64 iKey;                       /* Rowid value to insert with */
  assert( pOp[1].opcode==OP_Insert || pOp[1].opcode==OP_IdxInsert );
  assert( pOp[1].opcode==OP_Insert    || pOp->p3==0 );
  assert( pOp[1].opcode==OP_IdxInsert || pOp->p3>0 );
  assert( pOp[1].p5 & OPFLAG_PREFORMAT );
  pDest = p->apCsr[pOp->p1];
  pSrc = p->apCsr[pOp->p2];
  iKey = pOp->p3 ? aMem[pOp->p3].u.i : 0;
  rc = sqlite3BtreeTransferRow(pDest->uc.pCursor, pSrc->uc.pCursor, iKey);
  if( rc!=SQLITE_OK ) goto abort_due_to_error;
  break;
};

/* Opcode: Delete P1 P2 P3 P4 P5
**
** Delete the record at which the P1 cursor is currently pointing.
**
** If the OPFLAG_SAVEPOSITION bit of the P5 parameter is set, then
** the cursor will be left pointing at  either the next or the previous
** record in the table. If it is left pointing at the next record, then
** the next Next instruction will be a no-op. As a result, in this case
** it is ok to delete a record from within a Next loop. If 
** OPFLAG_SAVEPOSITION bit of P5 is clear, then the cursor will be
** left in an undefined state.
**
** If the OPFLAG_AUXDELETE bit is set on P5, that indicates that this
** delete one of several associated with deleting a table row and all its
** associated index entries.  Exactly one of those deletes is the "primary"
** delete.  The others are all on OPFLAG_FORDELETE cursors or else are
** marked with the AUXDELETE flag.
**
** If the OPFLAG_NCHANGE flag of P2 (NB: P2 not P5) is set, then the row
** change count is incremented (otherwise not).
**
** P1 must not be pseudo-table.  It has to be a real table with
** multiple rows.
**
** If P4 is not NULL then it points to a Table object. In this case either 
** the update or pre-update hook, or both, may be invoked. The P1 cursor must
** have been positioned using OP_NotFound prior to invoking this opcode in 
** this case. Specifically, if one is configured, the pre-update hook is 
** invoked if P4 is not NULL. The update-hook is invoked if one is configured, 
** P4 is not NULL, and the OPFLAG_NCHANGE flag is set in P2.
**
** If the OPFLAG_ISUPDATE flag is set in P2, then P3 contains the address
** of the memory cell that contains the value that the rowid of the row will
** be set to by the update.
*/
case OP_Delete: {
  VdbeCursor *pC;
  const char *zDb;
  Table *pTab;
  int opflags;

  opflags = pOp->p2;
  assert( pOp->p1>=0 && pOp->p1<p->nCursor );
  pC = p->apCsr[pOp->p1];
  assert( pC!=0 );
  assert( pC->eCurType==CURTYPE_BTREE );
  assert( pC->uc.pCursor!=0 );
  assert( pC->deferredMoveto==0 );
  sqlite3VdbeIncrWriteCounter(p, pC);

#ifdef SQLITE_DEBUG
  if( pOp->p4type==P4_TABLE
   && HasRowid(pOp->p4.pTab)
   && pOp->p5==0
   && sqlite3BtreeCursorIsValidNN(pC->uc.pCursor)
  ){
    /* If p5 is zero, the seek operation that positioned the cursor prior to
    ** OP_Delete will have also set the pC->movetoTarget field to the rowid of
    ** the row that is being deleted */
    i64 iKey = sqlite3BtreeIntegerKey(pC->uc.pCursor);
    assert( CORRUPT_DB || pC->movetoTarget==iKey );
  }
#endif

  /* If the update-hook or pre-update-hook will be invoked, set zDb to
  ** the name of the db to pass as to it. Also set local pTab to a copy
  ** of p4.pTab. Finally, if p5 is true, indicating that this cursor was
  ** last moved with OP_Next or OP_Prev, not Seek or NotFound, set 
  ** VdbeCursor.movetoTarget to the current rowid.  */
  if( pOp->p4type==P4_TABLE && HAS_UPDATE_HOOK(db) ){
    assert( pC->iDb>=0 );
    assert( pOp->p4.pTab!=0 );
    zDb = db->aDb[pC->iDb].zDbSName;
    pTab = pOp->p4.pTab;
    if( (pOp->p5 & OPFLAG_SAVEPOSITION)!=0 && pC->isTable ){
      pC->movetoTarget = sqlite3BtreeIntegerKey(pC->uc.pCursor);
    }
  }else{
    zDb = 0;   /* Not needed.  Silence a compiler warning. */
    pTab = 0;  /* Not needed.  Silence a compiler warning. */
  }

#ifdef SQLITE_ENABLE_PREUPDATE_HOOK
  /* Invoke the pre-update-hook if required. */
<<<<<<< HEAD
  if( pOp->p4.pTab ){
    rc = sqlite3BtreeScanWrite(pC->uc.pCursor, 0, pC->movetoTarget, 0, 0);
    if( rc ) goto abort_due_to_error;
    if( db->xPreUpdateCallback ){
      assert( !(opflags & OPFLAG_ISUPDATE) 
           || HasRowid(pTab)==0 
           || (aMem[pOp->p3].flags & MEM_Int) 
      );
      sqlite3VdbePreUpdateHook(p, pC,
          (opflags & OPFLAG_ISUPDATE) ? SQLITE_UPDATE : SQLITE_DELETE, 
          zDb, pTab, pC->movetoTarget,
          pOp->p3
      );
    }
=======
  if( db->xPreUpdateCallback && pOp->p4.pTab ){
    assert( !(opflags & OPFLAG_ISUPDATE) 
         || HasRowid(pTab)==0 
         || (aMem[pOp->p3].flags & MEM_Int) 
    );
    sqlite3VdbePreUpdateHook(p, pC,
        (opflags & OPFLAG_ISUPDATE) ? SQLITE_UPDATE : SQLITE_DELETE, 
        zDb, pTab, pC->movetoTarget,
        pOp->p3, -1
    );
>>>>>>> 7a5d37f5
  }
  if( opflags & OPFLAG_ISNOOP ) break;
#endif
 
  /* Only flags that can be set are SAVEPOISTION and AUXDELETE */ 
  assert( (pOp->p5 & ~(OPFLAG_SAVEPOSITION|OPFLAG_AUXDELETE))==0 );
  assert( OPFLAG_SAVEPOSITION==BTREE_SAVEPOSITION );
  assert( OPFLAG_AUXDELETE==BTREE_AUXDELETE );

#ifdef SQLITE_DEBUG
  if( p->pFrame==0 ){
    if( pC->isEphemeral==0
        && (pOp->p5 & OPFLAG_AUXDELETE)==0
        && (pC->wrFlag & OPFLAG_FORDELETE)==0
      ){
      nExtraDelete++;
    }
    if( pOp->p2 & OPFLAG_NCHANGE ){
      nExtraDelete--;
    }
  }
#endif

  rc = sqlite3BtreeDelete(pC->uc.pCursor, pOp->p5);
  pC->cacheStatus = CACHE_STALE;
  pC->seekResult = 0;
  if( rc ) goto abort_due_to_error;

  /* Invoke the update-hook if required. */
  if( opflags & OPFLAG_NCHANGE ){
    p->nChange++;
    if( db->xUpdateCallback && HasRowid(pTab) ){
      db->xUpdateCallback(db->pUpdateArg, SQLITE_DELETE, zDb, pTab->zName,
          pC->movetoTarget);
      assert( pC->iDb>=0 );
    }
  }

  break;
}
/* Opcode: ResetCount * * * * *
**
** The value of the change counter is copied to the database handle
** change counter (returned by subsequent calls to sqlite3_changes()).
** Then the VMs internal change counter resets to 0.
** This is used by trigger programs.
*/
case OP_ResetCount: {
  sqlite3VdbeSetChanges(db, p->nChange);
  p->nChange = 0;
  break;
}

/* Opcode: SorterCompare P1 P2 P3 P4
** Synopsis: if key(P1)!=trim(r[P3],P4) goto P2
**
** P1 is a sorter cursor. This instruction compares a prefix of the
** record blob in register P3 against a prefix of the entry that 
** the sorter cursor currently points to.  Only the first P4 fields
** of r[P3] and the sorter record are compared.
**
** If either P3 or the sorter contains a NULL in one of their significant
** fields (not counting the P4 fields at the end which are ignored) then
** the comparison is assumed to be equal.
**
** Fall through to next instruction if the two records compare equal to
** each other.  Jump to P2 if they are different.
*/
case OP_SorterCompare: {
  VdbeCursor *pC;
  int res;
  int nKeyCol;

  pC = p->apCsr[pOp->p1];
  assert( isSorter(pC) );
  assert( pOp->p4type==P4_INT32 );
  pIn3 = &aMem[pOp->p3];
  nKeyCol = pOp->p4.i;
  res = 0;
  rc = sqlite3VdbeSorterCompare(pC, pIn3, nKeyCol, &res);
  VdbeBranchTaken(res!=0,2);
  if( rc ) goto abort_due_to_error;
  if( res ) goto jump_to_p2;
  break;
};

/* Opcode: SorterData P1 P2 P3 * *
** Synopsis: r[P2]=data
**
** Write into register P2 the current sorter data for sorter cursor P1.
** Then clear the column header cache on cursor P3.
**
** This opcode is normally use to move a record out of the sorter and into
** a register that is the source for a pseudo-table cursor created using
** OpenPseudo.  That pseudo-table cursor is the one that is identified by
** parameter P3.  Clearing the P3 column cache as part of this opcode saves
** us from having to issue a separate NullRow instruction to clear that cache.
*/
case OP_SorterData: {
  VdbeCursor *pC;

  pOut = &aMem[pOp->p2];
  pC = p->apCsr[pOp->p1];
  assert( isSorter(pC) );
  rc = sqlite3VdbeSorterRowkey(pC, pOut);
  assert( rc!=SQLITE_OK || (pOut->flags & MEM_Blob) );
  assert( pOp->p1>=0 && pOp->p1<p->nCursor );
  if( rc ) goto abort_due_to_error;
  p->apCsr[pOp->p3]->cacheStatus = CACHE_STALE;
  break;
}

/* Opcode: RowData P1 P2 P3 * *
** Synopsis: r[P2]=data
**
** Write into register P2 the complete row content for the row at 
** which cursor P1 is currently pointing.
** There is no interpretation of the data.  
** It is just copied onto the P2 register exactly as 
** it is found in the database file.
**
** If cursor P1 is an index, then the content is the key of the row.
** If cursor P2 is a table, then the content extracted is the data.
**
** If the P1 cursor must be pointing to a valid row (not a NULL row)
** of a real table, not a pseudo-table.
**
** If P3!=0 then this opcode is allowed to make an ephemeral pointer
** into the database page.  That means that the content of the output
** register will be invalidated as soon as the cursor moves - including
** moves caused by other cursors that "save" the current cursors
** position in order that they can write to the same table.  If P3==0
** then a copy of the data is made into memory.  P3!=0 is faster, but
** P3==0 is safer.
**
** If P3!=0 then the content of the P2 register is unsuitable for use
** in OP_Result and any OP_Result will invalidate the P2 register content.
** The P2 register content is invalidated by opcodes like OP_Function or
** by any use of another cursor pointing to the same table.
*/
case OP_RowData: {
  VdbeCursor *pC;
  BtCursor *pCrsr;
  u32 n;

  pOut = out2Prerelease(p, pOp);

  assert( pOp->p1>=0 && pOp->p1<p->nCursor );
  pC = p->apCsr[pOp->p1];
  assert( pC!=0 );
  assert( pC->eCurType==CURTYPE_BTREE );
  assert( isSorter(pC)==0 );
  assert( pC->nullRow==0 );
  assert( pC->uc.pCursor!=0 );
  pCrsr = pC->uc.pCursor;

  /* The OP_RowData opcodes always follow OP_NotExists or
  ** OP_SeekRowid or OP_Rewind/Op_Next with no intervening instructions
  ** that might invalidate the cursor.
  ** If this where not the case, on of the following assert()s
  ** would fail.  Should this ever change (because of changes in the code
  ** generator) then the fix would be to insert a call to
  ** sqlite3VdbeCursorMoveto().
  */
  assert( pC->deferredMoveto==0 );
  assert( sqlite3BtreeCursorIsValid(pCrsr) );

  n = sqlite3BtreePayloadSize(pCrsr);
  if( n>(u32)db->aLimit[SQLITE_LIMIT_LENGTH] ){
    goto too_big;
  }
  testcase( n==0 );
  rc = sqlite3VdbeMemFromBtreeZeroOffset(pCrsr, n, pOut);
  if( rc ) goto abort_due_to_error;
  if( !pOp->p3 ) Deephemeralize(pOut);
  UPDATE_MAX_BLOBSIZE(pOut);
  REGISTER_TRACE(pOp->p2, pOut);
  break;
}

/* Opcode: Rowid P1 P2 * * *
** Synopsis: r[P2]=rowid
**
** Store in register P2 an integer which is the key of the table entry that
** P1 is currently point to.
**
** P1 can be either an ordinary table or a virtual table.  There used to
** be a separate OP_VRowid opcode for use with virtual tables, but this
** one opcode now works for both table types.
*/
case OP_Rowid: {                 /* out2 */
  VdbeCursor *pC;
  i64 v;
  sqlite3_vtab *pVtab;
  const sqlite3_module *pModule;

  pOut = out2Prerelease(p, pOp);
  assert( pOp->p1>=0 && pOp->p1<p->nCursor );
  pC = p->apCsr[pOp->p1];
  assert( pC!=0 );
  assert( pC->eCurType!=CURTYPE_PSEUDO || pC->nullRow );
  if( pC->nullRow ){
    pOut->flags = MEM_Null;
    break;
  }else if( pC->deferredMoveto ){
    v = pC->movetoTarget;
#ifndef SQLITE_OMIT_VIRTUALTABLE
  }else if( pC->eCurType==CURTYPE_VTAB ){
    assert( pC->uc.pVCur!=0 );
    pVtab = pC->uc.pVCur->pVtab;
    pModule = pVtab->pModule;
    assert( pModule->xRowid );
    rc = pModule->xRowid(pC->uc.pVCur, &v);
    sqlite3VtabImportErrmsg(p, pVtab);
    if( rc ) goto abort_due_to_error;
#endif /* SQLITE_OMIT_VIRTUALTABLE */
  }else{
    assert( pC->eCurType==CURTYPE_BTREE );
    assert( pC->uc.pCursor!=0 );
    rc = sqlite3VdbeCursorRestore(pC);
    if( rc ) goto abort_due_to_error;
    if( pC->nullRow ){
      pOut->flags = MEM_Null;
      break;
    }
    v = sqlite3BtreeIntegerKey(pC->uc.pCursor);
  }
  pOut->u.i = v;
  break;
}

/* Opcode: NullRow P1 * * * *
**
** Move the cursor P1 to a null row.  Any OP_Column operations
** that occur while the cursor is on the null row will always
** write a NULL.
*/
case OP_NullRow: {
  VdbeCursor *pC;

  assert( pOp->p1>=0 && pOp->p1<p->nCursor );
  pC = p->apCsr[pOp->p1];
  assert( pC!=0 );
  pC->nullRow = 1;
  pC->cacheStatus = CACHE_STALE;
  if( pC->eCurType==CURTYPE_BTREE ){
    assert( pC->uc.pCursor!=0 );
    sqlite3BtreeClearCursor(pC->uc.pCursor);
  }
#ifdef SQLITE_DEBUG
  if( pC->seekOp==0 ) pC->seekOp = OP_NullRow;
#endif
  break;
}

/* Opcode: SeekEnd P1 * * * *
**
** Position cursor P1 at the end of the btree for the purpose of
** appending a new entry onto the btree.
**
** It is assumed that the cursor is used only for appending and so
** if the cursor is valid, then the cursor must already be pointing
** at the end of the btree and so no changes are made to
** the cursor.
*/
/* Opcode: Last P1 P2 * * *
**
** The next use of the Rowid or Column or Prev instruction for P1 
** will refer to the last entry in the database table or index.
** If the table or index is empty and P2>0, then jump immediately to P2.
** If P2 is 0 or if the table or index is not empty, fall through
** to the following instruction.
**
** This opcode leaves the cursor configured to move in reverse order,
** from the end toward the beginning.  In other words, the cursor is
** configured to use Prev, not Next.
*/
case OP_SeekEnd:
case OP_Last: {        /* jump */
  VdbeCursor *pC;
  BtCursor *pCrsr;
  int res;

  assert( pOp->p1>=0 && pOp->p1<p->nCursor );
  pC = p->apCsr[pOp->p1];
  assert( pC!=0 );
  assert( pC->eCurType==CURTYPE_BTREE );
  pCrsr = pC->uc.pCursor;
  res = 0;
  assert( pCrsr!=0 );
#ifdef SQLITE_DEBUG
  pC->seekOp = pOp->opcode;
#endif
  if( pOp->opcode==OP_SeekEnd ){
    assert( pOp->p2==0 );
    pC->seekResult = -1;
    if( sqlite3BtreeCursorIsValidNN(pCrsr) ){
      break;
    }
  }
  rc = sqlite3BtreeLast(pCrsr, &res);
  sqlite3BtreeScanStart(pCrsr, 0, 0, pOp->opcode, 0);
  pC->nullRow = (u8)res;
  pC->deferredMoveto = 0;
  pC->cacheStatus = CACHE_STALE;
  if( rc ) goto abort_due_to_error;
  if( pOp->p2>0 ){
    VdbeBranchTaken(res!=0,2);
    if( res ) goto jump_to_p2;
  }
  break;
}

/* Opcode: IfSmaller P1 P2 P3 * *
**
** Estimate the number of rows in the table P1.  Jump to P2 if that
** estimate is less than approximately 2**(0.1*P3).
*/
case OP_IfSmaller: {        /* jump */
  VdbeCursor *pC;
  BtCursor *pCrsr;
  int res;
  i64 sz;

  assert( pOp->p1>=0 && pOp->p1<p->nCursor );
  pC = p->apCsr[pOp->p1];
  assert( pC!=0 );
  pCrsr = pC->uc.pCursor;
  assert( pCrsr );
  rc = sqlite3BtreeFirst(pCrsr, &res);
  if( rc ) goto abort_due_to_error;
  if( res==0 ){
    sz = sqlite3BtreeRowCountEst(pCrsr);
    if( ALWAYS(sz>=0) && sqlite3LogEst((u64)sz)<pOp->p3 ) res = 1;
  }
  VdbeBranchTaken(res!=0,2);
  if( res ) goto jump_to_p2;
  break;
}


/* Opcode: SorterSort P1 P2 * * *
**
** After all records have been inserted into the Sorter object
** identified by P1, invoke this opcode to actually do the sorting.
** Jump to P2 if there are no records to be sorted.
**
** This opcode is an alias for OP_Sort and OP_Rewind that is used
** for Sorter objects.
*/
/* Opcode: Sort P1 P2 * * *
**
** This opcode does exactly the same thing as OP_Rewind except that
** it increments an undocumented global variable used for testing.
**
** Sorting is accomplished by writing records into a sorting index,
** then rewinding that index and playing it back from beginning to
** end.  We use the OP_Sort opcode instead of OP_Rewind to do the
** rewinding so that the global variable will be incremented and
** regression tests can determine whether or not the optimizer is
** correctly optimizing out sorts.
*/
case OP_SorterSort:    /* jump */
case OP_Sort: {        /* jump */
#ifdef SQLITE_TEST
  sqlite3_sort_count++;
  sqlite3_search_count--;
#endif
  p->aCounter[SQLITE_STMTSTATUS_SORT]++;
  /* Fall through into OP_Rewind */
  /* no break */ deliberate_fall_through
}
/* Opcode: Rewind P1 P2 * * *
**
** The next use of the Rowid or Column or Next instruction for P1 
** will refer to the first entry in the database table or index.
** If the table or index is empty, jump immediately to P2.
** If the table or index is not empty, fall through to the following 
** instruction.
**
** This opcode leaves the cursor configured to move in forward order,
** from the beginning toward the end.  In other words, the cursor is
** configured to use Next, not Prev.
*/
case OP_Rewind: {        /* jump */
  VdbeCursor *pC;
  BtCursor *pCrsr;
  int res;

  assert( pOp->p1>=0 && pOp->p1<p->nCursor );
  assert( pOp->p5==0 );
  pC = p->apCsr[pOp->p1];
  assert( pC!=0 );
  assert( isSorter(pC)==(pOp->opcode==OP_SorterSort) );
  res = 1;
#ifdef SQLITE_DEBUG
  pC->seekOp = OP_Rewind;
#endif
  if( isSorter(pC) ){
    rc = sqlite3VdbeSorterRewind(pC, &res);
  }else{
    assert( pC->eCurType==CURTYPE_BTREE );
    pCrsr = pC->uc.pCursor;
    assert( pCrsr );
    rc = sqlite3BtreeFirst(pCrsr, &res);
    sqlite3BtreeScanStart(pCrsr, 0, 0, OP_Rewind, 0);
    pC->deferredMoveto = 0;
    pC->cacheStatus = CACHE_STALE;
  }
  if( rc ) goto abort_due_to_error;
  pC->nullRow = (u8)res;
  assert( pOp->p2>0 && pOp->p2<p->nOp );
  VdbeBranchTaken(res!=0,2);
  if( res ) goto jump_to_p2;
  break;
}

/* Opcode: Next P1 P2 P3 P4 P5
**
** Advance cursor P1 so that it points to the next key/data pair in its
** table or index.  If there are no more key/value pairs then fall through
** to the following instruction.  But if the cursor advance was successful,
** jump immediately to P2.
**
** The Next opcode is only valid following an SeekGT, SeekGE, or
** OP_Rewind opcode used to position the cursor.  Next is not allowed
** to follow SeekLT, SeekLE, or OP_Last.
**
** The P1 cursor must be for a real table, not a pseudo-table.  P1 must have
** been opened prior to this opcode or the program will segfault.
**
** The P3 value is a hint to the btree implementation. If P3==1, that
** means P1 is an SQL index and that this instruction could have been
** omitted if that index had been unique.  P3 is usually 0.  P3 is
** always either 0 or 1.
**
** P4 is always of type P4_ADVANCE. The function pointer points to
** sqlite3BtreeNext().
**
** If P5 is positive and the jump is taken, then event counter
** number P5-1 in the prepared statement is incremented.
**
** See also: Prev
*/
/* Opcode: Prev P1 P2 P3 P4 P5
**
** Back up cursor P1 so that it points to the previous key/data pair in its
** table or index.  If there is no previous key/value pairs then fall through
** to the following instruction.  But if the cursor backup was successful,
** jump immediately to P2.
**
**
** The Prev opcode is only valid following an SeekLT, SeekLE, or
** OP_Last opcode used to position the cursor.  Prev is not allowed
** to follow SeekGT, SeekGE, or OP_Rewind.
**
** The P1 cursor must be for a real table, not a pseudo-table.  If P1 is
** not open then the behavior is undefined.
**
** The P3 value is a hint to the btree implementation. If P3==1, that
** means P1 is an SQL index and that this instruction could have been
** omitted if that index had been unique.  P3 is usually 0.  P3 is
** always either 0 or 1.
**
** P4 is always of type P4_ADVANCE. The function pointer points to
** sqlite3BtreePrevious().
**
** If P5 is positive and the jump is taken, then event counter
** number P5-1 in the prepared statement is incremented.
*/
/* Opcode: SorterNext P1 P2 * * P5
**
** This opcode works just like OP_Next except that P1 must be a
** sorter object for which the OP_SorterSort opcode has been
** invoked.  This opcode advances the cursor to the next sorted
** record, or jumps to P2 if there are no more sorted records.
*/
case OP_SorterNext: {  /* jump */
  VdbeCursor *pC;

  pC = p->apCsr[pOp->p1];
  assert( isSorter(pC) );
  rc = sqlite3VdbeSorterNext(db, pC);
  goto next_tail;
case OP_Prev:          /* jump */
case OP_Next:          /* jump */
  assert( pOp->p1>=0 && pOp->p1<p->nCursor );
  assert( pOp->p5<ArraySize(p->aCounter) );
  pC = p->apCsr[pOp->p1];
  assert( pC!=0 );
  assert( pC->deferredMoveto==0 );
  assert( pC->eCurType==CURTYPE_BTREE );
  assert( pOp->opcode!=OP_Next || pOp->p4.xAdvance==sqlite3BtreeNext );
  assert( pOp->opcode!=OP_Prev || pOp->p4.xAdvance==sqlite3BtreePrevious );

  /* The Next opcode is only used after SeekGT, SeekGE, Rewind, and Found.
  ** The Prev opcode is only used after SeekLT, SeekLE, and Last. */
  assert( pOp->opcode!=OP_Next
       || pC->seekOp==OP_SeekGT || pC->seekOp==OP_SeekGE
       || pC->seekOp==OP_Rewind || pC->seekOp==OP_Found
       || pC->seekOp==OP_NullRow|| pC->seekOp==OP_SeekRowid
       || pC->seekOp==OP_IfNoHope);
  assert( pOp->opcode!=OP_Prev
       || pC->seekOp==OP_SeekLT || pC->seekOp==OP_SeekLE
       || pC->seekOp==OP_Last   || pC->seekOp==OP_IfNoHope
       || pC->seekOp==OP_NullRow);

  rc = pOp->p4.xAdvance(pC->uc.pCursor, pOp->p3);
next_tail:
  pC->cacheStatus = CACHE_STALE;
  VdbeBranchTaken(rc==SQLITE_OK,2);
  if( rc==SQLITE_OK ){
    pC->nullRow = 0;
    p->aCounter[pOp->p5]++;
#ifdef SQLITE_TEST
    sqlite3_search_count++;
#endif
    goto jump_to_p2_and_check_for_interrupt;
  }
  if( rc!=SQLITE_DONE ) goto abort_due_to_error;
  rc = SQLITE_OK;
  pC->nullRow = 1;
  goto check_for_interrupt;
}

/* Opcode: IdxInsert P1 P2 P3 P4 P5
** Synopsis: key=r[P2]
**
** Register P2 holds an SQL index key made using the
** MakeRecord instructions.  This opcode writes that key
** into the index P1.  Data for the entry is nil.
**
** If P4 is not zero, then it is the number of values in the unpacked
** key of reg(P2).  In that case, P3 is the index of the first register
** for the unpacked key.  The availability of the unpacked key can sometimes
** be an optimization.
**
** If P5 has the OPFLAG_APPEND bit set, that is a hint to the b-tree layer
** that this insert is likely to be an append.
**
** If P5 has the OPFLAG_NCHANGE bit set, then the change counter is
** incremented by this instruction.  If the OPFLAG_NCHANGE bit is clear,
** then the change counter is unchanged.
**
** If the OPFLAG_USESEEKRESULT flag of P5 is set, the implementation might
** run faster by avoiding an unnecessary seek on cursor P1.  However,
** the OPFLAG_USESEEKRESULT flag must only be set if there have been no prior
** seeks on the cursor or if the most recent seek used a key equivalent
** to P2. 
**
** This instruction only works for indices.  The equivalent instruction
** for tables is OP_Insert.
*/
case OP_IdxInsert: {        /* in2 */
  VdbeCursor *pC;
  BtreePayload x;

  assert( pOp->p1>=0 && pOp->p1<p->nCursor );
  pC = p->apCsr[pOp->p1];
  sqlite3VdbeIncrWriteCounter(p, pC);
  assert( pC!=0 );
  assert( !isSorter(pC) );
  pIn2 = &aMem[pOp->p2];
  assert( (pIn2->flags & MEM_Blob) || (pOp->p5 & OPFLAG_PREFORMAT) );
  if( pOp->p5 & OPFLAG_NCHANGE ) p->nChange++;
  assert( pC->eCurType==CURTYPE_BTREE );
  assert( pC->isTable==0 );
  rc = ExpandBlob(pIn2);
  if( rc ) goto abort_due_to_error;
  x.nKey = pIn2->n;
  x.pKey = pIn2->z;
  x.aMem = aMem + pOp->p3;
  x.nMem = (u16)pOp->p4.i;
  rc = sqlite3BtreeInsert(pC->uc.pCursor, &x,
       (pOp->p5 & (OPFLAG_APPEND|OPFLAG_SAVEPOSITION|OPFLAG_PREFORMAT)), 
      ((pOp->p5 & OPFLAG_USESEEKRESULT) ? pC->seekResult : 0)
      );
  assert( pC->deferredMoveto==0 );
  pC->cacheStatus = CACHE_STALE;
  if( rc) goto abort_due_to_error;
  break;
}

/* Opcode: SorterInsert P1 P2 * * *
** Synopsis: key=r[P2]
**
** Register P2 holds an SQL index key made using the
** MakeRecord instructions.  This opcode writes that key
** into the sorter P1.  Data for the entry is nil.
*/
case OP_SorterInsert: {     /* in2 */
  VdbeCursor *pC;

  assert( pOp->p1>=0 && pOp->p1<p->nCursor );
  pC = p->apCsr[pOp->p1];
  sqlite3VdbeIncrWriteCounter(p, pC);
  assert( pC!=0 );
  assert( isSorter(pC) );
  pIn2 = &aMem[pOp->p2];
  assert( pIn2->flags & MEM_Blob );
  assert( pC->isTable==0 );
  rc = ExpandBlob(pIn2);
  if( rc ) goto abort_due_to_error;
  rc = sqlite3VdbeSorterWrite(pC, pIn2);
  if( rc) goto abort_due_to_error;
  break;
}

/* Opcode: IdxDelete P1 P2 P3 * P5
** Synopsis: key=r[P2@P3]
**
** The content of P3 registers starting at register P2 form
** an unpacked index key. This opcode removes that entry from the 
** index opened by cursor P1.
**
** If P5 is not zero, then raise an SQLITE_CORRUPT_INDEX error
** if no matching index entry is found.  This happens when running
** an UPDATE or DELETE statement and the index entry to be updated
** or deleted is not found.  For some uses of IdxDelete
** (example:  the EXCEPT operator) it does not matter that no matching
** entry is found.  For those cases, P5 is zero.
*/
case OP_IdxDelete: {
  VdbeCursor *pC;
  BtCursor *pCrsr;
  int res;
  UnpackedRecord r;

  assert( pOp->p3>0 );
  assert( pOp->p2>0 && pOp->p2+pOp->p3<=(p->nMem+1 - p->nCursor)+1 );
  assert( pOp->p1>=0 && pOp->p1<p->nCursor );
  pC = p->apCsr[pOp->p1];
  assert( pC!=0 );
  assert( pC->eCurType==CURTYPE_BTREE );
  sqlite3VdbeIncrWriteCounter(p, pC);
  pCrsr = pC->uc.pCursor;
  assert( pCrsr!=0 );
  r.pKeyInfo = pC->pKeyInfo;
  r.nField = (u16)pOp->p3;
  r.default_rc = 0;
  r.aMem = &aMem[pOp->p2];
  rc = sqlite3BtreeMovetoUnpacked(pCrsr, &r, 0, 0, &res);
  if( rc ) goto abort_due_to_error;
  if( res==0 ){
    rc = sqlite3BtreeDelete(pCrsr, BTREE_AUXDELETE);
    if( rc ) goto abort_due_to_error;
  }else if( pOp->p5 ){
    rc = sqlite3ReportError(SQLITE_CORRUPT_INDEX, __LINE__, "index corruption");
    goto abort_due_to_error;
  }
  assert( pC->deferredMoveto==0 );
  pC->cacheStatus = CACHE_STALE;
  pC->seekResult = 0;
  break;
}

/* Opcode: DeferredSeek P1 * P3 P4 *
** Synopsis: Move P3 to P1.rowid if needed
**
** P1 is an open index cursor and P3 is a cursor on the corresponding
** table.  This opcode does a deferred seek of the P3 table cursor
** to the row that corresponds to the current row of P1.
**
** This is a deferred seek.  Nothing actually happens until
** the cursor is used to read a record.  That way, if no reads
** occur, no unnecessary I/O happens.
**
** P4 may be an array of integers (type P4_INTARRAY) containing
** one entry for each column in the P3 table.  If array entry a(i)
** is non-zero, then reading column a(i)-1 from cursor P3 is 
** equivalent to performing the deferred seek and then reading column i 
** from P1.  This information is stored in P3 and used to redirect
** reads against P3 over to P1, thus possibly avoiding the need to
** seek and read cursor P3.
*/
/* Opcode: IdxRowid P1 P2 * * *
** Synopsis: r[P2]=rowid
**
** Write into register P2 an integer which is the last entry in the record at
** the end of the index key pointed to by cursor P1.  This integer should be
** the rowid of the table entry to which this index entry points.
**
** See also: Rowid, MakeRecord.
*/
case OP_DeferredSeek:
case OP_IdxRowid: {           /* out2 */
  VdbeCursor *pC;             /* The P1 index cursor */
  VdbeCursor *pTabCur;        /* The P2 table cursor (OP_DeferredSeek only) */
  i64 rowid;                  /* Rowid that P1 current points to */

  assert( pOp->p1>=0 && pOp->p1<p->nCursor );
  pC = p->apCsr[pOp->p1];
  assert( pC!=0 );
  assert( pC->eCurType==CURTYPE_BTREE );
  assert( pC->uc.pCursor!=0 );
  assert( pC->isTable==0 );
  assert( pC->deferredMoveto==0 );
  assert( !pC->nullRow || pOp->opcode==OP_IdxRowid );

  /* The IdxRowid and Seek opcodes are combined because of the commonality
  ** of sqlite3VdbeCursorRestore() and sqlite3VdbeIdxRowid(). */
  rc = sqlite3VdbeCursorRestore(pC);

  /* sqlite3VbeCursorRestore() can only fail if the record has been deleted
  ** out from under the cursor.  That will never happens for an IdxRowid
  ** or Seek opcode */
  if( NEVER(rc!=SQLITE_OK) ) goto abort_due_to_error;

  if( !pC->nullRow ){
    rowid = 0;  /* Not needed.  Only used to silence a warning. */
    rc = sqlite3VdbeIdxRowid(db, pC->uc.pCursor, &rowid);
    if( rc!=SQLITE_OK ){
      goto abort_due_to_error;
    }
    if( pOp->opcode==OP_DeferredSeek ){
      assert( pOp->p3>=0 && pOp->p3<p->nCursor );
      pTabCur = p->apCsr[pOp->p3];
      assert( pTabCur!=0 );
      assert( pTabCur->eCurType==CURTYPE_BTREE );
      assert( pTabCur->uc.pCursor!=0 );
      assert( pTabCur->isTable );
      pTabCur->nullRow = 0;
      pTabCur->movetoTarget = rowid;
      pTabCur->deferredMoveto = 1;
      assert( pOp->p4type==P4_INTARRAY || pOp->p4.ai==0 );
      pTabCur->aAltMap = pOp->p4.ai;
      assert( !pC->isEphemeral );
      assert( !pTabCur->isEphemeral );
      pTabCur->pAltCursor = pC;
    }else{
      pOut = out2Prerelease(p, pOp);
      pOut->u.i = rowid;
    }
  }else{
    assert( pOp->opcode==OP_IdxRowid );
    sqlite3VdbeMemSetNull(&aMem[pOp->p2]);
  }
  break;
}

/* Opcode: FinishSeek P1 * * * *
** 
** If cursor P1 was previously moved via OP_DeferredSeek, complete that
** seek operation now, without further delay.  If the cursor seek has
** already occurred, this instruction is a no-op.
*/
case OP_FinishSeek: {
  VdbeCursor *pC;             /* The P1 index cursor */

  assert( pOp->p1>=0 && pOp->p1<p->nCursor );
  pC = p->apCsr[pOp->p1];
  if( pC->deferredMoveto ){
    rc = sqlite3VdbeFinishMoveto(pC);
    if( rc ) goto abort_due_to_error;
  }
  break;
}

/* Opcode: IdxGE P1 P2 P3 P4 *
** Synopsis: key=r[P3@P4]
**
** The P4 register values beginning with P3 form an unpacked index 
** key that omits the PRIMARY KEY.  Compare this key value against the index 
** that P1 is currently pointing to, ignoring the PRIMARY KEY or ROWID 
** fields at the end.
**
** If the P1 index entry is greater than or equal to the key value
** then jump to P2.  Otherwise fall through to the next instruction.
*/
/* Opcode: IdxGT P1 P2 P3 P4 *
** Synopsis: key=r[P3@P4]
**
** The P4 register values beginning with P3 form an unpacked index 
** key that omits the PRIMARY KEY.  Compare this key value against the index 
** that P1 is currently pointing to, ignoring the PRIMARY KEY or ROWID 
** fields at the end.
**
** If the P1 index entry is greater than the key value
** then jump to P2.  Otherwise fall through to the next instruction.
*/
/* Opcode: IdxLT P1 P2 P3 P4 *
** Synopsis: key=r[P3@P4]
**
** The P4 register values beginning with P3 form an unpacked index 
** key that omits the PRIMARY KEY or ROWID.  Compare this key value against
** the index that P1 is currently pointing to, ignoring the PRIMARY KEY or
** ROWID on the P1 index.
**
** If the P1 index entry is less than the key value then jump to P2.
** Otherwise fall through to the next instruction.
*/
/* Opcode: IdxLE P1 P2 P3 P4 *
** Synopsis: key=r[P3@P4]
**
** The P4 register values beginning with P3 form an unpacked index 
** key that omits the PRIMARY KEY or ROWID.  Compare this key value against
** the index that P1 is currently pointing to, ignoring the PRIMARY KEY or
** ROWID on the P1 index.
**
** If the P1 index entry is less than or equal to the key value then jump
** to P2. Otherwise fall through to the next instruction.
*/
case OP_IdxLE:          /* jump */
case OP_IdxGT:          /* jump */
case OP_IdxLT:          /* jump */
case OP_IdxGE:  {       /* jump */
  VdbeCursor *pC;
  int res;
  UnpackedRecord r;

  assert( pOp->p1>=0 && pOp->p1<p->nCursor );
  pC = p->apCsr[pOp->p1];
  assert( pC!=0 );
  assert( pC->isOrdered );
  assert( pC->eCurType==CURTYPE_BTREE );
  assert( pC->uc.pCursor!=0);
  assert( pC->deferredMoveto==0 );
  assert( pOp->p4type==P4_INT32 );
  r.pKeyInfo = pC->pKeyInfo;
  r.nField = (u16)pOp->p4.i;
  if( pOp->opcode<OP_IdxLT ){
    assert( pOp->opcode==OP_IdxLE || pOp->opcode==OP_IdxGT );
    r.default_rc = -1;
  }else{
    assert( pOp->opcode==OP_IdxGE || pOp->opcode==OP_IdxLT );
    r.default_rc = 0;
  }
  r.aMem = &aMem[pOp->p3];
#ifdef SQLITE_DEBUG
  {
    int i;
    for(i=0; i<r.nField; i++){
      assert( memIsValid(&r.aMem[i]) );
      REGISTER_TRACE(pOp->p3+i, &aMem[pOp->p3+i]);
    }
  }
#endif

  /* Inlined version of sqlite3VdbeIdxKeyCompare() */
  {
    i64 nCellKey = 0;
    BtCursor *pCur;
    Mem m;

    assert( pC->eCurType==CURTYPE_BTREE );
    pCur = pC->uc.pCursor;
    assert( sqlite3BtreeCursorIsValid(pCur) );
    nCellKey = sqlite3BtreePayloadSize(pCur);
    /* nCellKey will always be between 0 and 0xffffffff because of the way
    ** that btreeParseCellPtr() and sqlite3GetVarint32() are implemented */
    if( nCellKey<=0 || nCellKey>0x7fffffff ){
      rc = SQLITE_CORRUPT_BKPT;
      goto abort_due_to_error;
    }
    sqlite3VdbeMemInit(&m, db, 0);
    rc = sqlite3VdbeMemFromBtreeZeroOffset(pCur, (u32)nCellKey, &m);
    if( rc ) goto abort_due_to_error;
    res = sqlite3VdbeRecordCompareWithSkip(m.n, m.z, &r, 0);
    sqlite3VdbeMemRelease(&m);
  }
  /* End of inlined sqlite3VdbeIdxKeyCompare() */

  sqlite3BtreeScanLimit(pC->uc.pCursor, &r, 0, pOp->opcode);
  assert( (OP_IdxLE&1)==(OP_IdxLT&1) && (OP_IdxGE&1)==(OP_IdxGT&1) );
  if( (pOp->opcode&1)==(OP_IdxLT&1) ){
    assert( pOp->opcode==OP_IdxLE || pOp->opcode==OP_IdxLT );
    res = -res;
  }else{
    assert( pOp->opcode==OP_IdxGE || pOp->opcode==OP_IdxGT );
    res++;
  }
  VdbeBranchTaken(res>0,2);
  assert( rc==SQLITE_OK );
  if( res>0 ){
    goto jump_to_p2;
  }
  break;
}

/* Opcode: Destroy P1 P2 P3 * *
**
** Delete an entire database table or index whose root page in the database
** file is given by P1.
**
** The table being destroyed is in the main database file if P3==0.  If
** P3==1 then the table to be clear is in the auxiliary database file
** that is used to store tables create using CREATE TEMPORARY TABLE.
**
** If AUTOVACUUM is enabled then it is possible that another root page
** might be moved into the newly deleted root page in order to keep all
** root pages contiguous at the beginning of the database.  The former
** value of the root page that moved - its value before the move occurred -
** is stored in register P2. If no page movement was required (because the
** table being dropped was already the last one in the database) then a 
** zero is stored in register P2.  If AUTOVACUUM is disabled then a zero 
** is stored in register P2.
**
** This opcode throws an error if there are any active reader VMs when
** it is invoked. This is done to avoid the difficulty associated with 
** updating existing cursors when a root page is moved in an AUTOVACUUM 
** database. This error is thrown even if the database is not an AUTOVACUUM 
** db in order to avoid introducing an incompatibility between autovacuum 
** and non-autovacuum modes.
**
** See also: Clear
*/
case OP_Destroy: {     /* out2 */
  int iMoved;
  int iDb;

  sqlite3VdbeIncrWriteCounter(p, 0);
  assert( p->readOnly==0 );
  assert( pOp->p1>1 );
  pOut = out2Prerelease(p, pOp);
  pOut->flags = MEM_Null;
  if( db->nVdbeRead > db->nVDestroy+1 ){
    rc = SQLITE_LOCKED;
    p->errorAction = OE_Abort;
    goto abort_due_to_error;
  }else{
    iDb = pOp->p3;
    assert( DbMaskTest(p->btreeMask, iDb) );
    iMoved = 0;  /* Not needed.  Only to silence a warning. */
    rc = sqlite3BtreeDropTable(db->aDb[iDb].pBt, pOp->p1, &iMoved);
    pOut->flags = MEM_Int;
    pOut->u.i = iMoved;
    if( rc ) goto abort_due_to_error;
#ifndef SQLITE_OMIT_AUTOVACUUM
    if( iMoved!=0 ){
      sqlite3RootPageMoved(db, iDb, iMoved, pOp->p1);
      /* All OP_Destroy operations occur on the same btree */
      assert( resetSchemaOnFault==0 || resetSchemaOnFault==iDb+1 );
      resetSchemaOnFault = iDb+1;
    }
#endif
  }
  break;
}

/* Opcode: Clear P1 P2 P3
**
** Delete all contents of the database table or index whose root page
** in the database file is given by P1.  But, unlike Destroy, do not
** remove the table or index from the database file.
**
** The table being clear is in the main database file if P2==0.  If
** P2==1 then the table to be clear is in the auxiliary database file
** that is used to store tables create using CREATE TEMPORARY TABLE.
**
** If the P3 value is non-zero, then the table referred to must be an
** intkey table (an SQL table, not an index). In this case the row change 
** count is incremented by the number of rows in the table being cleared. 
** If P3 is greater than zero, then the value stored in register P3 is
** also incremented by the number of rows in the table being cleared.
**
** See also: Destroy
*/
case OP_Clear: {
  int nChange;
 
  sqlite3VdbeIncrWriteCounter(p, 0);
  nChange = 0;
  assert( p->readOnly==0 );
  assert( DbMaskTest(p->btreeMask, pOp->p2) );
  rc = sqlite3BtreeClearTable(
      db->aDb[pOp->p2].pBt, (u32)pOp->p1, (pOp->p3 ? &nChange : 0)
  );
  if( pOp->p3 ){
    p->nChange += nChange;
    if( pOp->p3>0 ){
      assert( memIsValid(&aMem[pOp->p3]) );
      memAboutToChange(p, &aMem[pOp->p3]);
      aMem[pOp->p3].u.i += nChange;
    }
  }
  if( rc ) goto abort_due_to_error;
  break;
}

/* Opcode: ResetSorter P1 * * * *
**
** Delete all contents from the ephemeral table or sorter
** that is open on cursor P1.
**
** This opcode only works for cursors used for sorting and
** opened with OP_OpenEphemeral or OP_SorterOpen.
*/
case OP_ResetSorter: {
  VdbeCursor *pC;
 
  assert( pOp->p1>=0 && pOp->p1<p->nCursor );
  pC = p->apCsr[pOp->p1];
  assert( pC!=0 );
  if( isSorter(pC) ){
    sqlite3VdbeSorterReset(db, pC->uc.pSorter);
  }else{
    assert( pC->eCurType==CURTYPE_BTREE );
    assert( pC->isEphemeral );
    rc = sqlite3BtreeClearTableOfCursor(pC->uc.pCursor);
    if( rc ) goto abort_due_to_error;
  }
  break;
}

/* Opcode: CreateBtree P1 P2 P3 * *
** Synopsis: r[P2]=root iDb=P1 flags=P3
**
** Allocate a new b-tree in the main database file if P1==0 or in the
** TEMP database file if P1==1 or in an attached database if
** P1>1.  The P3 argument must be 1 (BTREE_INTKEY) for a rowid table
** it must be 2 (BTREE_BLOBKEY) for an index or WITHOUT ROWID table.
** The root page number of the new b-tree is stored in register P2.
*/
case OP_CreateBtree: {          /* out2 */
  Pgno pgno;
  Db *pDb;

  sqlite3VdbeIncrWriteCounter(p, 0);
  pOut = out2Prerelease(p, pOp);
  pgno = 0;
  assert( pOp->p3==BTREE_INTKEY || pOp->p3==BTREE_BLOBKEY );
  assert( pOp->p1>=0 && pOp->p1<db->nDb );
  assert( DbMaskTest(p->btreeMask, pOp->p1) );
  assert( p->readOnly==0 );
  pDb = &db->aDb[pOp->p1];
  assert( pDb->pBt!=0 );
  rc = sqlite3BtreeCreateTable(pDb->pBt, &pgno, pOp->p3);
  if( rc ) goto abort_due_to_error;
  pOut->u.i = pgno;
  break;
}

/* Opcode: SqlExec * * * P4 *
**
** Run the SQL statement or statements specified in the P4 string.
*/
case OP_SqlExec: {
  sqlite3VdbeIncrWriteCounter(p, 0);
  db->nSqlExec++;
  rc = sqlite3_exec(db, pOp->p4.z, 0, 0, 0);
  db->nSqlExec--;
  if( rc ) goto abort_due_to_error;
  break;
}

/* Opcode: ParseSchema P1 * * P4 *
**
** Read and parse all entries from the schema table of database P1
** that match the WHERE clause P4.  If P4 is a NULL pointer, then the
** entire schema for P1 is reparsed.
**
** This opcode invokes the parser to create a new virtual machine,
** then runs the new virtual machine.  It is thus a re-entrant opcode.
*/
case OP_ParseSchema: {
  int iDb;
  const char *zSchema;
  char *zSql;
  InitData initData;

  /* Any prepared statement that invokes this opcode will hold mutexes
  ** on every btree.  This is a prerequisite for invoking 
  ** sqlite3InitCallback().
  */
#ifdef SQLITE_DEBUG
  for(iDb=0; iDb<db->nDb; iDb++){
    assert( iDb==1 || sqlite3BtreeHoldsMutex(db->aDb[iDb].pBt) );
  }
#endif

  iDb = pOp->p1;
  assert( iDb>=0 && iDb<db->nDb );
  assert( DbHasProperty(db, iDb, DB_SchemaLoaded) || db->mallocFailed );

#ifndef SQLITE_OMIT_ALTERTABLE
  if( pOp->p4.z==0 ){
    sqlite3SchemaClear(db->aDb[iDb].pSchema);
    db->mDbFlags &= ~DBFLAG_SchemaKnownOk;
    rc = sqlite3InitOne(db, iDb, &p->zErrMsg, pOp->p5);
    db->mDbFlags |= DBFLAG_SchemaChange;
    p->expired = 0;
  }else
#endif
  {
    zSchema = DFLT_SCHEMA_TABLE;
    initData.db = db;
    initData.iDb = iDb;
    initData.pzErrMsg = &p->zErrMsg;
    initData.mInitFlags = 0;
    initData.mxPage = sqlite3BtreeLastPage(db->aDb[iDb].pBt);
    zSql = sqlite3MPrintf(db,
       "SELECT*FROM\"%w\".%s WHERE %s ORDER BY rowid",
       db->aDb[iDb].zDbSName, zSchema, pOp->p4.z);
    if( zSql==0 ){
      rc = SQLITE_NOMEM_BKPT;
    }else{
      assert( db->init.busy==0 );
      db->init.busy = 1;
      initData.rc = SQLITE_OK;
      initData.nInitRow = 0;
      assert( !db->mallocFailed );
      rc = sqlite3_exec(db, zSql, sqlite3InitCallback, &initData, 0);
      if( rc==SQLITE_OK ) rc = initData.rc;
      if( rc==SQLITE_OK && initData.nInitRow==0 ){
        /* The OP_ParseSchema opcode with a non-NULL P4 argument should parse
        ** at least one SQL statement. Any less than that indicates that
        ** the sqlite_schema table is corrupt. */
        rc = SQLITE_CORRUPT_BKPT;
      }
      sqlite3DbFreeNN(db, zSql);
      db->init.busy = 0;
    }
  }
  if( rc ){
    sqlite3ResetAllSchemasOfConnection(db);
    if( rc==SQLITE_NOMEM ){
      goto no_mem;
    }
    goto abort_due_to_error;
  }
  break;  
}

#if !defined(SQLITE_OMIT_ANALYZE)
/* Opcode: LoadAnalysis P1 * * * *
**
** Read the sqlite_stat1 table for database P1 and load the content
** of that table into the internal index hash table.  This will cause
** the analysis to be used when preparing all subsequent queries.
*/
case OP_LoadAnalysis: {
  assert( pOp->p1>=0 && pOp->p1<db->nDb );
  rc = sqlite3AnalysisLoad(db, pOp->p1);
  if( rc ) goto abort_due_to_error;
  break;  
}
#endif /* !defined(SQLITE_OMIT_ANALYZE) */

/* Opcode: DropTable P1 * * P4 *
**
** Remove the internal (in-memory) data structures that describe
** the table named P4 in database P1.  This is called after a table
** is dropped from disk (using the Destroy opcode) in order to keep 
** the internal representation of the
** schema consistent with what is on disk.
*/
case OP_DropTable: {
  sqlite3VdbeIncrWriteCounter(p, 0);
  sqlite3UnlinkAndDeleteTable(db, pOp->p1, pOp->p4.z);
  break;
}

/* Opcode: DropIndex P1 * * P4 *
**
** Remove the internal (in-memory) data structures that describe
** the index named P4 in database P1.  This is called after an index
** is dropped from disk (using the Destroy opcode)
** in order to keep the internal representation of the
** schema consistent with what is on disk.
*/
case OP_DropIndex: {
  sqlite3VdbeIncrWriteCounter(p, 0);
  sqlite3UnlinkAndDeleteIndex(db, pOp->p1, pOp->p4.z);
  break;
}

/* Opcode: DropTrigger P1 * * P4 *
**
** Remove the internal (in-memory) data structures that describe
** the trigger named P4 in database P1.  This is called after a trigger
** is dropped from disk (using the Destroy opcode) in order to keep 
** the internal representation of the
** schema consistent with what is on disk.
*/
case OP_DropTrigger: {
  sqlite3VdbeIncrWriteCounter(p, 0);
  sqlite3UnlinkAndDeleteTrigger(db, pOp->p1, pOp->p4.z);
  break;
}


#ifndef SQLITE_OMIT_INTEGRITY_CHECK
/* Opcode: IntegrityCk P1 P2 P3 P4 P5
**
** Do an analysis of the currently open database.  Store in
** register P1 the text of an error message describing any problems.
** If no problems are found, store a NULL in register P1.
**
** The register P3 contains one less than the maximum number of allowed errors.
** At most reg(P3) errors will be reported.
** In other words, the analysis stops as soon as reg(P1) errors are 
** seen.  Reg(P1) is updated with the number of errors remaining.
**
** The root page numbers of all tables in the database are integers
** stored in P4_INTARRAY argument.
**
** If P5 is not zero, the check is done on the auxiliary database
** file, not the main database file.
**
** This opcode is used to implement the integrity_check pragma.
*/
case OP_IntegrityCk: {
  int nRoot;      /* Number of tables to check.  (Number of root pages.) */
  Pgno *aRoot;    /* Array of rootpage numbers for tables to be checked */
  int nErr;       /* Number of errors reported */
  char *z;        /* Text of the error report */
  Mem *pnErr;     /* Register keeping track of errors remaining */

  assert( p->bIsReader );
  nRoot = pOp->p2;
  aRoot = pOp->p4.ai;
  assert( nRoot>0 );
  assert( aRoot[0]==(Pgno)nRoot );
  assert( pOp->p3>0 && pOp->p3<=(p->nMem+1 - p->nCursor) );
  pnErr = &aMem[pOp->p3];
  assert( (pnErr->flags & MEM_Int)!=0 );
  assert( (pnErr->flags & (MEM_Str|MEM_Blob))==0 );
  pIn1 = &aMem[pOp->p1];
  assert( pOp->p5<db->nDb );
  assert( DbMaskTest(p->btreeMask, pOp->p5) );
  z = sqlite3BtreeIntegrityCheck(db, db->aDb[pOp->p5].pBt, &aRoot[1], nRoot,
                                 (int)pnErr->u.i+1, &nErr);
  sqlite3VdbeMemSetNull(pIn1);
  if( nErr==0 ){
    assert( z==0 );
  }else if( z==0 ){
    goto no_mem;
  }else{
    pnErr->u.i -= nErr-1;
    sqlite3VdbeMemSetStr(pIn1, z, -1, SQLITE_UTF8, sqlite3_free);
  }
  UPDATE_MAX_BLOBSIZE(pIn1);
  sqlite3VdbeChangeEncoding(pIn1, encoding);
  goto check_for_interrupt;
}
#endif /* SQLITE_OMIT_INTEGRITY_CHECK */

/* Opcode: RowSetAdd P1 P2 * * *
** Synopsis: rowset(P1)=r[P2]
**
** Insert the integer value held by register P2 into a RowSet object
** held in register P1.
**
** An assertion fails if P2 is not an integer.
*/
case OP_RowSetAdd: {       /* in1, in2 */
  pIn1 = &aMem[pOp->p1];
  pIn2 = &aMem[pOp->p2];
  assert( (pIn2->flags & MEM_Int)!=0 );
  if( (pIn1->flags & MEM_Blob)==0 ){
    if( sqlite3VdbeMemSetRowSet(pIn1) ) goto no_mem;
  }
  assert( sqlite3VdbeMemIsRowSet(pIn1) );
  sqlite3RowSetInsert((RowSet*)pIn1->z, pIn2->u.i);
  break;
}

/* Opcode: RowSetRead P1 P2 P3 * *
** Synopsis: r[P3]=rowset(P1)
**
** Extract the smallest value from the RowSet object in P1
** and put that value into register P3.
** Or, if RowSet object P1 is initially empty, leave P3
** unchanged and jump to instruction P2.
*/
case OP_RowSetRead: {       /* jump, in1, out3 */
  i64 val;

  pIn1 = &aMem[pOp->p1];
  assert( (pIn1->flags & MEM_Blob)==0 || sqlite3VdbeMemIsRowSet(pIn1) );
  if( (pIn1->flags & MEM_Blob)==0 
   || sqlite3RowSetNext((RowSet*)pIn1->z, &val)==0
  ){
    /* The boolean index is empty */
    sqlite3VdbeMemSetNull(pIn1);
    VdbeBranchTaken(1,2);
    goto jump_to_p2_and_check_for_interrupt;
  }else{
    /* A value was pulled from the index */
    VdbeBranchTaken(0,2);
    sqlite3VdbeMemSetInt64(&aMem[pOp->p3], val);
  }
  goto check_for_interrupt;
}

/* Opcode: RowSetTest P1 P2 P3 P4
** Synopsis: if r[P3] in rowset(P1) goto P2
**
** Register P3 is assumed to hold a 64-bit integer value. If register P1
** contains a RowSet object and that RowSet object contains
** the value held in P3, jump to register P2. Otherwise, insert the
** integer in P3 into the RowSet and continue on to the
** next opcode.
**
** The RowSet object is optimized for the case where sets of integers
** are inserted in distinct phases, which each set contains no duplicates.
** Each set is identified by a unique P4 value. The first set
** must have P4==0, the final set must have P4==-1, and for all other sets
** must have P4>0.
**
** This allows optimizations: (a) when P4==0 there is no need to test
** the RowSet object for P3, as it is guaranteed not to contain it,
** (b) when P4==-1 there is no need to insert the value, as it will
** never be tested for, and (c) when a value that is part of set X is
** inserted, there is no need to search to see if the same value was
** previously inserted as part of set X (only if it was previously
** inserted as part of some other set).
*/
case OP_RowSetTest: {                     /* jump, in1, in3 */
  int iSet;
  int exists;

  pIn1 = &aMem[pOp->p1];
  pIn3 = &aMem[pOp->p3];
  iSet = pOp->p4.i;
  assert( pIn3->flags&MEM_Int );

  /* If there is anything other than a rowset object in memory cell P1,
  ** delete it now and initialize P1 with an empty rowset
  */
  if( (pIn1->flags & MEM_Blob)==0 ){
    if( sqlite3VdbeMemSetRowSet(pIn1) ) goto no_mem;
  }
  assert( sqlite3VdbeMemIsRowSet(pIn1) );
  assert( pOp->p4type==P4_INT32 );
  assert( iSet==-1 || iSet>=0 );
  if( iSet ){
    exists = sqlite3RowSetTest((RowSet*)pIn1->z, iSet, pIn3->u.i);
    VdbeBranchTaken(exists!=0,2);
    if( exists ) goto jump_to_p2;
  }
  if( iSet>=0 ){
    sqlite3RowSetInsert((RowSet*)pIn1->z, pIn3->u.i);
  }
  break;
}


#ifndef SQLITE_OMIT_TRIGGER

/* Opcode: Program P1 P2 P3 P4 P5
**
** Execute the trigger program passed as P4 (type P4_SUBPROGRAM). 
**
** P1 contains the address of the memory cell that contains the first memory 
** cell in an array of values used as arguments to the sub-program. P2 
** contains the address to jump to if the sub-program throws an IGNORE 
** exception using the RAISE() function. Register P3 contains the address 
** of a memory cell in this (the parent) VM that is used to allocate the 
** memory required by the sub-vdbe at runtime.
**
** P4 is a pointer to the VM containing the trigger program.
**
** If P5 is non-zero, then recursive program invocation is enabled.
*/
case OP_Program: {        /* jump */
  int nMem;               /* Number of memory registers for sub-program */
  int nByte;              /* Bytes of runtime space required for sub-program */
  Mem *pRt;               /* Register to allocate runtime space */
  Mem *pMem;              /* Used to iterate through memory cells */
  Mem *pEnd;              /* Last memory cell in new array */
  VdbeFrame *pFrame;      /* New vdbe frame to execute in */
  SubProgram *pProgram;   /* Sub-program to execute */
  void *t;                /* Token identifying trigger */

  pProgram = pOp->p4.pProgram;
  pRt = &aMem[pOp->p3];
  assert( pProgram->nOp>0 );
  
  /* If the p5 flag is clear, then recursive invocation of triggers is 
  ** disabled for backwards compatibility (p5 is set if this sub-program
  ** is really a trigger, not a foreign key action, and the flag set
  ** and cleared by the "PRAGMA recursive_triggers" command is clear).
  ** 
  ** It is recursive invocation of triggers, at the SQL level, that is 
  ** disabled. In some cases a single trigger may generate more than one 
  ** SubProgram (if the trigger may be executed with more than one different 
  ** ON CONFLICT algorithm). SubProgram structures associated with a
  ** single trigger all have the same value for the SubProgram.token 
  ** variable.  */
  if( pOp->p5 ){
    t = pProgram->token;
    for(pFrame=p->pFrame; pFrame && pFrame->token!=t; pFrame=pFrame->pParent);
    if( pFrame ) break;
  }

  if( p->nFrame>=db->aLimit[SQLITE_LIMIT_TRIGGER_DEPTH] ){
    rc = SQLITE_ERROR;
    sqlite3VdbeError(p, "too many levels of trigger recursion");
    goto abort_due_to_error;
  }

  /* Register pRt is used to store the memory required to save the state
  ** of the current program, and the memory required at runtime to execute
  ** the trigger program. If this trigger has been fired before, then pRt 
  ** is already allocated. Otherwise, it must be initialized.  */
  if( (pRt->flags&MEM_Blob)==0 ){
    /* SubProgram.nMem is set to the number of memory cells used by the 
    ** program stored in SubProgram.aOp. As well as these, one memory
    ** cell is required for each cursor used by the program. Set local
    ** variable nMem (and later, VdbeFrame.nChildMem) to this value.
    */
    nMem = pProgram->nMem + pProgram->nCsr;
    assert( nMem>0 );
    if( pProgram->nCsr==0 ) nMem++;
    nByte = ROUND8(sizeof(VdbeFrame))
              + nMem * sizeof(Mem)
              + pProgram->nCsr * sizeof(VdbeCursor*)
              + (pProgram->nOp + 7)/8;
    pFrame = sqlite3DbMallocZero(db, nByte);
    if( !pFrame ){
      goto no_mem;
    }
    sqlite3VdbeMemRelease(pRt);
    pRt->flags = MEM_Blob|MEM_Dyn;
    pRt->z = (char*)pFrame;
    pRt->n = nByte;
    pRt->xDel = sqlite3VdbeFrameMemDel;

    pFrame->v = p;
    pFrame->nChildMem = nMem;
    pFrame->nChildCsr = pProgram->nCsr;
    pFrame->pc = (int)(pOp - aOp);
    pFrame->aMem = p->aMem;
    pFrame->nMem = p->nMem;
    pFrame->apCsr = p->apCsr;
    pFrame->nCursor = p->nCursor;
    pFrame->aOp = p->aOp;
    pFrame->nOp = p->nOp;
    pFrame->token = pProgram->token;
#ifdef SQLITE_ENABLE_STMT_SCANSTATUS
    pFrame->anExec = p->anExec;
#endif
#ifdef SQLITE_DEBUG
    pFrame->iFrameMagic = SQLITE_FRAME_MAGIC;
#endif

    pEnd = &VdbeFrameMem(pFrame)[pFrame->nChildMem];
    for(pMem=VdbeFrameMem(pFrame); pMem!=pEnd; pMem++){
      pMem->flags = MEM_Undefined;
      pMem->db = db;
    }
  }else{
    pFrame = (VdbeFrame*)pRt->z;
    assert( pRt->xDel==sqlite3VdbeFrameMemDel );
    assert( pProgram->nMem+pProgram->nCsr==pFrame->nChildMem 
        || (pProgram->nCsr==0 && pProgram->nMem+1==pFrame->nChildMem) );
    assert( pProgram->nCsr==pFrame->nChildCsr );
    assert( (int)(pOp - aOp)==pFrame->pc );
  }

  p->nFrame++;
  pFrame->pParent = p->pFrame;
  pFrame->lastRowid = db->lastRowid;
  pFrame->nChange = p->nChange;
  pFrame->nDbChange = p->db->nChange;
  assert( pFrame->pAuxData==0 );
  pFrame->pAuxData = p->pAuxData;
  p->pAuxData = 0;
  p->nChange = 0;
  p->pFrame = pFrame;
  p->aMem = aMem = VdbeFrameMem(pFrame);
  p->nMem = pFrame->nChildMem;
  p->nCursor = (u16)pFrame->nChildCsr;
  p->apCsr = (VdbeCursor **)&aMem[p->nMem];
  pFrame->aOnce = (u8*)&p->apCsr[pProgram->nCsr];
  memset(pFrame->aOnce, 0, (pProgram->nOp + 7)/8);
  p->aOp = aOp = pProgram->aOp;
  p->nOp = pProgram->nOp;
#ifdef SQLITE_ENABLE_STMT_SCANSTATUS
  p->anExec = 0;
#endif
#ifdef SQLITE_DEBUG
  /* Verify that second and subsequent executions of the same trigger do not
  ** try to reuse register values from the first use. */
  {
    int i;
    for(i=0; i<p->nMem; i++){
      aMem[i].pScopyFrom = 0;  /* Prevent false-positive AboutToChange() errs */
      MemSetTypeFlag(&aMem[i], MEM_Undefined); /* Fault if this reg is reused */
    }
  }
#endif
  pOp = &aOp[-1];
  goto check_for_interrupt;
}

/* Opcode: Param P1 P2 * * *
**
** This opcode is only ever present in sub-programs called via the 
** OP_Program instruction. Copy a value currently stored in a memory 
** cell of the calling (parent) frame to cell P2 in the current frames 
** address space. This is used by trigger programs to access the new.* 
** and old.* values.
**
** The address of the cell in the parent frame is determined by adding
** the value of the P1 argument to the value of the P1 argument to the
** calling OP_Program instruction.
*/
case OP_Param: {           /* out2 */
  VdbeFrame *pFrame;
  Mem *pIn;
  pOut = out2Prerelease(p, pOp);
  pFrame = p->pFrame;
  pIn = &pFrame->aMem[pOp->p1 + pFrame->aOp[pFrame->pc].p1];   
  sqlite3VdbeMemShallowCopy(pOut, pIn, MEM_Ephem);
  break;
}

#endif /* #ifndef SQLITE_OMIT_TRIGGER */

#ifndef SQLITE_OMIT_FOREIGN_KEY
/* Opcode: FkCounter P1 P2 * * *
** Synopsis: fkctr[P1]+=P2
**
** Increment a "constraint counter" by P2 (P2 may be negative or positive).
** If P1 is non-zero, the database constraint counter is incremented 
** (deferred foreign key constraints). Otherwise, if P1 is zero, the 
** statement counter is incremented (immediate foreign key constraints).
*/
case OP_FkCounter: {
  if( db->flags & SQLITE_DeferFKs ){
    db->nDeferredImmCons += pOp->p2;
  }else if( pOp->p1 ){
    db->nDeferredCons += pOp->p2;
  }else{
    p->nFkConstraint += pOp->p2;
  }
  break;
}

/* Opcode: FkIfZero P1 P2 * * *
** Synopsis: if fkctr[P1]==0 goto P2
**
** This opcode tests if a foreign key constraint-counter is currently zero.
** If so, jump to instruction P2. Otherwise, fall through to the next 
** instruction.
**
** If P1 is non-zero, then the jump is taken if the database constraint-counter
** is zero (the one that counts deferred constraint violations). If P1 is
** zero, the jump is taken if the statement constraint-counter is zero
** (immediate foreign key constraint violations).
*/
case OP_FkIfZero: {         /* jump */
  if( pOp->p1 ){
    VdbeBranchTaken(db->nDeferredCons==0 && db->nDeferredImmCons==0, 2);
    if( db->nDeferredCons==0 && db->nDeferredImmCons==0 ) goto jump_to_p2;
  }else{
    VdbeBranchTaken(p->nFkConstraint==0 && db->nDeferredImmCons==0, 2);
    if( p->nFkConstraint==0 && db->nDeferredImmCons==0 ) goto jump_to_p2;
  }
  break;
}
#endif /* #ifndef SQLITE_OMIT_FOREIGN_KEY */

#ifndef SQLITE_OMIT_AUTOINCREMENT
/* Opcode: MemMax P1 P2 * * *
** Synopsis: r[P1]=max(r[P1],r[P2])
**
** P1 is a register in the root frame of this VM (the root frame is
** different from the current frame if this instruction is being executed
** within a sub-program). Set the value of register P1 to the maximum of 
** its current value and the value in register P2.
**
** This instruction throws an error if the memory cell is not initially
** an integer.
*/
case OP_MemMax: {        /* in2 */
  VdbeFrame *pFrame;
  if( p->pFrame ){
    for(pFrame=p->pFrame; pFrame->pParent; pFrame=pFrame->pParent);
    pIn1 = &pFrame->aMem[pOp->p1];
  }else{
    pIn1 = &aMem[pOp->p1];
  }
  assert( memIsValid(pIn1) );
  sqlite3VdbeMemIntegerify(pIn1);
  pIn2 = &aMem[pOp->p2];
  sqlite3VdbeMemIntegerify(pIn2);
  if( pIn1->u.i<pIn2->u.i){
    pIn1->u.i = pIn2->u.i;
  }
  break;
}
#endif /* SQLITE_OMIT_AUTOINCREMENT */

/* Opcode: IfPos P1 P2 P3 * *
** Synopsis: if r[P1]>0 then r[P1]-=P3, goto P2
**
** Register P1 must contain an integer.
** If the value of register P1 is 1 or greater, subtract P3 from the
** value in P1 and jump to P2.
**
** If the initial value of register P1 is less than 1, then the
** value is unchanged and control passes through to the next instruction.
*/
case OP_IfPos: {        /* jump, in1 */
  pIn1 = &aMem[pOp->p1];
  assert( pIn1->flags&MEM_Int );
  VdbeBranchTaken( pIn1->u.i>0, 2);
  if( pIn1->u.i>0 ){
    pIn1->u.i -= pOp->p3;
    goto jump_to_p2;
  }
  break;
}

/* Opcode: OffsetLimit P1 P2 P3 * *
** Synopsis: if r[P1]>0 then r[P2]=r[P1]+max(0,r[P3]) else r[P2]=(-1)
**
** This opcode performs a commonly used computation associated with
** LIMIT and OFFSET process.  r[P1] holds the limit counter.  r[P3]
** holds the offset counter.  The opcode computes the combined value
** of the LIMIT and OFFSET and stores that value in r[P2].  The r[P2]
** value computed is the total number of rows that will need to be
** visited in order to complete the query.
**
** If r[P3] is zero or negative, that means there is no OFFSET
** and r[P2] is set to be the value of the LIMIT, r[P1].
**
** if r[P1] is zero or negative, that means there is no LIMIT
** and r[P2] is set to -1. 
**
** Otherwise, r[P2] is set to the sum of r[P1] and r[P3].
*/
case OP_OffsetLimit: {    /* in1, out2, in3 */
  i64 x;
  pIn1 = &aMem[pOp->p1];
  pIn3 = &aMem[pOp->p3];
  pOut = out2Prerelease(p, pOp);
  assert( pIn1->flags & MEM_Int );
  assert( pIn3->flags & MEM_Int );
  x = pIn1->u.i;
  if( x<=0 || sqlite3AddInt64(&x, pIn3->u.i>0?pIn3->u.i:0) ){
    /* If the LIMIT is less than or equal to zero, loop forever.  This
    ** is documented.  But also, if the LIMIT+OFFSET exceeds 2^63 then
    ** also loop forever.  This is undocumented.  In fact, one could argue
    ** that the loop should terminate.  But assuming 1 billion iterations
    ** per second (far exceeding the capabilities of any current hardware)
    ** it would take nearly 300 years to actually reach the limit.  So
    ** looping forever is a reasonable approximation. */
    pOut->u.i = -1;
  }else{
    pOut->u.i = x;
  }
  break;
}

/* Opcode: IfNotZero P1 P2 * * *
** Synopsis: if r[P1]!=0 then r[P1]--, goto P2
**
** Register P1 must contain an integer.  If the content of register P1 is
** initially greater than zero, then decrement the value in register P1.
** If it is non-zero (negative or positive) and then also jump to P2.  
** If register P1 is initially zero, leave it unchanged and fall through.
*/
case OP_IfNotZero: {        /* jump, in1 */
  pIn1 = &aMem[pOp->p1];
  assert( pIn1->flags&MEM_Int );
  VdbeBranchTaken(pIn1->u.i<0, 2);
  if( pIn1->u.i ){
     if( pIn1->u.i>0 ) pIn1->u.i--;
     goto jump_to_p2;
  }
  break;
}

/* Opcode: DecrJumpZero P1 P2 * * *
** Synopsis: if (--r[P1])==0 goto P2
**
** Register P1 must hold an integer.  Decrement the value in P1
** and jump to P2 if the new value is exactly zero.
*/
case OP_DecrJumpZero: {      /* jump, in1 */
  pIn1 = &aMem[pOp->p1];
  assert( pIn1->flags&MEM_Int );
  if( pIn1->u.i>SMALLEST_INT64 ) pIn1->u.i--;
  VdbeBranchTaken(pIn1->u.i==0, 2);
  if( pIn1->u.i==0 ) goto jump_to_p2;
  break;
}


/* Opcode: AggStep * P2 P3 P4 P5
** Synopsis: accum=r[P3] step(r[P2@P5])
**
** Execute the xStep function for an aggregate.
** The function has P5 arguments.  P4 is a pointer to the 
** FuncDef structure that specifies the function.  Register P3 is the
** accumulator.
**
** The P5 arguments are taken from register P2 and its
** successors.
*/
/* Opcode: AggInverse * P2 P3 P4 P5
** Synopsis: accum=r[P3] inverse(r[P2@P5])
**
** Execute the xInverse function for an aggregate.
** The function has P5 arguments.  P4 is a pointer to the 
** FuncDef structure that specifies the function.  Register P3 is the
** accumulator.
**
** The P5 arguments are taken from register P2 and its
** successors.
*/
/* Opcode: AggStep1 P1 P2 P3 P4 P5
** Synopsis: accum=r[P3] step(r[P2@P5])
**
** Execute the xStep (if P1==0) or xInverse (if P1!=0) function for an
** aggregate.  The function has P5 arguments.  P4 is a pointer to the 
** FuncDef structure that specifies the function.  Register P3 is the
** accumulator.
**
** The P5 arguments are taken from register P2 and its
** successors.
**
** This opcode is initially coded as OP_AggStep0.  On first evaluation,
** the FuncDef stored in P4 is converted into an sqlite3_context and
** the opcode is changed.  In this way, the initialization of the
** sqlite3_context only happens once, instead of on each call to the
** step function.
*/
case OP_AggInverse:
case OP_AggStep: {
  int n;
  sqlite3_context *pCtx;

  assert( pOp->p4type==P4_FUNCDEF );
  n = pOp->p5;
  assert( pOp->p3>0 && pOp->p3<=(p->nMem+1 - p->nCursor) );
  assert( n==0 || (pOp->p2>0 && pOp->p2+n<=(p->nMem+1 - p->nCursor)+1) );
  assert( pOp->p3<pOp->p2 || pOp->p3>=pOp->p2+n );
  pCtx = sqlite3DbMallocRawNN(db, n*sizeof(sqlite3_value*) +
               (sizeof(pCtx[0]) + sizeof(Mem) - sizeof(sqlite3_value*)));
  if( pCtx==0 ) goto no_mem;
  pCtx->pMem = 0;
  pCtx->pOut = (Mem*)&(pCtx->argv[n]);
  sqlite3VdbeMemInit(pCtx->pOut, db, MEM_Null);
  pCtx->pFunc = pOp->p4.pFunc;
  pCtx->iOp = (int)(pOp - aOp);
  pCtx->pVdbe = p;
  pCtx->skipFlag = 0;
  pCtx->isError = 0;
  pCtx->argc = n;
  pOp->p4type = P4_FUNCCTX;
  pOp->p4.pCtx = pCtx;

  /* OP_AggInverse must have P1==1 and OP_AggStep must have P1==0 */
  assert( pOp->p1==(pOp->opcode==OP_AggInverse) );

  pOp->opcode = OP_AggStep1;
  /* Fall through into OP_AggStep */
  /* no break */ deliberate_fall_through
}
case OP_AggStep1: {
  int i;
  sqlite3_context *pCtx;
  Mem *pMem;

  assert( pOp->p4type==P4_FUNCCTX );
  pCtx = pOp->p4.pCtx;
  pMem = &aMem[pOp->p3];

#ifdef SQLITE_DEBUG
  if( pOp->p1 ){
    /* This is an OP_AggInverse call.  Verify that xStep has always
    ** been called at least once prior to any xInverse call. */
    assert( pMem->uTemp==0x1122e0e3 );
  }else{
    /* This is an OP_AggStep call.  Mark it as such. */
    pMem->uTemp = 0x1122e0e3;
  }
#endif

  /* If this function is inside of a trigger, the register array in aMem[]
  ** might change from one evaluation to the next.  The next block of code
  ** checks to see if the register array has changed, and if so it
  ** reinitializes the relavant parts of the sqlite3_context object */
  if( pCtx->pMem != pMem ){
    pCtx->pMem = pMem;
    for(i=pCtx->argc-1; i>=0; i--) pCtx->argv[i] = &aMem[pOp->p2+i];
  }

#ifdef SQLITE_DEBUG
  for(i=0; i<pCtx->argc; i++){
    assert( memIsValid(pCtx->argv[i]) );
    REGISTER_TRACE(pOp->p2+i, pCtx->argv[i]);
  }
#endif

  pMem->n++;
  assert( pCtx->pOut->flags==MEM_Null );
  assert( pCtx->isError==0 );
  assert( pCtx->skipFlag==0 );
#ifndef SQLITE_OMIT_WINDOWFUNC
  if( pOp->p1 ){
    (pCtx->pFunc->xInverse)(pCtx,pCtx->argc,pCtx->argv);
  }else
#endif
  (pCtx->pFunc->xSFunc)(pCtx,pCtx->argc,pCtx->argv); /* IMP: R-24505-23230 */

  if( pCtx->isError ){
    if( pCtx->isError>0 ){
      sqlite3VdbeError(p, "%s", sqlite3_value_text(pCtx->pOut));
      rc = pCtx->isError;
    }
    if( pCtx->skipFlag ){
      assert( pOp[-1].opcode==OP_CollSeq );
      i = pOp[-1].p1;
      if( i ) sqlite3VdbeMemSetInt64(&aMem[i], 1);
      pCtx->skipFlag = 0;
    }
    sqlite3VdbeMemRelease(pCtx->pOut);
    pCtx->pOut->flags = MEM_Null;
    pCtx->isError = 0;
    if( rc ) goto abort_due_to_error;
  }
  assert( pCtx->pOut->flags==MEM_Null );
  assert( pCtx->skipFlag==0 );
  break;
}

/* Opcode: AggFinal P1 P2 * P4 *
** Synopsis: accum=r[P1] N=P2
**
** P1 is the memory location that is the accumulator for an aggregate
** or window function.  Execute the finalizer function 
** for an aggregate and store the result in P1.
**
** P2 is the number of arguments that the step function takes and
** P4 is a pointer to the FuncDef for this function.  The P2
** argument is not used by this opcode.  It is only there to disambiguate
** functions that can take varying numbers of arguments.  The
** P4 argument is only needed for the case where
** the step function was not previously called.
*/
/* Opcode: AggValue * P2 P3 P4 *
** Synopsis: r[P3]=value N=P2
**
** Invoke the xValue() function and store the result in register P3.
**
** P2 is the number of arguments that the step function takes and
** P4 is a pointer to the FuncDef for this function.  The P2
** argument is not used by this opcode.  It is only there to disambiguate
** functions that can take varying numbers of arguments.  The
** P4 argument is only needed for the case where
** the step function was not previously called.
*/
case OP_AggValue:
case OP_AggFinal: {
  Mem *pMem;
  assert( pOp->p1>0 && pOp->p1<=(p->nMem+1 - p->nCursor) );
  assert( pOp->p3==0 || pOp->opcode==OP_AggValue );
  pMem = &aMem[pOp->p1];
  assert( (pMem->flags & ~(MEM_Null|MEM_Agg))==0 );
#ifndef SQLITE_OMIT_WINDOWFUNC
  if( pOp->p3 ){
    memAboutToChange(p, &aMem[pOp->p3]);
    rc = sqlite3VdbeMemAggValue(pMem, &aMem[pOp->p3], pOp->p4.pFunc);
    pMem = &aMem[pOp->p3];
  }else
#endif
  {
    rc = sqlite3VdbeMemFinalize(pMem, pOp->p4.pFunc);
  }
  
  if( rc ){
    sqlite3VdbeError(p, "%s", sqlite3_value_text(pMem));
    goto abort_due_to_error;
  }
  sqlite3VdbeChangeEncoding(pMem, encoding);
  UPDATE_MAX_BLOBSIZE(pMem);
  if( sqlite3VdbeMemTooBig(pMem) ){
    goto too_big;
  }
  break;
}

#ifndef SQLITE_OMIT_WAL
/* Opcode: Checkpoint P1 P2 P3 * *
**
** Checkpoint database P1. This is a no-op if P1 is not currently in
** WAL mode. Parameter P2 is one of SQLITE_CHECKPOINT_PASSIVE, FULL,
** RESTART, or TRUNCATE.  Write 1 or 0 into mem[P3] if the checkpoint returns
** SQLITE_BUSY or not, respectively.  Write the number of pages in the
** WAL after the checkpoint into mem[P3+1] and the number of pages
** in the WAL that have been checkpointed after the checkpoint
** completes into mem[P3+2].  However on an error, mem[P3+1] and
** mem[P3+2] are initialized to -1.
*/
case OP_Checkpoint: {
  int i;                          /* Loop counter */
  int aRes[3];                    /* Results */
  Mem *pMem;                      /* Write results here */

  assert( p->readOnly==0 );
  aRes[0] = 0;
  aRes[1] = aRes[2] = -1;
  assert( pOp->p2==SQLITE_CHECKPOINT_PASSIVE
       || pOp->p2==SQLITE_CHECKPOINT_FULL
       || pOp->p2==SQLITE_CHECKPOINT_RESTART
       || pOp->p2==SQLITE_CHECKPOINT_TRUNCATE
  );
  rc = sqlite3Checkpoint(db, pOp->p1, pOp->p2, &aRes[1], &aRes[2]);
  if( rc ){
    if( rc!=SQLITE_BUSY ) goto abort_due_to_error;
    rc = SQLITE_OK;
    aRes[0] = 1;
  }
  for(i=0, pMem = &aMem[pOp->p3]; i<3; i++, pMem++){
    sqlite3VdbeMemSetInt64(pMem, (i64)aRes[i]);
  }    
  break;
};  
#endif

#ifndef SQLITE_OMIT_PRAGMA
/* Opcode: JournalMode P1 P2 P3 * *
**
** Change the journal mode of database P1 to P3. P3 must be one of the
** PAGER_JOURNALMODE_XXX values. If changing between the various rollback
** modes (delete, truncate, persist, off and memory), this is a simple
** operation. No IO is required.
**
** If changing into or out of WAL mode the procedure is more complicated.
**
** Write a string containing the final journal-mode to register P2.
*/
case OP_JournalMode: {    /* out2 */
  Btree *pBt;                     /* Btree to change journal mode of */
  Pager *pPager;                  /* Pager associated with pBt */
  int eNew;                       /* New journal mode */
  int eOld;                       /* The old journal mode */
#ifndef SQLITE_OMIT_WAL
  const char *zFilename;          /* Name of database file for pPager */
#endif

  pOut = out2Prerelease(p, pOp);
  eNew = pOp->p3;
  assert( eNew==PAGER_JOURNALMODE_DELETE 
       || eNew==PAGER_JOURNALMODE_TRUNCATE 
       || eNew==PAGER_JOURNALMODE_PERSIST 
       || eNew==PAGER_JOURNALMODE_OFF
       || eNew==PAGER_JOURNALMODE_MEMORY
       || eNew==PAGER_JOURNALMODE_WAL
       || eNew==PAGER_JOURNALMODE_QUERY
  );
  assert( pOp->p1>=0 && pOp->p1<db->nDb );
  assert( p->readOnly==0 );

  pBt = db->aDb[pOp->p1].pBt;
  pPager = sqlite3BtreePager(pBt);
  eOld = sqlite3PagerGetJournalMode(pPager);
  if( eNew==PAGER_JOURNALMODE_QUERY ) eNew = eOld;
  assert( sqlite3BtreeHoldsMutex(pBt) );
  if( !sqlite3PagerOkToChangeJournalMode(pPager) ) eNew = eOld;

#ifndef SQLITE_OMIT_WAL
  zFilename = sqlite3PagerFilename(pPager, 1);

  /* Do not allow a transition to journal_mode=WAL for a database
  ** in temporary storage or if the VFS does not support shared memory 
  */
  if( eNew==PAGER_JOURNALMODE_WAL
   && (sqlite3Strlen30(zFilename)==0           /* Temp file */
       || !sqlite3PagerWalSupported(pPager))   /* No shared-memory support */
  ){
    eNew = eOld;
  }

  if( (eNew!=eOld)
   && (eOld==PAGER_JOURNALMODE_WAL || eNew==PAGER_JOURNALMODE_WAL)
  ){
    if( !db->autoCommit || db->nVdbeRead>1 ){
      rc = SQLITE_ERROR;
      sqlite3VdbeError(p,
          "cannot change %s wal mode from within a transaction",
          (eNew==PAGER_JOURNALMODE_WAL ? "into" : "out of")
      );
      goto abort_due_to_error;
    }else{
 
      if( eOld==PAGER_JOURNALMODE_WAL ){
        /* If leaving WAL mode, close the log file. If successful, the call
        ** to PagerCloseWal() checkpoints and deletes the write-ahead-log 
        ** file. An EXCLUSIVE lock may still be held on the database file 
        ** after a successful return. 
        */
        rc = sqlite3PagerCloseWal(pPager, db);
        if( rc==SQLITE_OK ){
          sqlite3PagerSetJournalMode(pPager, eNew);
        }
      }else if( eOld==PAGER_JOURNALMODE_MEMORY ){
        /* Cannot transition directly from MEMORY to WAL.  Use mode OFF
        ** as an intermediate */
        sqlite3PagerSetJournalMode(pPager, PAGER_JOURNALMODE_OFF);
      }
  
      /* Open a transaction on the database file. Regardless of the journal
      ** mode, this transaction always uses a rollback journal.
      */
      assert( sqlite3BtreeTxnState(pBt)!=SQLITE_TXN_WRITE );
      if( rc==SQLITE_OK ){
        rc = sqlite3BtreeSetVersion(pBt, (eNew==PAGER_JOURNALMODE_WAL ? 2 : 1));
      }
    }
  }
#endif /* ifndef SQLITE_OMIT_WAL */

  if( rc ) eNew = eOld;
  eNew = sqlite3PagerSetJournalMode(pPager, eNew);

  pOut->flags = MEM_Str|MEM_Static|MEM_Term;
  pOut->z = (char *)sqlite3JournalModename(eNew);
  pOut->n = sqlite3Strlen30(pOut->z);
  pOut->enc = SQLITE_UTF8;
  sqlite3VdbeChangeEncoding(pOut, encoding);
  if( rc ) goto abort_due_to_error;
  break;
};
#endif /* SQLITE_OMIT_PRAGMA */

#if !defined(SQLITE_OMIT_VACUUM) && !defined(SQLITE_OMIT_ATTACH)
/* Opcode: Vacuum P1 P2 * * *
**
** Vacuum the entire database P1.  P1 is 0 for "main", and 2 or more
** for an attached database.  The "temp" database may not be vacuumed.
**
** If P2 is not zero, then it is a register holding a string which is
** the file into which the result of vacuum should be written.  When
** P2 is zero, the vacuum overwrites the original database.
*/
case OP_Vacuum: {
  assert( p->readOnly==0 );
  rc = sqlite3RunVacuum(&p->zErrMsg, db, pOp->p1,
                        pOp->p2 ? &aMem[pOp->p2] : 0);
  if( rc ) goto abort_due_to_error;
  break;
}
#endif

#if !defined(SQLITE_OMIT_AUTOVACUUM)
/* Opcode: IncrVacuum P1 P2 * * *
**
** Perform a single step of the incremental vacuum procedure on
** the P1 database. If the vacuum has finished, jump to instruction
** P2. Otherwise, fall through to the next instruction.
*/
case OP_IncrVacuum: {        /* jump */
  Btree *pBt;

  assert( pOp->p1>=0 && pOp->p1<db->nDb );
  assert( DbMaskTest(p->btreeMask, pOp->p1) );
  assert( p->readOnly==0 );
  pBt = db->aDb[pOp->p1].pBt;
  rc = sqlite3BtreeIncrVacuum(pBt);
  VdbeBranchTaken(rc==SQLITE_DONE,2);
  if( rc ){
    if( rc!=SQLITE_DONE ) goto abort_due_to_error;
    rc = SQLITE_OK;
    goto jump_to_p2;
  }
  break;
}
#endif

/* Opcode: Expire P1 P2 * * *
**
** Cause precompiled statements to expire.  When an expired statement
** is executed using sqlite3_step() it will either automatically
** reprepare itself (if it was originally created using sqlite3_prepare_v2())
** or it will fail with SQLITE_SCHEMA.
** 
** If P1 is 0, then all SQL statements become expired. If P1 is non-zero,
** then only the currently executing statement is expired.
**
** If P2 is 0, then SQL statements are expired immediately.  If P2 is 1,
** then running SQL statements are allowed to continue to run to completion.
** The P2==1 case occurs when a CREATE INDEX or similar schema change happens
** that might help the statement run faster but which does not affect the
** correctness of operation.
*/
case OP_Expire: {
  assert( pOp->p2==0 || pOp->p2==1 );
  if( !pOp->p1 ){
    sqlite3ExpirePreparedStatements(db, pOp->p2);
  }else{
    p->expired = pOp->p2+1;
  }
  break;
}

/* Opcode: CursorLock P1 * * * *
**
** Lock the btree to which cursor P1 is pointing so that the btree cannot be
** written by an other cursor.
*/
case OP_CursorLock: {
  VdbeCursor *pC;
  assert( pOp->p1>=0 && pOp->p1<p->nCursor );
  pC = p->apCsr[pOp->p1];
  assert( pC!=0 );
  assert( pC->eCurType==CURTYPE_BTREE );
  sqlite3BtreeCursorPin(pC->uc.pCursor);
  break;
}

/* Opcode: CursorUnlock P1 * * * *
**
** Unlock the btree to which cursor P1 is pointing so that it can be
** written by other cursors.
*/
case OP_CursorUnlock: {
  VdbeCursor *pC;
  assert( pOp->p1>=0 && pOp->p1<p->nCursor );
  pC = p->apCsr[pOp->p1];
  assert( pC!=0 );
  assert( pC->eCurType==CURTYPE_BTREE );
  sqlite3BtreeCursorUnpin(pC->uc.pCursor);
  break;
}

#ifndef SQLITE_OMIT_SHARED_CACHE
/* Opcode: TableLock P1 P2 P3 P4 *
** Synopsis: iDb=P1 root=P2 write=P3
**
** Obtain a lock on a particular table. This instruction is only used when
** the shared-cache feature is enabled. 
**
** P1 is the index of the database in sqlite3.aDb[] of the database
** on which the lock is acquired.  A readlock is obtained if P3==0 or
** a write lock if P3==1.
**
** P2 contains the root-page of the table to lock.
**
** P4 contains a pointer to the name of the table being locked. This is only
** used to generate an error message if the lock cannot be obtained.
*/
case OP_TableLock: {
  u8 isWriteLock = (u8)pOp->p3;
#ifndef SQLITE_OMIT_CONCURRENT
  if( isWriteLock && db->eConcurrent && pOp->p2==1 && pOp->p1!=1 ){
    db->eConcurrent = CONCURRENT_SCHEMA;
  }
#endif
  if( isWriteLock || 0==(db->flags&SQLITE_ReadUncommit) ){
    int p1 = pOp->p1; 
    assert( p1>=0 && p1<db->nDb );
    assert( DbMaskTest(p->btreeMask, p1) );
    assert( isWriteLock==0 || isWriteLock==1 );
    rc = sqlite3BtreeLockTable(db->aDb[p1].pBt, pOp->p2, isWriteLock);
    if( rc ){
      if( (rc&0xFF)==SQLITE_LOCKED ){
        const char *z = pOp->p4.z;
        sqlite3VdbeError(p, "database table is locked: %s", z);
      }
      goto abort_due_to_error;
    }
  }
  break;
}
#endif /* SQLITE_OMIT_SHARED_CACHE */

#ifndef SQLITE_OMIT_VIRTUALTABLE
/* Opcode: VBegin * * * P4 *
**
** P4 may be a pointer to an sqlite3_vtab structure. If so, call the 
** xBegin method for that table.
**
** Also, whether or not P4 is set, check that this is not being called from
** within a callback to a virtual table xSync() method. If it is, the error
** code will be set to SQLITE_LOCKED.
*/
case OP_VBegin: {
  VTable *pVTab;
  pVTab = pOp->p4.pVtab;
  rc = sqlite3VtabBegin(db, pVTab);
  if( pVTab ) sqlite3VtabImportErrmsg(p, pVTab->pVtab);
  if( rc ) goto abort_due_to_error;
  break;
}
#endif /* SQLITE_OMIT_VIRTUALTABLE */

#ifndef SQLITE_OMIT_VIRTUALTABLE
/* Opcode: VCreate P1 P2 * * *
**
** P2 is a register that holds the name of a virtual table in database 
** P1. Call the xCreate method for that table.
*/
case OP_VCreate: {
  Mem sMem;          /* For storing the record being decoded */
  const char *zTab;  /* Name of the virtual table */

  memset(&sMem, 0, sizeof(sMem));
  sMem.db = db;
  /* Because P2 is always a static string, it is impossible for the
  ** sqlite3VdbeMemCopy() to fail */
  assert( (aMem[pOp->p2].flags & MEM_Str)!=0 );
  assert( (aMem[pOp->p2].flags & MEM_Static)!=0 );
  rc = sqlite3VdbeMemCopy(&sMem, &aMem[pOp->p2]);
  assert( rc==SQLITE_OK );
  zTab = (const char*)sqlite3_value_text(&sMem);
  assert( zTab || db->mallocFailed );
  if( zTab ){
    rc = sqlite3VtabCallCreate(db, pOp->p1, zTab, &p->zErrMsg);
  }
  sqlite3VdbeMemRelease(&sMem);
  if( rc ) goto abort_due_to_error;
  break;
}
#endif /* SQLITE_OMIT_VIRTUALTABLE */

#ifndef SQLITE_OMIT_VIRTUALTABLE
/* Opcode: VDestroy P1 * * P4 *
**
** P4 is the name of a virtual table in database P1.  Call the xDestroy method
** of that table.
*/
case OP_VDestroy: {
  db->nVDestroy++;
  rc = sqlite3VtabCallDestroy(db, pOp->p1, pOp->p4.z);
  db->nVDestroy--;
  assert( p->errorAction==OE_Abort && p->usesStmtJournal );
  if( rc ) goto abort_due_to_error;
  break;
}
#endif /* SQLITE_OMIT_VIRTUALTABLE */

#ifndef SQLITE_OMIT_VIRTUALTABLE
/* Opcode: VOpen P1 * * P4 *
**
** P4 is a pointer to a virtual table object, an sqlite3_vtab structure.
** P1 is a cursor number.  This opcode opens a cursor to the virtual
** table and stores that cursor in P1.
*/
case OP_VOpen: {
  VdbeCursor *pCur;
  sqlite3_vtab_cursor *pVCur;
  sqlite3_vtab *pVtab;
  const sqlite3_module *pModule;

  assert( p->bIsReader );
  pCur = 0;
  pVCur = 0;
  pVtab = pOp->p4.pVtab->pVtab;
  if( pVtab==0 || NEVER(pVtab->pModule==0) ){
    rc = SQLITE_LOCKED;
    goto abort_due_to_error;
  }
  pModule = pVtab->pModule;
  rc = pModule->xOpen(pVtab, &pVCur);
  sqlite3VtabImportErrmsg(p, pVtab);
  if( rc ) goto abort_due_to_error;

  /* Initialize sqlite3_vtab_cursor base class */
  pVCur->pVtab = pVtab;

  /* Initialize vdbe cursor object */
  pCur = allocateCursor(p, pOp->p1, 0, -1, CURTYPE_VTAB);
  if( pCur ){
    pCur->uc.pVCur = pVCur;
    pVtab->nRef++;
  }else{
    assert( db->mallocFailed );
    pModule->xClose(pVCur);
    goto no_mem;
  }
  break;
}
#endif /* SQLITE_OMIT_VIRTUALTABLE */

#ifndef SQLITE_OMIT_VIRTUALTABLE
/* Opcode: VFilter P1 P2 P3 P4 *
** Synopsis: iplan=r[P3] zplan='P4'
**
** P1 is a cursor opened using VOpen.  P2 is an address to jump to if
** the filtered result set is empty.
**
** P4 is either NULL or a string that was generated by the xBestIndex
** method of the module.  The interpretation of the P4 string is left
** to the module implementation.
**
** This opcode invokes the xFilter method on the virtual table specified
** by P1.  The integer query plan parameter to xFilter is stored in register
** P3. Register P3+1 stores the argc parameter to be passed to the
** xFilter method. Registers P3+2..P3+1+argc are the argc
** additional parameters which are passed to
** xFilter as argv. Register P3+2 becomes argv[0] when passed to xFilter.
**
** A jump is made to P2 if the result set after filtering would be empty.
*/
case OP_VFilter: {   /* jump */
  int nArg;
  int iQuery;
  const sqlite3_module *pModule;
  Mem *pQuery;
  Mem *pArgc;
  sqlite3_vtab_cursor *pVCur;
  sqlite3_vtab *pVtab;
  VdbeCursor *pCur;
  int res;
  int i;
  Mem **apArg;

  pQuery = &aMem[pOp->p3];
  pArgc = &pQuery[1];
  pCur = p->apCsr[pOp->p1];
  assert( memIsValid(pQuery) );
  REGISTER_TRACE(pOp->p3, pQuery);
  assert( pCur->eCurType==CURTYPE_VTAB );
  pVCur = pCur->uc.pVCur;
  pVtab = pVCur->pVtab;
  pModule = pVtab->pModule;

  /* Grab the index number and argc parameters */
  assert( (pQuery->flags&MEM_Int)!=0 && pArgc->flags==MEM_Int );
  nArg = (int)pArgc->u.i;
  iQuery = (int)pQuery->u.i;

  /* Invoke the xFilter method */
  res = 0;
  apArg = p->apArg;
  for(i = 0; i<nArg; i++){
    apArg[i] = &pArgc[i+1];
  }
  rc = pModule->xFilter(pVCur, iQuery, pOp->p4.z, nArg, apArg);
  sqlite3VtabImportErrmsg(p, pVtab);
  if( rc ) goto abort_due_to_error;
  res = pModule->xEof(pVCur);
  pCur->nullRow = 0;
  VdbeBranchTaken(res!=0,2);
  if( res ) goto jump_to_p2;
  break;
}
#endif /* SQLITE_OMIT_VIRTUALTABLE */

#ifndef SQLITE_OMIT_VIRTUALTABLE
/* Opcode: VColumn P1 P2 P3 * P5
** Synopsis: r[P3]=vcolumn(P2)
**
** Store in register P3 the value of the P2-th column of
** the current row of the virtual-table of cursor P1.
**
** If the VColumn opcode is being used to fetch the value of
** an unchanging column during an UPDATE operation, then the P5
** value is OPFLAG_NOCHNG.  This will cause the sqlite3_vtab_nochange()
** function to return true inside the xColumn method of the virtual
** table implementation.  The P5 column might also contain other
** bits (OPFLAG_LENGTHARG or OPFLAG_TYPEOFARG) but those bits are
** unused by OP_VColumn.
*/
case OP_VColumn: {
  sqlite3_vtab *pVtab;
  const sqlite3_module *pModule;
  Mem *pDest;
  sqlite3_context sContext;

  VdbeCursor *pCur = p->apCsr[pOp->p1];
  assert( pCur->eCurType==CURTYPE_VTAB );
  assert( pOp->p3>0 && pOp->p3<=(p->nMem+1 - p->nCursor) );
  pDest = &aMem[pOp->p3];
  memAboutToChange(p, pDest);
  if( pCur->nullRow ){
    sqlite3VdbeMemSetNull(pDest);
    break;
  }
  pVtab = pCur->uc.pVCur->pVtab;
  pModule = pVtab->pModule;
  assert( pModule->xColumn );
  memset(&sContext, 0, sizeof(sContext));
  sContext.pOut = pDest;
  assert( pOp->p5==OPFLAG_NOCHNG || pOp->p5==0 );
  if( pOp->p5 & OPFLAG_NOCHNG ){
    sqlite3VdbeMemSetNull(pDest);
    pDest->flags = MEM_Null|MEM_Zero;
    pDest->u.nZero = 0;
  }else{
    MemSetTypeFlag(pDest, MEM_Null);
  }
  rc = pModule->xColumn(pCur->uc.pVCur, &sContext, pOp->p2);
  sqlite3VtabImportErrmsg(p, pVtab);
  if( sContext.isError>0 ){
    sqlite3VdbeError(p, "%s", sqlite3_value_text(pDest));
    rc = sContext.isError;
  }
  sqlite3VdbeChangeEncoding(pDest, encoding);
  REGISTER_TRACE(pOp->p3, pDest);
  UPDATE_MAX_BLOBSIZE(pDest);

  if( sqlite3VdbeMemTooBig(pDest) ){
    goto too_big;
  }
  if( rc ) goto abort_due_to_error;
  break;
}
#endif /* SQLITE_OMIT_VIRTUALTABLE */

#ifndef SQLITE_OMIT_VIRTUALTABLE
/* Opcode: VNext P1 P2 * * *
**
** Advance virtual table P1 to the next row in its result set and
** jump to instruction P2.  Or, if the virtual table has reached
** the end of its result set, then fall through to the next instruction.
*/
case OP_VNext: {   /* jump */
  sqlite3_vtab *pVtab;
  const sqlite3_module *pModule;
  int res;
  VdbeCursor *pCur;

  res = 0;
  pCur = p->apCsr[pOp->p1];
  assert( pCur->eCurType==CURTYPE_VTAB );
  if( pCur->nullRow ){
    break;
  }
  pVtab = pCur->uc.pVCur->pVtab;
  pModule = pVtab->pModule;
  assert( pModule->xNext );

  /* Invoke the xNext() method of the module. There is no way for the
  ** underlying implementation to return an error if one occurs during
  ** xNext(). Instead, if an error occurs, true is returned (indicating that 
  ** data is available) and the error code returned when xColumn or
  ** some other method is next invoked on the save virtual table cursor.
  */
  rc = pModule->xNext(pCur->uc.pVCur);
  sqlite3VtabImportErrmsg(p, pVtab);
  if( rc ) goto abort_due_to_error;
  res = pModule->xEof(pCur->uc.pVCur);
  VdbeBranchTaken(!res,2);
  if( !res ){
    /* If there is data, jump to P2 */
    goto jump_to_p2_and_check_for_interrupt;
  }
  goto check_for_interrupt;
}
#endif /* SQLITE_OMIT_VIRTUALTABLE */

#ifndef SQLITE_OMIT_VIRTUALTABLE
/* Opcode: VRename P1 * * P4 *
**
** P4 is a pointer to a virtual table object, an sqlite3_vtab structure.
** This opcode invokes the corresponding xRename method. The value
** in register P1 is passed as the zName argument to the xRename method.
*/
case OP_VRename: {
  sqlite3_vtab *pVtab;
  Mem *pName;
  int isLegacy;
  
  isLegacy = (db->flags & SQLITE_LegacyAlter);
  db->flags |= SQLITE_LegacyAlter;
  pVtab = pOp->p4.pVtab->pVtab;
  pName = &aMem[pOp->p1];
  assert( pVtab->pModule->xRename );
  assert( memIsValid(pName) );
  assert( p->readOnly==0 );
  REGISTER_TRACE(pOp->p1, pName);
  assert( pName->flags & MEM_Str );
  testcase( pName->enc==SQLITE_UTF8 );
  testcase( pName->enc==SQLITE_UTF16BE );
  testcase( pName->enc==SQLITE_UTF16LE );
  rc = sqlite3VdbeChangeEncoding(pName, SQLITE_UTF8);
  if( rc ) goto abort_due_to_error;
  rc = pVtab->pModule->xRename(pVtab, pName->z);
  if( isLegacy==0 ) db->flags &= ~(u64)SQLITE_LegacyAlter;
  sqlite3VtabImportErrmsg(p, pVtab);
  p->expired = 0;
  if( rc ) goto abort_due_to_error;
  break;
}
#endif

#ifndef SQLITE_OMIT_VIRTUALTABLE
/* Opcode: VUpdate P1 P2 P3 P4 P5
** Synopsis: data=r[P3@P2]
**
** P4 is a pointer to a virtual table object, an sqlite3_vtab structure.
** This opcode invokes the corresponding xUpdate method. P2 values
** are contiguous memory cells starting at P3 to pass to the xUpdate 
** invocation. The value in register (P3+P2-1) corresponds to the 
** p2th element of the argv array passed to xUpdate.
**
** The xUpdate method will do a DELETE or an INSERT or both.
** The argv[0] element (which corresponds to memory cell P3)
** is the rowid of a row to delete.  If argv[0] is NULL then no 
** deletion occurs.  The argv[1] element is the rowid of the new 
** row.  This can be NULL to have the virtual table select the new 
** rowid for itself.  The subsequent elements in the array are 
** the values of columns in the new row.
**
** If P2==1 then no insert is performed.  argv[0] is the rowid of
** a row to delete.
**
** P1 is a boolean flag. If it is set to true and the xUpdate call
** is successful, then the value returned by sqlite3_last_insert_rowid() 
** is set to the value of the rowid for the row just inserted.
**
** P5 is the error actions (OE_Replace, OE_Fail, OE_Ignore, etc) to
** apply in the case of a constraint failure on an insert or update.
*/
case OP_VUpdate: {
  sqlite3_vtab *pVtab;
  const sqlite3_module *pModule;
  int nArg;
  int i;
  sqlite_int64 rowid;
  Mem **apArg;
  Mem *pX;

  assert( pOp->p2==1        || pOp->p5==OE_Fail   || pOp->p5==OE_Rollback 
       || pOp->p5==OE_Abort || pOp->p5==OE_Ignore || pOp->p5==OE_Replace
  );
  assert( p->readOnly==0 );
  if( db->mallocFailed ) goto no_mem;
  sqlite3VdbeIncrWriteCounter(p, 0);
  pVtab = pOp->p4.pVtab->pVtab;
  if( pVtab==0 || NEVER(pVtab->pModule==0) ){
    rc = SQLITE_LOCKED;
    goto abort_due_to_error;
  }
  pModule = pVtab->pModule;
  nArg = pOp->p2;
  assert( pOp->p4type==P4_VTAB );
  if( ALWAYS(pModule->xUpdate) ){
    u8 vtabOnConflict = db->vtabOnConflict;
    apArg = p->apArg;
    pX = &aMem[pOp->p3];
    for(i=0; i<nArg; i++){
      assert( memIsValid(pX) );
      memAboutToChange(p, pX);
      apArg[i] = pX;
      pX++;
    }
    db->vtabOnConflict = pOp->p5;
    rc = pModule->xUpdate(pVtab, nArg, apArg, &rowid);
    db->vtabOnConflict = vtabOnConflict;
    sqlite3VtabImportErrmsg(p, pVtab);
    if( rc==SQLITE_OK && pOp->p1 ){
      assert( nArg>1 && apArg[0] && (apArg[0]->flags&MEM_Null) );
      db->lastRowid = rowid;
    }
    if( (rc&0xff)==SQLITE_CONSTRAINT && pOp->p4.pVtab->bConstraint ){
      if( pOp->p5==OE_Ignore ){
        rc = SQLITE_OK;
      }else{
        p->errorAction = ((pOp->p5==OE_Replace) ? OE_Abort : pOp->p5);
      }
    }else{
      p->nChange++;
    }
    if( rc ) goto abort_due_to_error;
  }
  break;
}
#endif /* SQLITE_OMIT_VIRTUALTABLE */

#ifndef  SQLITE_OMIT_PAGER_PRAGMAS
/* Opcode: Pagecount P1 P2 * * *
**
** Write the current number of pages in database P1 to memory cell P2.
*/
case OP_Pagecount: {            /* out2 */
  pOut = out2Prerelease(p, pOp);
  pOut->u.i = sqlite3BtreeLastPage(db->aDb[pOp->p1].pBt);
  break;
}
#endif


#ifndef  SQLITE_OMIT_PAGER_PRAGMAS
/* Opcode: MaxPgcnt P1 P2 P3 * *
**
** Try to set the maximum page count for database P1 to the value in P3.
** Do not let the maximum page count fall below the current page count and
** do not change the maximum page count value if P3==0.
**
** Store the maximum page count after the change in register P2.
*/
case OP_MaxPgcnt: {            /* out2 */
  unsigned int newMax;
  Btree *pBt;

  pOut = out2Prerelease(p, pOp);
  pBt = db->aDb[pOp->p1].pBt;
  newMax = 0;
  if( pOp->p3 ){
    newMax = sqlite3BtreeLastPage(pBt);
    if( newMax < (unsigned)pOp->p3 ) newMax = (unsigned)pOp->p3;
  }
  pOut->u.i = sqlite3BtreeMaxPageCount(pBt, newMax);
  break;
}
#endif

/* Opcode: Function P1 P2 P3 P4 *
** Synopsis: r[P3]=func(r[P2@NP])
**
** Invoke a user function (P4 is a pointer to an sqlite3_context object that
** contains a pointer to the function to be run) with arguments taken
** from register P2 and successors.  The number of arguments is in
** the sqlite3_context object that P4 points to.
** The result of the function is stored
** in register P3.  Register P3 must not be one of the function inputs.
**
** P1 is a 32-bit bitmask indicating whether or not each argument to the 
** function was determined to be constant at compile time. If the first
** argument was constant then bit 0 of P1 is set. This is used to determine
** whether meta data associated with a user function argument using the
** sqlite3_set_auxdata() API may be safely retained until the next
** invocation of this opcode.
**
** See also: AggStep, AggFinal, PureFunc
*/
/* Opcode: PureFunc P1 P2 P3 P4 *
** Synopsis: r[P3]=func(r[P2@NP])
**
** Invoke a user function (P4 is a pointer to an sqlite3_context object that
** contains a pointer to the function to be run) with arguments taken
** from register P2 and successors.  The number of arguments is in
** the sqlite3_context object that P4 points to.
** The result of the function is stored
** in register P3.  Register P3 must not be one of the function inputs.
**
** P1 is a 32-bit bitmask indicating whether or not each argument to the 
** function was determined to be constant at compile time. If the first
** argument was constant then bit 0 of P1 is set. This is used to determine
** whether meta data associated with a user function argument using the
** sqlite3_set_auxdata() API may be safely retained until the next
** invocation of this opcode.
**
** This opcode works exactly like OP_Function.  The only difference is in
** its name.  This opcode is used in places where the function must be
** purely non-deterministic.  Some built-in date/time functions can be
** either determinitic of non-deterministic, depending on their arguments.
** When those function are used in a non-deterministic way, they will check
** to see if they were called using OP_PureFunc instead of OP_Function, and
** if they were, they throw an error.
**
** See also: AggStep, AggFinal, Function
*/
case OP_PureFunc:              /* group */
case OP_Function: {            /* group */
  int i;
  sqlite3_context *pCtx;

  assert( pOp->p4type==P4_FUNCCTX );
  pCtx = pOp->p4.pCtx;

  /* If this function is inside of a trigger, the register array in aMem[]
  ** might change from one evaluation to the next.  The next block of code
  ** checks to see if the register array has changed, and if so it
  ** reinitializes the relavant parts of the sqlite3_context object */
  pOut = &aMem[pOp->p3];
  if( pCtx->pOut != pOut ){
    pCtx->pVdbe = p;
    pCtx->pOut = pOut;
    for(i=pCtx->argc-1; i>=0; i--) pCtx->argv[i] = &aMem[pOp->p2+i];
  }
  assert( pCtx->pVdbe==p );

  memAboutToChange(p, pOut);
#ifdef SQLITE_DEBUG
  for(i=0; i<pCtx->argc; i++){
    assert( memIsValid(pCtx->argv[i]) );
    REGISTER_TRACE(pOp->p2+i, pCtx->argv[i]);
  }
#endif
  MemSetTypeFlag(pOut, MEM_Null);
  assert( pCtx->isError==0 );
  (*pCtx->pFunc->xSFunc)(pCtx, pCtx->argc, pCtx->argv);/* IMP: R-24505-23230 */

  /* If the function returned an error, throw an exception */
  if( pCtx->isError ){
    if( pCtx->isError>0 ){
      sqlite3VdbeError(p, "%s", sqlite3_value_text(pOut));
      rc = pCtx->isError;
    }
    sqlite3VdbeDeleteAuxData(db, &p->pAuxData, pCtx->iOp, pOp->p1);
    pCtx->isError = 0;
    if( rc ) goto abort_due_to_error;
  }

  /* Copy the result of the function into register P3 */
  if( pOut->flags & (MEM_Str|MEM_Blob) ){
    sqlite3VdbeChangeEncoding(pOut, encoding);
    if( sqlite3VdbeMemTooBig(pOut) ) goto too_big;
  }

  REGISTER_TRACE(pOp->p3, pOut);
  UPDATE_MAX_BLOBSIZE(pOut);
  break;
}

/* Opcode: Trace P1 P2 * P4 *
**
** Write P4 on the statement trace output if statement tracing is
** enabled.
**
** Operand P1 must be 0x7fffffff and P2 must positive.
*/
/* Opcode: Init P1 P2 P3 P4 *
** Synopsis: Start at P2
**
** Programs contain a single instance of this opcode as the very first
** opcode.
**
** If tracing is enabled (by the sqlite3_trace()) interface, then
** the UTF-8 string contained in P4 is emitted on the trace callback.
** Or if P4 is blank, use the string returned by sqlite3_sql().
**
** If P2 is not zero, jump to instruction P2.
**
** Increment the value of P1 so that OP_Once opcodes will jump the
** first time they are evaluated for this run.
**
** If P3 is not zero, then it is an address to jump to if an SQLITE_CORRUPT
** error is encountered.
*/
case OP_Trace:
case OP_Init: {          /* jump */
  int i;
#ifndef SQLITE_OMIT_TRACE
  char *zTrace;
#endif

  /* If the P4 argument is not NULL, then it must be an SQL comment string.
  ** The "--" string is broken up to prevent false-positives with srcck1.c.
  **
  ** This assert() provides evidence for:
  ** EVIDENCE-OF: R-50676-09860 The callback can compute the same text that
  ** would have been returned by the legacy sqlite3_trace() interface by
  ** using the X argument when X begins with "--" and invoking
  ** sqlite3_expanded_sql(P) otherwise.
  */
  assert( pOp->p4.z==0 || strncmp(pOp->p4.z, "-" "- ", 3)==0 );

  /* OP_Init is always instruction 0 */
  assert( pOp==p->aOp || pOp->opcode==OP_Trace );

#ifndef SQLITE_OMIT_TRACE
  if( (db->mTrace & (SQLITE_TRACE_STMT|SQLITE_TRACE_LEGACY))!=0
   && !p->doingRerun
   && (zTrace = (pOp->p4.z ? pOp->p4.z : p->zSql))!=0
  ){
#ifndef SQLITE_OMIT_DEPRECATED
    if( db->mTrace & SQLITE_TRACE_LEGACY ){
      char *z = sqlite3VdbeExpandSql(p, zTrace);
      db->trace.xLegacy(db->pTraceArg, z);
      sqlite3_free(z);
    }else
#endif
    if( db->nVdbeExec>1 ){
      char *z = sqlite3MPrintf(db, "-- %s", zTrace);
      (void)db->trace.xV2(SQLITE_TRACE_STMT, db->pTraceArg, p, z);
      sqlite3DbFree(db, z);
    }else{
      (void)db->trace.xV2(SQLITE_TRACE_STMT, db->pTraceArg, p, zTrace);
    }
  }
#ifdef SQLITE_USE_FCNTL_TRACE
  zTrace = (pOp->p4.z ? pOp->p4.z : p->zSql);
  if( zTrace ){
    int j;
    for(j=0; j<db->nDb; j++){
      if( DbMaskTest(p->btreeMask, j)==0 ) continue;
      sqlite3_file_control(db, db->aDb[j].zDbSName, SQLITE_FCNTL_TRACE, zTrace);
    }
  }
#endif /* SQLITE_USE_FCNTL_TRACE */
#ifdef SQLITE_DEBUG
  if( (db->flags & SQLITE_SqlTrace)!=0
   && (zTrace = (pOp->p4.z ? pOp->p4.z : p->zSql))!=0
  ){
    sqlite3DebugPrintf("SQL-trace: %s\n", zTrace);
  }
#endif /* SQLITE_DEBUG */
#endif /* SQLITE_OMIT_TRACE */
  assert( pOp->p2>0 );
  if( pOp->p1>=sqlite3GlobalConfig.iOnceResetThreshold ){
    if( pOp->opcode==OP_Trace ) break;
    for(i=1; i<p->nOp; i++){
      if( p->aOp[i].opcode==OP_Once ) p->aOp[i].p1 = 0;
    }
    pOp->p1 = 0;
  }
  pOp->p1++;
  p->aCounter[SQLITE_STMTSTATUS_RUN]++;
  goto jump_to_p2;
}

#ifdef SQLITE_ENABLE_CURSOR_HINTS
/* Opcode: CursorHint P1 * * P4 *
**
** Provide a hint to cursor P1 that it only needs to return rows that
** satisfy the Expr in P4.  TK_REGISTER terms in the P4 expression refer
** to values currently held in registers.  TK_COLUMN terms in the P4
** expression refer to columns in the b-tree to which cursor P1 is pointing.
*/
case OP_CursorHint: {
  VdbeCursor *pC;

  assert( pOp->p1>=0 && pOp->p1<p->nCursor );
  assert( pOp->p4type==P4_EXPR );
  pC = p->apCsr[pOp->p1];
  if( pC ){
    assert( pC->eCurType==CURTYPE_BTREE );
    sqlite3BtreeCursorHint(pC->uc.pCursor, BTREE_HINT_RANGE,
                           pOp->p4.pExpr, aMem);
  }
  break;
}
#endif /* SQLITE_ENABLE_CURSOR_HINTS */

#ifdef SQLITE_DEBUG
/* Opcode:  Abortable   * * * * *
**
** Verify that an Abort can happen.  Assert if an Abort at this point
** might cause database corruption.  This opcode only appears in debugging
** builds.
**
** An Abort is safe if either there have been no writes, or if there is
** an active statement journal.
*/
case OP_Abortable: {
  sqlite3VdbeAssertAbortable(p);
  break;
}
#endif

#ifdef SQLITE_DEBUG
/* Opcode:  ReleaseReg   P1 P2 P3 * P5
** Synopsis: release r[P1@P2] mask P3
**
** Release registers from service.  Any content that was in the
** the registers is unreliable after this opcode completes.
**
** The registers released will be the P2 registers starting at P1,
** except if bit ii of P3 set, then do not release register P1+ii.
** In other words, P3 is a mask of registers to preserve.
**
** Releasing a register clears the Mem.pScopyFrom pointer.  That means
** that if the content of the released register was set using OP_SCopy,
** a change to the value of the source register for the OP_SCopy will no longer
** generate an assertion fault in sqlite3VdbeMemAboutToChange().
**
** If P5 is set, then all released registers have their type set
** to MEM_Undefined so that any subsequent attempt to read the released
** register (before it is reinitialized) will generate an assertion fault.
**
** P5 ought to be set on every call to this opcode.
** However, there are places in the code generator will release registers
** before their are used, under the (valid) assumption that the registers
** will not be reallocated for some other purpose before they are used and
** hence are safe to release.
**
** This opcode is only available in testing and debugging builds.  It is
** not generated for release builds.  The purpose of this opcode is to help
** validate the generated bytecode.  This opcode does not actually contribute
** to computing an answer.
*/
case OP_ReleaseReg: {
  Mem *pMem;
  int i;
  u32 constMask;
  assert( pOp->p1>0 );
  assert( pOp->p1+pOp->p2<=(p->nMem+1 - p->nCursor)+1 );
  pMem = &aMem[pOp->p1];
  constMask = pOp->p3;
  for(i=0; i<pOp->p2; i++, pMem++){
    if( i>=32 || (constMask & MASKBIT32(i))==0 ){
      pMem->pScopyFrom = 0;
      if( i<32 && pOp->p5 ) MemSetTypeFlag(pMem, MEM_Undefined);
    }
  }
  break;
}
#endif

/* Opcode: Noop * * * * *
**
** Do nothing.  This instruction is often useful as a jump
** destination.
*/
/*
** The magic Explain opcode are only inserted when explain==2 (which
** is to say when the EXPLAIN QUERY PLAN syntax is used.)
** This opcode records information from the optimizer.  It is the
** the same as a no-op.  This opcodesnever appears in a real VM program.
*/
default: {          /* This is really OP_Noop, OP_Explain */
  assert( pOp->opcode==OP_Noop || pOp->opcode==OP_Explain );

  break;
}

/*****************************************************************************
** The cases of the switch statement above this line should all be indented
** by 6 spaces.  But the left-most 6 spaces have been removed to improve the
** readability.  From this point on down, the normal indentation rules are
** restored.
*****************************************************************************/
    }

#ifdef VDBE_PROFILE
    {
      u64 endTime = sqlite3NProfileCnt ? sqlite3NProfileCnt : sqlite3Hwtime();
      if( endTime>start ) pOrigOp->cycles += endTime - start;
      pOrigOp->cnt++;
    }
#endif

    /* The following code adds nothing to the actual functionality
    ** of the program.  It is only here for testing and debugging.
    ** On the other hand, it does burn CPU cycles every time through
    ** the evaluator loop.  So we can leave it out when NDEBUG is defined.
    */
#ifndef NDEBUG
    assert( pOp>=&aOp[-1] && pOp<&aOp[p->nOp-1] );

#ifdef SQLITE_DEBUG
    if( db->flags & SQLITE_VdbeTrace ){
      u8 opProperty = sqlite3OpcodeProperty[pOrigOp->opcode];
      if( rc!=0 ) printf("rc=%d\n",rc);
      if( opProperty & (OPFLG_OUT2) ){
        registerTrace(pOrigOp->p2, &aMem[pOrigOp->p2]);
      }
      if( opProperty & OPFLG_OUT3 ){
        registerTrace(pOrigOp->p3, &aMem[pOrigOp->p3]);
      }
      if( opProperty==0xff ){
        /* Never happens.  This code exists to avoid a harmless linkage
        ** warning aboud sqlite3VdbeRegisterDump() being defined but not
        ** used. */
        sqlite3VdbeRegisterDump(p);
      }
    }
#endif  /* SQLITE_DEBUG */
#endif  /* NDEBUG */
  }  /* The end of the for(;;) loop the loops through opcodes */

  /* If we reach this point, it means that execution is finished with
  ** an error of some kind.
  */
abort_due_to_error:
  if( db->mallocFailed ){
    rc = SQLITE_NOMEM_BKPT;
  }else if( rc==SQLITE_IOERR_CORRUPTFS ){
    rc = SQLITE_CORRUPT_BKPT;
  }
  assert( rc );
  if( p->zErrMsg==0 && rc!=SQLITE_IOERR_NOMEM ){
    sqlite3VdbeError(p, "%s", sqlite3ErrStr(rc));
  }
  p->rc = rc;
  sqlite3SystemError(db, rc);
  testcase( sqlite3GlobalConfig.xLog!=0 );
  sqlite3_log(rc, "statement aborts at %d: [%s] %s", 
                   (int)(pOp - aOp), p->zSql, p->zErrMsg);
  sqlite3VdbeHalt(p);
  if( rc==SQLITE_IOERR_NOMEM ) sqlite3OomFault(db);
  rc = SQLITE_ERROR;
  if( resetSchemaOnFault>0 ){
    sqlite3ResetOneSchema(db, resetSchemaOnFault-1);
  }

  /* This is the only way out of this procedure.  We have to
  ** release the mutexes on btrees that were acquired at the
  ** top. */
vdbe_return:
#ifndef SQLITE_OMIT_PROGRESS_CALLBACK
  while( nVmStep>=nProgressLimit && db->xProgress!=0 ){
    nProgressLimit += db->nProgressOps;
    if( db->xProgress(db->pProgressArg) ){
      nProgressLimit = LARGEST_UINT64;
      rc = SQLITE_INTERRUPT;
      goto abort_due_to_error;
    }
  }
#endif
  p->aCounter[SQLITE_STMTSTATUS_VM_STEP] += (int)nVmStep;
  sqlite3VdbeLeave(p);
  assert( rc!=SQLITE_OK || nExtraDelete==0 
       || sqlite3_strlike("DELETE%",p->zSql,0)!=0 
  );
  return rc;

  /* Jump to here if a string or blob larger than SQLITE_MAX_LENGTH
  ** is encountered.
  */
too_big:
  sqlite3VdbeError(p, "string or blob too big");
  rc = SQLITE_TOOBIG;
  goto abort_due_to_error;

  /* Jump to here if a malloc() fails.
  */
no_mem:
  sqlite3OomFault(db);
  sqlite3VdbeError(p, "out of memory");
  rc = SQLITE_NOMEM_BKPT;
  goto abort_due_to_error;

  /* Jump to here if the sqlite3_interrupt() API sets the interrupt
  ** flag.
  */
abort_due_to_interrupt:
  assert( AtomicLoad(&db->u1.isInterrupted) );
  rc = SQLITE_INTERRUPT;
  goto abort_due_to_error;
}<|MERGE_RESOLUTION|>--- conflicted
+++ resolved
@@ -2047,6 +2047,11 @@
   if( (flags1 & flags3 & MEM_Int)!=0 ){
     assert( (pOp->p5 & SQLITE_AFF_MASK)!=SQLITE_AFF_TEXT || CORRUPT_DB );
     /* Common case of comparison of two integers */
+    if( pOp->p4type==P4_INT32 ){
+      sqlite3BtreeScanLimit(
+          p->apCsr[pOp->p4.i]->uc.pCursor, 0, pIn1->u.i, pOp->opcode
+      );
+    }
     if( pIn3->u.i > pIn1->u.i ){
       iCompare = +1;
       if( sqlite3aGTb[pOp->opcode] ){
@@ -2113,22 +2118,6 @@
           applyNumericAffinity(pIn3,0);
         }
       }
-<<<<<<< HEAD
-      /* Handle the common case of integer comparison here, as an
-      ** optimization, to avoid a call to sqlite3MemCompare() */
-      if( (pIn1->flags & pIn3->flags & MEM_Int)!=0 ){
-        if( pOp->p4type==P4_INT32 ){
-          sqlite3BtreeScanLimit(
-              p->apCsr[pOp->p4.i]->uc.pCursor, 0, pIn1->u.i, pOp->opcode
-          );
-        }
-        if( pIn3->u.i > pIn1->u.i ){ res = +1; goto compare_op; }
-        if( pIn3->u.i < pIn1->u.i ){ res = -1; goto compare_op; }
-        res = 0;
-        goto compare_op;
-      }
-=======
->>>>>>> 7a5d37f5
     }else if( affinity==SQLITE_AFF_TEXT ){
       if( (flags1 & MEM_Str)==0 && (flags1&(MEM_Int|MEM_Real|MEM_IntReal))!=0 ){
         testcase( pIn1->flags & MEM_Int );
@@ -5194,18 +5183,11 @@
 #ifdef SQLITE_ENABLE_PREUPDATE_HOOK
   /* Invoke the pre-update hook, if any */
   if( pTab ){
-<<<<<<< HEAD
     sqlite3BtreeScanWrite(
         pC->uc.pCursor, SQLITE_INSERT, pC->movetoTarget, (u8*)pData->z, pData->n
     );
-    if( !(pOp->p5 & OPFLAG_ISUPDATE) && db->xPreUpdateCallback ){
-      if( db->xPreUpdateCallback ){
-        sqlite3VdbePreUpdateHook(p, pC, SQLITE_INSERT,zDb,pTab,x.nKey,pOp->p2);
-      }
-=======
     if( db->xPreUpdateCallback && !(pOp->p5 & OPFLAG_ISUPDATE) ){
       sqlite3VdbePreUpdateHook(p,pC,SQLITE_INSERT,zDb,pTab,x.nKey,pOp->p2,-1);
->>>>>>> 7a5d37f5
     }
     if( db->xUpdateCallback==0 || pTab->aCol==0 ){
       /* Prevent post-update hook from running in cases when it should not */
@@ -5357,7 +5339,6 @@
 
 #ifdef SQLITE_ENABLE_PREUPDATE_HOOK
   /* Invoke the pre-update-hook if required. */
-<<<<<<< HEAD
   if( pOp->p4.pTab ){
     rc = sqlite3BtreeScanWrite(pC->uc.pCursor, 0, pC->movetoTarget, 0, 0);
     if( rc ) goto abort_due_to_error;
@@ -5369,21 +5350,9 @@
       sqlite3VdbePreUpdateHook(p, pC,
           (opflags & OPFLAG_ISUPDATE) ? SQLITE_UPDATE : SQLITE_DELETE, 
           zDb, pTab, pC->movetoTarget,
-          pOp->p3
+          pOp->p3, -1
       );
     }
-=======
-  if( db->xPreUpdateCallback && pOp->p4.pTab ){
-    assert( !(opflags & OPFLAG_ISUPDATE) 
-         || HasRowid(pTab)==0 
-         || (aMem[pOp->p3].flags & MEM_Int) 
-    );
-    sqlite3VdbePreUpdateHook(p, pC,
-        (opflags & OPFLAG_ISUPDATE) ? SQLITE_UPDATE : SQLITE_DELETE, 
-        zDb, pTab, pC->movetoTarget,
-        pOp->p3, -1
-    );
->>>>>>> 7a5d37f5
   }
   if( opflags & OPFLAG_ISNOOP ) break;
 #endif
