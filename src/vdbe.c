/*
** 2001 September 15
**
** The author disclaims copyright to this source code.  In place of
** a legal notice, here is a blessing:
**
**    May you do good and not evil.
**    May you find forgiveness for yourself and forgive others.
**    May you share freely, never taking more than you give.
**
*************************************************************************
** The code in this file implements the function that runs the
** bytecode of a prepared statement.
**
** Various scripts scan this source file in order to generate HTML
** documentation, headers files, or other derived files.  The formatting
** of the code in this file is, therefore, important.  See other comments
** in this file for details.  If in doubt, do not deviate from existing
** commenting and indentation practices when changing or adding code.
*/
#include "sqliteInt.h"
#include "vdbeInt.h"

/*
** Invoke this macro on memory cells just prior to changing the
** value of the cell.  This macro verifies that shallow copies are
** not misused.  A shallow copy of a string or blob just copies a
** pointer to the string or blob, not the content.  If the original
** is changed while the copy is still in use, the string or blob might
** be changed out from under the copy.  This macro verifies that nothing
** like that ever happens.
*/
#ifdef SQLITE_DEBUG
# define memAboutToChange(P,M) sqlite3VdbeMemAboutToChange(P,M)
#else
# define memAboutToChange(P,M)
#endif

/*
** The following global variable is incremented every time a cursor
** moves, either by the OP_SeekXX, OP_Next, or OP_Prev opcodes.  The test
** procedures use this information to make sure that indices are
** working correctly.  This variable has no function other than to
** help verify the correct operation of the library.
*/
#ifdef SQLITE_TEST
int sqlite3_search_count = 0;
#endif

/*
** When this global variable is positive, it gets decremented once before
** each instruction in the VDBE.  When it reaches zero, the u1.isInterrupted
** field of the sqlite3 structure is set in order to simulate an interrupt.
**
** This facility is used for testing purposes only.  It does not function
** in an ordinary build.
*/
#ifdef SQLITE_TEST
int sqlite3_interrupt_count = 0;
#endif

/*
** The next global variable is incremented each type the OP_Sort opcode
** is executed.  The test procedures use this information to make sure that
** sorting is occurring or not occurring at appropriate times.   This variable
** has no function other than to help verify the correct operation of the
** library.
*/
#ifdef SQLITE_TEST
int sqlite3_sort_count = 0;
#endif

/*
** The next global variable records the size of the largest MEM_Blob
** or MEM_Str that has been used by a VDBE opcode.  The test procedures
** use this information to make sure that the zero-blob functionality
** is working correctly.   This variable has no function other than to
** help verify the correct operation of the library.
*/
#ifdef SQLITE_TEST
int sqlite3_max_blobsize = 0;
static void updateMaxBlobsize(Mem *p){
  if( (p->flags & (MEM_Str|MEM_Blob))!=0 && p->n>sqlite3_max_blobsize ){
    sqlite3_max_blobsize = p->n;
  }
}
#endif

/*
** This macro evaluates to true if either the update hook or the preupdate
** hook are enabled for database connect DB.
*/
#ifdef SQLITE_ENABLE_PREUPDATE_HOOK
# define HAS_UPDATE_HOOK(DB)   ((DB)->xPreUpdateCallback||(DB)->xUpdateCallback)
#else
# define HAS_UPDATE_HOOK(DB)  ((DB)->xUpdateCallback)
#endif

/*
** The next global variable is incremented each time the OP_Found opcode
** is executed. This is used to test whether or not the foreign key
** operation implemented using OP_FkIsZero is working. This variable
** has no function other than to help verify the correct operation of the
** library.
*/
#ifdef SQLITE_TEST
int sqlite3_found_count = 0;
#endif

/*
** Test a register to see if it exceeds the current maximum blob size.
** If it does, record the new maximum blob size.
*/
#if defined(SQLITE_TEST) && !defined(SQLITE_OMIT_BUILTIN_TEST)
# define UPDATE_MAX_BLOBSIZE(P)  updateMaxBlobsize(P)
#else
# define UPDATE_MAX_BLOBSIZE(P)
#endif

/*
** Invoke the VDBE coverage callback, if that callback is defined.  This
** feature is used for test suite validation only and does not appear an
** production builds.
**
** M is an integer, 2 or 3, that indices how many different ways the
** branch can go.  It is usually 2.  "I" is the direction the branch
** goes.  0 means falls through.  1 means branch is taken.  2 means the
** second alternative branch is taken.
**
** iSrcLine is the source code line (from the __LINE__ macro) that
** generated the VDBE instruction.  This instrumentation assumes that all
** source code is in a single file (the amalgamation).  Special values 1
** and 2 for the iSrcLine parameter mean that this particular branch is
** always taken or never taken, respectively.
*/
#if !defined(SQLITE_VDBE_COVERAGE)
# define VdbeBranchTaken(I,M)
#else
# define VdbeBranchTaken(I,M) vdbeTakeBranch(pOp->iSrcLine,I,M)
  static void vdbeTakeBranch(int iSrcLine, u8 I, u8 M){
    if( iSrcLine<=2 && ALWAYS(iSrcLine>0) ){
      M = iSrcLine;
      /* Assert the truth of VdbeCoverageAlwaysTaken() and 
      ** VdbeCoverageNeverTaken() */
      assert( (M & I)==I );
    }else{
      if( sqlite3GlobalConfig.xVdbeBranch==0 ) return;  /*NO_TEST*/
      sqlite3GlobalConfig.xVdbeBranch(sqlite3GlobalConfig.pVdbeBranchArg,
                                      iSrcLine,I,M);
    }
  }
#endif

/*
** Convert the given register into a string if it isn't one
** already. Return non-zero if a malloc() fails.
*/
#define Stringify(P, enc) \
   if(((P)->flags&(MEM_Str|MEM_Blob))==0 && sqlite3VdbeMemStringify(P,enc,0)) \
     { goto no_mem; }

/*
** An ephemeral string value (signified by the MEM_Ephem flag) contains
** a pointer to a dynamically allocated string where some other entity
** is responsible for deallocating that string.  Because the register
** does not control the string, it might be deleted without the register
** knowing it.
**
** This routine converts an ephemeral string into a dynamically allocated
** string that the register itself controls.  In other words, it
** converts an MEM_Ephem string into a string with P.z==P.zMalloc.
*/
#define Deephemeralize(P) \
   if( ((P)->flags&MEM_Ephem)!=0 \
       && sqlite3VdbeMemMakeWriteable(P) ){ goto no_mem;}

/* Return true if the cursor was opened using the OP_OpenSorter opcode. */
#define isSorter(x) ((x)->eCurType==CURTYPE_SORTER)

/*
** Allocate VdbeCursor number iCur.  Return a pointer to it.  Return NULL
** if we run out of memory.
*/
static VdbeCursor *allocateCursor(
  Vdbe *p,              /* The virtual machine */
  int iCur,             /* Index of the new VdbeCursor */
  int nField,           /* Number of fields in the table or index */
  int iDb,              /* Database the cursor belongs to, or -1 */
  u8 eCurType           /* Type of the new cursor */
){
  /* Find the memory cell that will be used to store the blob of memory
  ** required for this VdbeCursor structure. It is convenient to use a 
  ** vdbe memory cell to manage the memory allocation required for a
  ** VdbeCursor structure for the following reasons:
  **
  **   * Sometimes cursor numbers are used for a couple of different
  **     purposes in a vdbe program. The different uses might require
  **     different sized allocations. Memory cells provide growable
  **     allocations.
  **
  **   * When using ENABLE_MEMORY_MANAGEMENT, memory cell buffers can
  **     be freed lazily via the sqlite3_release_memory() API. This
  **     minimizes the number of malloc calls made by the system.
  **
  ** Memory cells for cursors are allocated at the top of the address
  ** space. Memory cell (p->nMem) corresponds to cursor 0. Space for
  ** cursor 1 is managed by memory cell (p->nMem-1), etc.
  */
  Mem *pMem = &p->aMem[p->nMem-iCur];

  int nByte;
  VdbeCursor *pCx = 0;
  nByte = 
      ROUND8(sizeof(VdbeCursor)) + 2*sizeof(u32)*nField + 
      (eCurType==CURTYPE_BTREE?sqlite3BtreeCursorSize():0);

  assert( iCur<p->nCursor );
  if( p->apCsr[iCur] ){
    sqlite3VdbeFreeCursor(p, p->apCsr[iCur]);
    p->apCsr[iCur] = 0;
  }
  if( SQLITE_OK==sqlite3VdbeMemClearAndResize(pMem, nByte) ){
    p->apCsr[iCur] = pCx = (VdbeCursor*)pMem->z;
    memset(pCx, 0, sizeof(VdbeCursor));
    pCx->eCurType = eCurType;
    pCx->iDb = iDb;
    pCx->nField = nField;
    pCx->aOffset = &pCx->aType[nField];
    if( eCurType==CURTYPE_BTREE ){
      pCx->uc.pCursor = (BtCursor*)
          &pMem->z[ROUND8(sizeof(VdbeCursor))+2*sizeof(u32)*nField];
      sqlite3BtreeCursorZero(pCx->uc.pCursor);
    }
  }
  return pCx;
}

/*
** Try to convert a value into a numeric representation if we can
** do so without loss of information.  In other words, if the string
** looks like a number, convert it into a number.  If it does not
** look like a number, leave it alone.
**
** If the bTryForInt flag is true, then extra effort is made to give
** an integer representation.  Strings that look like floating point
** values but which have no fractional component (example: '48.00')
** will have a MEM_Int representation when bTryForInt is true.
**
** If bTryForInt is false, then if the input string contains a decimal
** point or exponential notation, the result is only MEM_Real, even
** if there is an exact integer representation of the quantity.
*/
static void applyNumericAffinity(Mem *pRec, int bTryForInt){
  double rValue;
  i64 iValue;
  u8 enc = pRec->enc;
  assert( (pRec->flags & (MEM_Str|MEM_Int|MEM_Real))==MEM_Str );
  if( sqlite3AtoF(pRec->z, &rValue, pRec->n, enc)==0 ) return;
  if( 0==sqlite3Atoi64(pRec->z, &iValue, pRec->n, enc) ){
    pRec->u.i = iValue;
    pRec->flags |= MEM_Int;
  }else{
    pRec->u.r = rValue;
    pRec->flags |= MEM_Real;
    if( bTryForInt ) sqlite3VdbeIntegerAffinity(pRec);
  }
}

/*
** Processing is determine by the affinity parameter:
**
** SQLITE_AFF_INTEGER:
** SQLITE_AFF_REAL:
** SQLITE_AFF_NUMERIC:
**    Try to convert pRec to an integer representation or a 
**    floating-point representation if an integer representation
**    is not possible.  Note that the integer representation is
**    always preferred, even if the affinity is REAL, because
**    an integer representation is more space efficient on disk.
**
** SQLITE_AFF_TEXT:
**    Convert pRec to a text representation.
**
** SQLITE_AFF_BLOB:
**    No-op.  pRec is unchanged.
*/
static void applyAffinity(
  Mem *pRec,          /* The value to apply affinity to */
  char affinity,      /* The affinity to be applied */
  u8 enc              /* Use this text encoding */
){
  if( affinity>=SQLITE_AFF_NUMERIC ){
    assert( affinity==SQLITE_AFF_INTEGER || affinity==SQLITE_AFF_REAL
             || affinity==SQLITE_AFF_NUMERIC );
    if( (pRec->flags & MEM_Int)==0 ){
      if( (pRec->flags & MEM_Real)==0 ){
        if( pRec->flags & MEM_Str ) applyNumericAffinity(pRec,1);
      }else{
        sqlite3VdbeIntegerAffinity(pRec);
      }
    }
  }else if( affinity==SQLITE_AFF_TEXT ){
    /* Only attempt the conversion to TEXT if there is an integer or real
    ** representation (blob and NULL do not get converted) but no string
    ** representation.
    */
    if( 0==(pRec->flags&MEM_Str) && (pRec->flags&(MEM_Real|MEM_Int)) ){
      sqlite3VdbeMemStringify(pRec, enc, 1);
    }
    pRec->flags &= ~(MEM_Real|MEM_Int);
  }
}

/*
** Try to convert the type of a function argument or a result column
** into a numeric representation.  Use either INTEGER or REAL whichever
** is appropriate.  But only do the conversion if it is possible without
** loss of information and return the revised type of the argument.
*/
int sqlite3_value_numeric_type(sqlite3_value *pVal){
  int eType = sqlite3_value_type(pVal);
  if( eType==SQLITE_TEXT ){
    Mem *pMem = (Mem*)pVal;
    applyNumericAffinity(pMem, 0);
    eType = sqlite3_value_type(pVal);
  }
  return eType;
}

/*
** Exported version of applyAffinity(). This one works on sqlite3_value*, 
** not the internal Mem* type.
*/
void sqlite3ValueApplyAffinity(
  sqlite3_value *pVal, 
  u8 affinity, 
  u8 enc
){
  applyAffinity((Mem *)pVal, affinity, enc);
}

/*
** pMem currently only holds a string type (or maybe a BLOB that we can
** interpret as a string if we want to).  Compute its corresponding
** numeric type, if has one.  Set the pMem->u.r and pMem->u.i fields
** accordingly.
*/
static u16 SQLITE_NOINLINE computeNumericType(Mem *pMem){
  assert( (pMem->flags & (MEM_Int|MEM_Real))==0 );
  assert( (pMem->flags & (MEM_Str|MEM_Blob))!=0 );
  if( sqlite3AtoF(pMem->z, &pMem->u.r, pMem->n, pMem->enc)==0 ){
    return 0;
  }
  if( sqlite3Atoi64(pMem->z, &pMem->u.i, pMem->n, pMem->enc)==SQLITE_OK ){
    return MEM_Int;
  }
  return MEM_Real;
}

/*
** Return the numeric type for pMem, either MEM_Int or MEM_Real or both or
** none.  
**
** Unlike applyNumericAffinity(), this routine does not modify pMem->flags.
** But it does set pMem->u.r and pMem->u.i appropriately.
*/
static u16 numericType(Mem *pMem){
  if( pMem->flags & (MEM_Int|MEM_Real) ){
    return pMem->flags & (MEM_Int|MEM_Real);
  }
  if( pMem->flags & (MEM_Str|MEM_Blob) ){
    return computeNumericType(pMem);
  }
  return 0;
}

#ifdef SQLITE_DEBUG
/*
** Write a nice string representation of the contents of cell pMem
** into buffer zBuf, length nBuf.
*/
void sqlite3VdbeMemPrettyPrint(Mem *pMem, char *zBuf){
  char *zCsr = zBuf;
  int f = pMem->flags;

  static const char *const encnames[] = {"(X)", "(8)", "(16LE)", "(16BE)"};

  if( f&MEM_Blob ){
    int i;
    char c;
    if( f & MEM_Dyn ){
      c = 'z';
      assert( (f & (MEM_Static|MEM_Ephem))==0 );
    }else if( f & MEM_Static ){
      c = 't';
      assert( (f & (MEM_Dyn|MEM_Ephem))==0 );
    }else if( f & MEM_Ephem ){
      c = 'e';
      assert( (f & (MEM_Static|MEM_Dyn))==0 );
    }else{
      c = 's';
    }

    sqlite3_snprintf(100, zCsr, "%c", c);
    zCsr += sqlite3Strlen30(zCsr);
    sqlite3_snprintf(100, zCsr, "%d[", pMem->n);
    zCsr += sqlite3Strlen30(zCsr);
    for(i=0; i<16 && i<pMem->n; i++){
      sqlite3_snprintf(100, zCsr, "%02X", ((int)pMem->z[i] & 0xFF));
      zCsr += sqlite3Strlen30(zCsr);
    }
    for(i=0; i<16 && i<pMem->n; i++){
      char z = pMem->z[i];
      if( z<32 || z>126 ) *zCsr++ = '.';
      else *zCsr++ = z;
    }

    sqlite3_snprintf(100, zCsr, "]%s", encnames[pMem->enc]);
    zCsr += sqlite3Strlen30(zCsr);
    if( f & MEM_Zero ){
      sqlite3_snprintf(100, zCsr,"+%dz",pMem->u.nZero);
      zCsr += sqlite3Strlen30(zCsr);
    }
    *zCsr = '\0';
  }else if( f & MEM_Str ){
    int j, k;
    zBuf[0] = ' ';
    if( f & MEM_Dyn ){
      zBuf[1] = 'z';
      assert( (f & (MEM_Static|MEM_Ephem))==0 );
    }else if( f & MEM_Static ){
      zBuf[1] = 't';
      assert( (f & (MEM_Dyn|MEM_Ephem))==0 );
    }else if( f & MEM_Ephem ){
      zBuf[1] = 'e';
      assert( (f & (MEM_Static|MEM_Dyn))==0 );
    }else{
      zBuf[1] = 's';
    }
    k = 2;
    sqlite3_snprintf(100, &zBuf[k], "%d", pMem->n);
    k += sqlite3Strlen30(&zBuf[k]);
    zBuf[k++] = '[';
    for(j=0; j<15 && j<pMem->n; j++){
      u8 c = pMem->z[j];
      if( c>=0x20 && c<0x7f ){
        zBuf[k++] = c;
      }else{
        zBuf[k++] = '.';
      }
    }
    zBuf[k++] = ']';
    sqlite3_snprintf(100,&zBuf[k], encnames[pMem->enc]);
    k += sqlite3Strlen30(&zBuf[k]);
    zBuf[k++] = 0;
  }
}
#endif

#ifdef SQLITE_DEBUG
/*
** Print the value of a register for tracing purposes:
*/
static void memTracePrint(Mem *p){
  if( p->flags & MEM_Undefined ){
    printf(" undefined");
  }else if( p->flags & MEM_Null ){
    printf(" NULL");
  }else if( (p->flags & (MEM_Int|MEM_Str))==(MEM_Int|MEM_Str) ){
    printf(" si:%lld", p->u.i);
  }else if( p->flags & MEM_Int ){
    printf(" i:%lld", p->u.i);
#ifndef SQLITE_OMIT_FLOATING_POINT
  }else if( p->flags & MEM_Real ){
    printf(" r:%g", p->u.r);
#endif
  }else if( p->flags & MEM_RowSet ){
    printf(" (rowset)");
  }else{
    char zBuf[200];
    sqlite3VdbeMemPrettyPrint(p, zBuf);
    printf(" %s", zBuf);
  }
  if( p->flags & MEM_Subtype ) printf(" subtype=0x%02x", p->eSubtype);
}
static void registerTrace(int iReg, Mem *p){
  printf("REG[%d] = ", iReg);
  memTracePrint(p);
  printf("\n");
}
#endif

#ifdef SQLITE_DEBUG
#  define REGISTER_TRACE(R,M) if(db->flags&SQLITE_VdbeTrace)registerTrace(R,M)
#else
#  define REGISTER_TRACE(R,M)
#endif


#ifdef VDBE_PROFILE

/* 
** hwtime.h contains inline assembler code for implementing 
** high-performance timing routines.
*/
#include "hwtime.h"

#endif

#ifndef NDEBUG
/*
** This function is only called from within an assert() expression. It
** checks that the sqlite3.nTransaction variable is correctly set to
** the number of non-transaction savepoints currently in the 
** linked list starting at sqlite3.pSavepoint.
** 
** Usage:
**
**     assert( checkSavepointCount(db) );
*/
static int checkSavepointCount(sqlite3 *db){
  int n = 0;
  Savepoint *p;
  for(p=db->pSavepoint; p; p=p->pNext) n++;
  assert( n==(db->nSavepoint + db->isTransactionSavepoint) );
  return 1;
}
#endif

/*
** Return the register of pOp->p2 after first preparing it to be
** overwritten with an integer value.
*/
static SQLITE_NOINLINE Mem *out2PrereleaseWithClear(Mem *pOut){
  sqlite3VdbeMemSetNull(pOut);
  pOut->flags = MEM_Int;
  return pOut;
}
static Mem *out2Prerelease(Vdbe *p, VdbeOp *pOp){
  Mem *pOut;
  assert( pOp->p2>0 );
  assert( pOp->p2<=(p->nMem-p->nCursor) );
  pOut = &p->aMem[pOp->p2];
  memAboutToChange(p, pOut);
  if( VdbeMemDynamic(pOut) ){
    return out2PrereleaseWithClear(pOut);
  }else{
    pOut->flags = MEM_Int;
    return pOut;
  }
}


/*
** Execute as much of a VDBE program as we can.
** This is the core of sqlite3_step().  
*/
int sqlite3VdbeExec(
  Vdbe *p                    /* The VDBE */
){
  Op *aOp = p->aOp;          /* Copy of p->aOp */
  Op *pOp = aOp;             /* Current operation */
#if defined(SQLITE_DEBUG) || defined(VDBE_PROFILE)
  Op *pOrigOp;               /* Value of pOp at the top of the loop */
#endif
#ifdef SQLITE_DEBUG
  int nExtraDelete = 0;      /* Verifies FORDELETE and AUXDELETE flags */
#endif
  int rc = SQLITE_OK;        /* Value to return */
  sqlite3 *db = p->db;       /* The database */
  u8 resetSchemaOnFault = 0; /* Reset schema after an error if positive */
  u8 encoding = ENC(db);     /* The database encoding */
  int iCompare = 0;          /* Result of last OP_Compare operation */
  unsigned nVmStep = 0;      /* Number of virtual machine steps */
#ifndef SQLITE_OMIT_PROGRESS_CALLBACK
  unsigned nProgressLimit = 0;/* Invoke xProgress() when nVmStep reaches this */
#endif
  Mem *aMem = p->aMem;       /* Copy of p->aMem */
  Mem *pIn1 = 0;             /* 1st input operand */
  Mem *pIn2 = 0;             /* 2nd input operand */
  Mem *pIn3 = 0;             /* 3rd input operand */
  Mem *pOut = 0;             /* Output operand */
  int *aPermute = 0;         /* Permutation of columns for OP_Compare */
  i64 lastRowid = db->lastRowid;  /* Saved value of the last insert ROWID */
#ifdef VDBE_PROFILE
  u64 start;                 /* CPU clock count at start of opcode */
#endif
  /*** INSERT STACK UNION HERE ***/

  assert( p->magic==VDBE_MAGIC_RUN );  /* sqlite3_step() verifies this */
  sqlite3VdbeEnter(p);
  if( p->rc==SQLITE_NOMEM ){
    /* This happens if a malloc() inside a call to sqlite3_column_text() or
    ** sqlite3_column_text16() failed.  */
    goto no_mem;
  }
  assert( p->rc==SQLITE_OK || (p->rc&0xff)==SQLITE_BUSY );
  assert( p->bIsReader || p->readOnly!=0 );
  p->rc = SQLITE_OK;
  p->iCurrentTime = 0;
  assert( p->explain==0 );
  p->pResultSet = 0;
  db->busyHandler.nBusy = 0;
  if( db->u1.isInterrupted ) goto abort_due_to_interrupt;
  sqlite3VdbeIOTraceSql(p);
#ifndef SQLITE_OMIT_PROGRESS_CALLBACK
  if( db->xProgress ){
    u32 iPrior = p->aCounter[SQLITE_STMTSTATUS_VM_STEP];
    assert( 0 < db->nProgressOps );
    nProgressLimit = db->nProgressOps - (iPrior % db->nProgressOps);
  }
#endif
#ifdef SQLITE_DEBUG
  sqlite3BeginBenignMalloc();
  if( p->pc==0
   && (p->db->flags & (SQLITE_VdbeListing|SQLITE_VdbeEQP|SQLITE_VdbeTrace))!=0
  ){
    int i;
    int once = 1;
    sqlite3VdbePrintSql(p);
    if( p->db->flags & SQLITE_VdbeListing ){
      printf("VDBE Program Listing:\n");
      for(i=0; i<p->nOp; i++){
        sqlite3VdbePrintOp(stdout, i, &aOp[i]);
      }
    }
    if( p->db->flags & SQLITE_VdbeEQP ){
      for(i=0; i<p->nOp; i++){
        if( aOp[i].opcode==OP_Explain ){
          if( once ) printf("VDBE Query Plan:\n");
          printf("%s\n", aOp[i].p4.z);
          once = 0;
        }
      }
    }
    if( p->db->flags & SQLITE_VdbeTrace )  printf("VDBE Trace:\n");
  }
  sqlite3EndBenignMalloc();
#endif
  for(pOp=&aOp[p->pc]; rc==SQLITE_OK; pOp++){
    assert( pOp>=aOp && pOp<&aOp[p->nOp]);
    if( db->mallocFailed ) goto no_mem;
#ifdef VDBE_PROFILE
    start = sqlite3Hwtime();
#endif
    nVmStep++;
#ifdef SQLITE_ENABLE_STMT_SCANSTATUS
    if( p->anExec ) p->anExec[(int)(pOp-aOp)]++;
#endif

    /* Only allow tracing if SQLITE_DEBUG is defined.
    */
#ifdef SQLITE_DEBUG
    if( db->flags & SQLITE_VdbeTrace ){
      sqlite3VdbePrintOp(stdout, (int)(pOp - aOp), pOp);
    }
#endif
      

    /* Check to see if we need to simulate an interrupt.  This only happens
    ** if we have a special test build.
    */
#ifdef SQLITE_TEST
    if( sqlite3_interrupt_count>0 ){
      sqlite3_interrupt_count--;
      if( sqlite3_interrupt_count==0 ){
        sqlite3_interrupt(db);
      }
    }
#endif

    /* Sanity checking on other operands */
#ifdef SQLITE_DEBUG
    assert( pOp->opflags==sqlite3OpcodeProperty[pOp->opcode] );
    if( (pOp->opflags & OPFLG_IN1)!=0 ){
      assert( pOp->p1>0 );
      assert( pOp->p1<=(p->nMem-p->nCursor) );
      assert( memIsValid(&aMem[pOp->p1]) );
      assert( sqlite3VdbeCheckMemInvariants(&aMem[pOp->p1]) );
      REGISTER_TRACE(pOp->p1, &aMem[pOp->p1]);
    }
    if( (pOp->opflags & OPFLG_IN2)!=0 ){
      assert( pOp->p2>0 );
      assert( pOp->p2<=(p->nMem-p->nCursor) );
      assert( memIsValid(&aMem[pOp->p2]) );
      assert( sqlite3VdbeCheckMemInvariants(&aMem[pOp->p2]) );
      REGISTER_TRACE(pOp->p2, &aMem[pOp->p2]);
    }
    if( (pOp->opflags & OPFLG_IN3)!=0 ){
      assert( pOp->p3>0 );
      assert( pOp->p3<=(p->nMem-p->nCursor) );
      assert( memIsValid(&aMem[pOp->p3]) );
      assert( sqlite3VdbeCheckMemInvariants(&aMem[pOp->p3]) );
      REGISTER_TRACE(pOp->p3, &aMem[pOp->p3]);
    }
    if( (pOp->opflags & OPFLG_OUT2)!=0 ){
      assert( pOp->p2>0 );
      assert( pOp->p2<=(p->nMem-p->nCursor) );
      memAboutToChange(p, &aMem[pOp->p2]);
    }
    if( (pOp->opflags & OPFLG_OUT3)!=0 ){
      assert( pOp->p3>0 );
      assert( pOp->p3<=(p->nMem-p->nCursor) );
      memAboutToChange(p, &aMem[pOp->p3]);
    }
#endif
#if defined(SQLITE_DEBUG) || defined(VDBE_PROFILE)
    pOrigOp = pOp;
#endif
  
    switch( pOp->opcode ){

/*****************************************************************************
** What follows is a massive switch statement where each case implements a
** separate instruction in the virtual machine.  If we follow the usual
** indentation conventions, each case should be indented by 6 spaces.  But
** that is a lot of wasted space on the left margin.  So the code within
** the switch statement will break with convention and be flush-left. Another
** big comment (similar to this one) will mark the point in the code where
** we transition back to normal indentation.
**
** The formatting of each case is important.  The makefile for SQLite
** generates two C files "opcodes.h" and "opcodes.c" by scanning this
** file looking for lines that begin with "case OP_".  The opcodes.h files
** will be filled with #defines that give unique integer values to each
** opcode and the opcodes.c file is filled with an array of strings where
** each string is the symbolic name for the corresponding opcode.  If the
** case statement is followed by a comment of the form "/# same as ... #/"
** that comment is used to determine the particular value of the opcode.
**
** Other keywords in the comment that follows each case are used to
** construct the OPFLG_INITIALIZER value that initializes opcodeProperty[].
** Keywords include: in1, in2, in3, out2, out3.  See
** the mkopcodeh.awk script for additional information.
**
** Documentation about VDBE opcodes is generated by scanning this file
** for lines of that contain "Opcode:".  That line and all subsequent
** comment lines are used in the generation of the opcode.html documentation
** file.
**
** SUMMARY:
**
**     Formatting is important to scripts that scan this file.
**     Do not deviate from the formatting style currently in use.
**
*****************************************************************************/

/* Opcode:  Goto * P2 * * *
**
** An unconditional jump to address P2.
** The next instruction executed will be 
** the one at index P2 from the beginning of
** the program.
**
** The P1 parameter is not actually used by this opcode.  However, it
** is sometimes set to 1 instead of 0 as a hint to the command-line shell
** that this Goto is the bottom of a loop and that the lines from P2 down
** to the current line should be indented for EXPLAIN output.
*/
case OP_Goto: {             /* jump */
jump_to_p2_and_check_for_interrupt:
  pOp = &aOp[pOp->p2 - 1];

  /* Opcodes that are used as the bottom of a loop (OP_Next, OP_Prev,
  ** OP_VNext, OP_RowSetNext, or OP_SorterNext) all jump here upon
  ** completion.  Check to see if sqlite3_interrupt() has been called
  ** or if the progress callback needs to be invoked. 
  **
  ** This code uses unstructured "goto" statements and does not look clean.
  ** But that is not due to sloppy coding habits. The code is written this
  ** way for performance, to avoid having to run the interrupt and progress
  ** checks on every opcode.  This helps sqlite3_step() to run about 1.5%
  ** faster according to "valgrind --tool=cachegrind" */
check_for_interrupt:
  if( db->u1.isInterrupted ) goto abort_due_to_interrupt;
#ifndef SQLITE_OMIT_PROGRESS_CALLBACK
  /* Call the progress callback if it is configured and the required number
  ** of VDBE ops have been executed (either since this invocation of
  ** sqlite3VdbeExec() or since last time the progress callback was called).
  ** If the progress callback returns non-zero, exit the virtual machine with
  ** a return code SQLITE_ABORT.
  */
  if( db->xProgress!=0 && nVmStep>=nProgressLimit ){
    assert( db->nProgressOps!=0 );
    nProgressLimit = nVmStep + db->nProgressOps - (nVmStep%db->nProgressOps);
    if( db->xProgress(db->pProgressArg) ){
      rc = SQLITE_INTERRUPT;
      goto vdbe_error_halt;
    }
  }
#endif
  
  break;
}

/* Opcode:  Gosub P1 P2 * * *
**
** Write the current address onto register P1
** and then jump to address P2.
*/
case OP_Gosub: {            /* jump */
  assert( pOp->p1>0 && pOp->p1<=(p->nMem-p->nCursor) );
  pIn1 = &aMem[pOp->p1];
  assert( VdbeMemDynamic(pIn1)==0 );
  memAboutToChange(p, pIn1);
  pIn1->flags = MEM_Int;
  pIn1->u.i = (int)(pOp-aOp);
  REGISTER_TRACE(pOp->p1, pIn1);

  /* Most jump operations do a goto to this spot in order to update
  ** the pOp pointer. */
jump_to_p2:
  pOp = &aOp[pOp->p2 - 1];
  break;
}

/* Opcode:  Return P1 * * * *
**
** Jump to the next instruction after the address in register P1.  After
** the jump, register P1 becomes undefined.
*/
case OP_Return: {           /* in1 */
  pIn1 = &aMem[pOp->p1];
  assert( pIn1->flags==MEM_Int );
  pOp = &aOp[pIn1->u.i];
  pIn1->flags = MEM_Undefined;
  break;
}

/* Opcode: InitCoroutine P1 P2 P3 * *
**
** Set up register P1 so that it will Yield to the coroutine
** located at address P3.
**
** If P2!=0 then the coroutine implementation immediately follows
** this opcode.  So jump over the coroutine implementation to
** address P2.
**
** See also: EndCoroutine
*/
case OP_InitCoroutine: {     /* jump */
  assert( pOp->p1>0 &&  pOp->p1<=(p->nMem-p->nCursor) );
  assert( pOp->p2>=0 && pOp->p2<p->nOp );
  assert( pOp->p3>=0 && pOp->p3<p->nOp );
  pOut = &aMem[pOp->p1];
  assert( !VdbeMemDynamic(pOut) );
  pOut->u.i = pOp->p3 - 1;
  pOut->flags = MEM_Int;
  if( pOp->p2 ) goto jump_to_p2;
  break;
}

/* Opcode:  EndCoroutine P1 * * * *
**
** The instruction at the address in register P1 is a Yield.
** Jump to the P2 parameter of that Yield.
** After the jump, register P1 becomes undefined.
**
** See also: InitCoroutine
*/
case OP_EndCoroutine: {           /* in1 */
  VdbeOp *pCaller;
  pIn1 = &aMem[pOp->p1];
  assert( pIn1->flags==MEM_Int );
  assert( pIn1->u.i>=0 && pIn1->u.i<p->nOp );
  pCaller = &aOp[pIn1->u.i];
  assert( pCaller->opcode==OP_Yield );
  assert( pCaller->p2>=0 && pCaller->p2<p->nOp );
  pOp = &aOp[pCaller->p2 - 1];
  pIn1->flags = MEM_Undefined;
  break;
}

/* Opcode:  Yield P1 P2 * * *
**
** Swap the program counter with the value in register P1.  This
** has the effect of yielding to a coroutine.
**
** If the coroutine that is launched by this instruction ends with
** Yield or Return then continue to the next instruction.  But if
** the coroutine launched by this instruction ends with
** EndCoroutine, then jump to P2 rather than continuing with the
** next instruction.
**
** See also: InitCoroutine
*/
case OP_Yield: {            /* in1, jump */
  int pcDest;
  pIn1 = &aMem[pOp->p1];
  assert( VdbeMemDynamic(pIn1)==0 );
  pIn1->flags = MEM_Int;
  pcDest = (int)pIn1->u.i;
  pIn1->u.i = (int)(pOp - aOp);
  REGISTER_TRACE(pOp->p1, pIn1);
  pOp = &aOp[pcDest];
  break;
}

/* Opcode:  HaltIfNull  P1 P2 P3 P4 P5
** Synopsis:  if r[P3]=null halt
**
** Check the value in register P3.  If it is NULL then Halt using
** parameter P1, P2, and P4 as if this were a Halt instruction.  If the
** value in register P3 is not NULL, then this routine is a no-op.
** The P5 parameter should be 1.
*/
case OP_HaltIfNull: {      /* in3 */
  pIn3 = &aMem[pOp->p3];
  if( (pIn3->flags & MEM_Null)==0 ) break;
  /* Fall through into OP_Halt */
}

/* Opcode:  Halt P1 P2 * P4 P5
**
** Exit immediately.  All open cursors, etc are closed
** automatically.
**
** P1 is the result code returned by sqlite3_exec(), sqlite3_reset(),
** or sqlite3_finalize().  For a normal halt, this should be SQLITE_OK (0).
** For errors, it can be some other value.  If P1!=0 then P2 will determine
** whether or not to rollback the current transaction.  Do not rollback
** if P2==OE_Fail. Do the rollback if P2==OE_Rollback.  If P2==OE_Abort,
** then back out all changes that have occurred during this execution of the
** VDBE, but do not rollback the transaction. 
**
** If P4 is not null then it is an error message string.
**
** P5 is a value between 0 and 4, inclusive, that modifies the P4 string.
**
**    0:  (no change)
**    1:  NOT NULL contraint failed: P4
**    2:  UNIQUE constraint failed: P4
**    3:  CHECK constraint failed: P4
**    4:  FOREIGN KEY constraint failed: P4
**
** If P5 is not zero and P4 is NULL, then everything after the ":" is
** omitted.
**
** There is an implied "Halt 0 0 0" instruction inserted at the very end of
** every program.  So a jump past the last instruction of the program
** is the same as executing Halt.
*/
case OP_Halt: {
  const char *zType;
  const char *zLogFmt;
  VdbeFrame *pFrame;
  int pcx;

  pcx = (int)(pOp - aOp);
  if( pOp->p1==SQLITE_OK && p->pFrame ){
    /* Halt the sub-program. Return control to the parent frame. */
    pFrame = p->pFrame;
    p->pFrame = pFrame->pParent;
    p->nFrame--;
    sqlite3VdbeSetChanges(db, p->nChange);
    pcx = sqlite3VdbeFrameRestore(pFrame);
    lastRowid = db->lastRowid;
    if( pOp->p2==OE_Ignore ){
      /* Instruction pcx is the OP_Program that invoked the sub-program 
      ** currently being halted. If the p2 instruction of this OP_Halt
      ** instruction is set to OE_Ignore, then the sub-program is throwing
      ** an IGNORE exception. In this case jump to the address specified
      ** as the p2 of the calling OP_Program.  */
      pcx = p->aOp[pcx].p2-1;
    }
    aOp = p->aOp;
    aMem = p->aMem;
    pOp = &aOp[pcx];
    break;
  }
  p->rc = pOp->p1;
  p->errorAction = (u8)pOp->p2;
  p->pc = pcx;
  if( p->rc ){
    if( pOp->p5 ){
      static const char * const azType[] = { "NOT NULL", "UNIQUE", "CHECK",
                                             "FOREIGN KEY" };
      assert( pOp->p5>=1 && pOp->p5<=4 );
      testcase( pOp->p5==1 );
      testcase( pOp->p5==2 );
      testcase( pOp->p5==3 );
      testcase( pOp->p5==4 );
      zType = azType[pOp->p5-1];
    }else{
      zType = 0;
    }
    assert( zType!=0 || pOp->p4.z!=0 );
    zLogFmt = "abort at %d in [%s]: %s";
    if( zType && pOp->p4.z ){
      sqlite3VdbeError(p, "%s constraint failed: %s", zType, pOp->p4.z);
    }else if( pOp->p4.z ){
      sqlite3VdbeError(p, "%s", pOp->p4.z);
    }else{
      sqlite3VdbeError(p, "%s constraint failed", zType);
    }
    sqlite3_log(pOp->p1, zLogFmt, pcx, p->zSql, p->zErrMsg);
  }
  rc = sqlite3VdbeHalt(p);
  assert( rc==SQLITE_BUSY || rc==SQLITE_OK || rc==SQLITE_ERROR );
  if( rc==SQLITE_BUSY ){
    p->rc = rc = SQLITE_BUSY;
  }else{
    assert( rc==SQLITE_OK || (p->rc&0xff)==SQLITE_CONSTRAINT );
    assert( rc==SQLITE_OK || db->nDeferredCons>0 || db->nDeferredImmCons>0 );
    rc = p->rc ? SQLITE_ERROR : SQLITE_DONE;
  }
  goto vdbe_return;
}

/* Opcode: Integer P1 P2 * * *
** Synopsis: r[P2]=P1
**
** The 32-bit integer value P1 is written into register P2.
*/
case OP_Integer: {         /* out2 */
  pOut = out2Prerelease(p, pOp);
  pOut->u.i = pOp->p1;
  break;
}

/* Opcode: Int64 * P2 * P4 *
** Synopsis: r[P2]=P4
**
** P4 is a pointer to a 64-bit integer value.
** Write that value into register P2.
*/
case OP_Int64: {           /* out2 */
  pOut = out2Prerelease(p, pOp);
  assert( pOp->p4.pI64!=0 );
  pOut->u.i = *pOp->p4.pI64;
  break;
}

#ifndef SQLITE_OMIT_FLOATING_POINT
/* Opcode: Real * P2 * P4 *
** Synopsis: r[P2]=P4
**
** P4 is a pointer to a 64-bit floating point value.
** Write that value into register P2.
*/
case OP_Real: {            /* same as TK_FLOAT, out2 */
  pOut = out2Prerelease(p, pOp);
  pOut->flags = MEM_Real;
  assert( !sqlite3IsNaN(*pOp->p4.pReal) );
  pOut->u.r = *pOp->p4.pReal;
  break;
}
#endif

/* Opcode: String8 * P2 * P4 *
** Synopsis: r[P2]='P4'
**
** P4 points to a nul terminated UTF-8 string. This opcode is transformed 
** into a String opcode before it is executed for the first time.  During
** this transformation, the length of string P4 is computed and stored
** as the P1 parameter.
*/
case OP_String8: {         /* same as TK_STRING, out2 */
  assert( pOp->p4.z!=0 );
  pOut = out2Prerelease(p, pOp);
  pOp->opcode = OP_String;
  pOp->p1 = sqlite3Strlen30(pOp->p4.z);

#ifndef SQLITE_OMIT_UTF16
  if( encoding!=SQLITE_UTF8 ){
    rc = sqlite3VdbeMemSetStr(pOut, pOp->p4.z, -1, SQLITE_UTF8, SQLITE_STATIC);
    if( rc==SQLITE_TOOBIG ) goto too_big;
    if( SQLITE_OK!=sqlite3VdbeChangeEncoding(pOut, encoding) ) goto no_mem;
    assert( pOut->szMalloc>0 && pOut->zMalloc==pOut->z );
    assert( VdbeMemDynamic(pOut)==0 );
    pOut->szMalloc = 0;
    pOut->flags |= MEM_Static;
    if( pOp->p4type==P4_DYNAMIC ){
      sqlite3DbFree(db, pOp->p4.z);
    }
    pOp->p4type = P4_DYNAMIC;
    pOp->p4.z = pOut->z;
    pOp->p1 = pOut->n;
  }
#endif
  if( pOp->p1>db->aLimit[SQLITE_LIMIT_LENGTH] ){
    goto too_big;
  }
  /* Fall through to the next case, OP_String */
}
  
/* Opcode: String P1 P2 P3 P4 P5
** Synopsis: r[P2]='P4' (len=P1)
**
** The string value P4 of length P1 (bytes) is stored in register P2.
**
** If P5!=0 and the content of register P3 is greater than zero, then
** the datatype of the register P2 is converted to BLOB.  The content is
** the same sequence of bytes, it is merely interpreted as a BLOB instead
** of a string, as if it had been CAST.
*/
case OP_String: {          /* out2 */
  assert( pOp->p4.z!=0 );
  pOut = out2Prerelease(p, pOp);
  pOut->flags = MEM_Str|MEM_Static|MEM_Term;
  pOut->z = pOp->p4.z;
  pOut->n = pOp->p1;
  pOut->enc = encoding;
  UPDATE_MAX_BLOBSIZE(pOut);
#ifndef SQLITE_LIKE_DOESNT_MATCH_BLOBS
  if( pOp->p5 ){
    assert( pOp->p3>0 );
    assert( pOp->p3<=(p->nMem-p->nCursor) );
    pIn3 = &aMem[pOp->p3];
    assert( pIn3->flags & MEM_Int );
    if( pIn3->u.i ) pOut->flags = MEM_Blob|MEM_Static|MEM_Term;
  }
#endif
  break;
}

/* Opcode: Null P1 P2 P3 * *
** Synopsis:  r[P2..P3]=NULL
**
** Write a NULL into registers P2.  If P3 greater than P2, then also write
** NULL into register P3 and every register in between P2 and P3.  If P3
** is less than P2 (typically P3 is zero) then only register P2 is
** set to NULL.
**
** If the P1 value is non-zero, then also set the MEM_Cleared flag so that
** NULL values will not compare equal even if SQLITE_NULLEQ is set on
** OP_Ne or OP_Eq.
*/
case OP_Null: {           /* out2 */
  int cnt;
  u16 nullFlag;
  pOut = out2Prerelease(p, pOp);
  cnt = pOp->p3-pOp->p2;
  assert( pOp->p3<=(p->nMem-p->nCursor) );
  pOut->flags = nullFlag = pOp->p1 ? (MEM_Null|MEM_Cleared) : MEM_Null;
  while( cnt>0 ){
    pOut++;
    memAboutToChange(p, pOut);
    sqlite3VdbeMemSetNull(pOut);
    pOut->flags = nullFlag;
    cnt--;
  }
  break;
}

/* Opcode: SoftNull P1 * * * *
** Synopsis:  r[P1]=NULL
**
** Set register P1 to have the value NULL as seen by the OP_MakeRecord
** instruction, but do not free any string or blob memory associated with
** the register, so that if the value was a string or blob that was
** previously copied using OP_SCopy, the copies will continue to be valid.
*/
case OP_SoftNull: {
  assert( pOp->p1>0 && pOp->p1<=(p->nMem-p->nCursor) );
  pOut = &aMem[pOp->p1];
  pOut->flags = (pOut->flags|MEM_Null)&~MEM_Undefined;
  break;
}

/* Opcode: Blob P1 P2 * P4 *
** Synopsis: r[P2]=P4 (len=P1)
**
** P4 points to a blob of data P1 bytes long.  Store this
** blob in register P2.
*/
case OP_Blob: {                /* out2 */
  assert( pOp->p1 <= SQLITE_MAX_LENGTH );
  pOut = out2Prerelease(p, pOp);
  sqlite3VdbeMemSetStr(pOut, pOp->p4.z, pOp->p1, 0, 0);
  pOut->enc = encoding;
  UPDATE_MAX_BLOBSIZE(pOut);
  break;
}

/* Opcode: Variable P1 P2 * P4 *
** Synopsis: r[P2]=parameter(P1,P4)
**
** Transfer the values of bound parameter P1 into register P2
**
** If the parameter is named, then its name appears in P4.
** The P4 value is used by sqlite3_bind_parameter_name().
*/
case OP_Variable: {            /* out2 */
  Mem *pVar;       /* Value being transferred */

  assert( pOp->p1>0 && pOp->p1<=p->nVar );
  assert( pOp->p4.z==0 || pOp->p4.z==p->azVar[pOp->p1-1] );
  pVar = &p->aVar[pOp->p1 - 1];
  if( sqlite3VdbeMemTooBig(pVar) ){
    goto too_big;
  }
  pOut = out2Prerelease(p, pOp);
  sqlite3VdbeMemShallowCopy(pOut, pVar, MEM_Static);
  UPDATE_MAX_BLOBSIZE(pOut);
  break;
}

/* Opcode: Move P1 P2 P3 * *
** Synopsis:  r[P2@P3]=r[P1@P3]
**
** Move the P3 values in register P1..P1+P3-1 over into
** registers P2..P2+P3-1.  Registers P1..P1+P3-1 are
** left holding a NULL.  It is an error for register ranges
** P1..P1+P3-1 and P2..P2+P3-1 to overlap.  It is an error
** for P3 to be less than 1.
*/
case OP_Move: {
  int n;           /* Number of registers left to copy */
  int p1;          /* Register to copy from */
  int p2;          /* Register to copy to */

  n = pOp->p3;
  p1 = pOp->p1;
  p2 = pOp->p2;
  assert( n>0 && p1>0 && p2>0 );
  assert( p1+n<=p2 || p2+n<=p1 );

  pIn1 = &aMem[p1];
  pOut = &aMem[p2];
  do{
    assert( pOut<=&aMem[(p->nMem-p->nCursor)] );
    assert( pIn1<=&aMem[(p->nMem-p->nCursor)] );
    assert( memIsValid(pIn1) );
    memAboutToChange(p, pOut);
    sqlite3VdbeMemMove(pOut, pIn1);
#ifdef SQLITE_DEBUG
    if( pOut->pScopyFrom>=&aMem[p1] && pOut->pScopyFrom<pOut ){
      pOut->pScopyFrom += pOp->p2 - p1;
    }
#endif
    Deephemeralize(pOut);
    REGISTER_TRACE(p2++, pOut);
    pIn1++;
    pOut++;
  }while( --n );
  break;
}

/* Opcode: Copy P1 P2 P3 * *
** Synopsis: r[P2@P3+1]=r[P1@P3+1]
**
** Make a copy of registers P1..P1+P3 into registers P2..P2+P3.
**
** This instruction makes a deep copy of the value.  A duplicate
** is made of any string or blob constant.  See also OP_SCopy.
*/
case OP_Copy: {
  int n;

  n = pOp->p3;
  pIn1 = &aMem[pOp->p1];
  pOut = &aMem[pOp->p2];
  assert( pOut!=pIn1 );
  while( 1 ){
    sqlite3VdbeMemShallowCopy(pOut, pIn1, MEM_Ephem);
    Deephemeralize(pOut);
#ifdef SQLITE_DEBUG
    pOut->pScopyFrom = 0;
#endif
    REGISTER_TRACE(pOp->p2+pOp->p3-n, pOut);
    if( (n--)==0 ) break;
    pOut++;
    pIn1++;
  }
  break;
}

/* Opcode: SCopy P1 P2 * * *
** Synopsis: r[P2]=r[P1]
**
** Make a shallow copy of register P1 into register P2.
**
** This instruction makes a shallow copy of the value.  If the value
** is a string or blob, then the copy is only a pointer to the
** original and hence if the original changes so will the copy.
** Worse, if the original is deallocated, the copy becomes invalid.
** Thus the program must guarantee that the original will not change
** during the lifetime of the copy.  Use OP_Copy to make a complete
** copy.
*/
case OP_SCopy: {            /* out2 */
  pIn1 = &aMem[pOp->p1];
  pOut = &aMem[pOp->p2];
  assert( pOut!=pIn1 );
  sqlite3VdbeMemShallowCopy(pOut, pIn1, MEM_Ephem);
#ifdef SQLITE_DEBUG
  if( pOut->pScopyFrom==0 ) pOut->pScopyFrom = pIn1;
#endif
  break;
}

/* Opcode: IntCopy P1 P2 * * *
** Synopsis: r[P2]=r[P1]
**
** Transfer the integer value held in register P1 into register P2.
**
** This is an optimized version of SCopy that works only for integer
** values.
*/
case OP_IntCopy: {            /* out2 */
  pIn1 = &aMem[pOp->p1];
  assert( (pIn1->flags & MEM_Int)!=0 );
  pOut = &aMem[pOp->p2];
  sqlite3VdbeMemSetInt64(pOut, pIn1->u.i);
  break;
}

/* Opcode: ResultRow P1 P2 * * *
** Synopsis:  output=r[P1@P2]
**
** The registers P1 through P1+P2-1 contain a single row of
** results. This opcode causes the sqlite3_step() call to terminate
** with an SQLITE_ROW return code and it sets up the sqlite3_stmt
** structure to provide access to the r(P1)..r(P1+P2-1) values as
** the result row.
*/
case OP_ResultRow: {
  Mem *pMem;
  int i;
  assert( p->nResColumn==pOp->p2 );
  assert( pOp->p1>0 );
  assert( pOp->p1+pOp->p2<=(p->nMem-p->nCursor)+1 );

#ifndef SQLITE_OMIT_PROGRESS_CALLBACK
  /* Run the progress counter just before returning.
  */
  if( db->xProgress!=0
   && nVmStep>=nProgressLimit
   && db->xProgress(db->pProgressArg)!=0
  ){
    rc = SQLITE_INTERRUPT;
    goto vdbe_error_halt;
  }
#endif

  /* If this statement has violated immediate foreign key constraints, do
  ** not return the number of rows modified. And do not RELEASE the statement
  ** transaction. It needs to be rolled back.  */
  if( SQLITE_OK!=(rc = sqlite3VdbeCheckFk(p, 0)) ){
    assert( db->flags&SQLITE_CountRows );
    assert( p->usesStmtJournal );
    break;
  }

  /* If the SQLITE_CountRows flag is set in sqlite3.flags mask, then 
  ** DML statements invoke this opcode to return the number of rows 
  ** modified to the user. This is the only way that a VM that
  ** opens a statement transaction may invoke this opcode.
  **
  ** In case this is such a statement, close any statement transaction
  ** opened by this VM before returning control to the user. This is to
  ** ensure that statement-transactions are always nested, not overlapping.
  ** If the open statement-transaction is not closed here, then the user
  ** may step another VM that opens its own statement transaction. This
  ** may lead to overlapping statement transactions.
  **
  ** The statement transaction is never a top-level transaction.  Hence
  ** the RELEASE call below can never fail.
  */
  assert( p->iStatement==0 || db->flags&SQLITE_CountRows );
  rc = sqlite3VdbeCloseStatement(p, SAVEPOINT_RELEASE);
  if( NEVER(rc!=SQLITE_OK) ){
    break;
  }

  /* Invalidate all ephemeral cursor row caches */
  p->cacheCtr = (p->cacheCtr + 2)|1;

  /* Make sure the results of the current row are \000 terminated
  ** and have an assigned type.  The results are de-ephemeralized as
  ** a side effect.
  */
  pMem = p->pResultSet = &aMem[pOp->p1];
  for(i=0; i<pOp->p2; i++){
    assert( memIsValid(&pMem[i]) );
    Deephemeralize(&pMem[i]);
    assert( (pMem[i].flags & MEM_Ephem)==0
            || (pMem[i].flags & (MEM_Str|MEM_Blob))==0 );
    sqlite3VdbeMemNulTerminate(&pMem[i]);
    REGISTER_TRACE(pOp->p1+i, &pMem[i]);
  }
  if( db->mallocFailed ) goto no_mem;

  /* Return SQLITE_ROW
  */
  p->pc = (int)(pOp - aOp) + 1;
  rc = SQLITE_ROW;
  goto vdbe_return;
}

/* Opcode: Concat P1 P2 P3 * *
** Synopsis: r[P3]=r[P2]+r[P1]
**
** Add the text in register P1 onto the end of the text in
** register P2 and store the result in register P3.
** If either the P1 or P2 text are NULL then store NULL in P3.
**
**   P3 = P2 || P1
**
** It is illegal for P1 and P3 to be the same register. Sometimes,
** if P3 is the same register as P2, the implementation is able
** to avoid a memcpy().
*/
case OP_Concat: {           /* same as TK_CONCAT, in1, in2, out3 */
  i64 nByte;

  pIn1 = &aMem[pOp->p1];
  pIn2 = &aMem[pOp->p2];
  pOut = &aMem[pOp->p3];
  assert( pIn1!=pOut );
  if( (pIn1->flags | pIn2->flags) & MEM_Null ){
    sqlite3VdbeMemSetNull(pOut);
    break;
  }
  if( ExpandBlob(pIn1) || ExpandBlob(pIn2) ) goto no_mem;
  Stringify(pIn1, encoding);
  Stringify(pIn2, encoding);
  nByte = pIn1->n + pIn2->n;
  if( nByte>db->aLimit[SQLITE_LIMIT_LENGTH] ){
    goto too_big;
  }
  if( sqlite3VdbeMemGrow(pOut, (int)nByte+2, pOut==pIn2) ){
    goto no_mem;
  }
  MemSetTypeFlag(pOut, MEM_Str);
  if( pOut!=pIn2 ){
    memcpy(pOut->z, pIn2->z, pIn2->n);
  }
  memcpy(&pOut->z[pIn2->n], pIn1->z, pIn1->n);
  pOut->z[nByte]=0;
  pOut->z[nByte+1] = 0;
  pOut->flags |= MEM_Term;
  pOut->n = (int)nByte;
  pOut->enc = encoding;
  UPDATE_MAX_BLOBSIZE(pOut);
  break;
}

/* Opcode: Add P1 P2 P3 * *
** Synopsis:  r[P3]=r[P1]+r[P2]
**
** Add the value in register P1 to the value in register P2
** and store the result in register P3.
** If either input is NULL, the result is NULL.
*/
/* Opcode: Multiply P1 P2 P3 * *
** Synopsis:  r[P3]=r[P1]*r[P2]
**
**
** Multiply the value in register P1 by the value in register P2
** and store the result in register P3.
** If either input is NULL, the result is NULL.
*/
/* Opcode: Subtract P1 P2 P3 * *
** Synopsis:  r[P3]=r[P2]-r[P1]
**
** Subtract the value in register P1 from the value in register P2
** and store the result in register P3.
** If either input is NULL, the result is NULL.
*/
/* Opcode: Divide P1 P2 P3 * *
** Synopsis:  r[P3]=r[P2]/r[P1]
**
** Divide the value in register P1 by the value in register P2
** and store the result in register P3 (P3=P2/P1). If the value in 
** register P1 is zero, then the result is NULL. If either input is 
** NULL, the result is NULL.
*/
/* Opcode: Remainder P1 P2 P3 * *
** Synopsis:  r[P3]=r[P2]%r[P1]
**
** Compute the remainder after integer register P2 is divided by 
** register P1 and store the result in register P3. 
** If the value in register P1 is zero the result is NULL.
** If either operand is NULL, the result is NULL.
*/
case OP_Add:                   /* same as TK_PLUS, in1, in2, out3 */
case OP_Subtract:              /* same as TK_MINUS, in1, in2, out3 */
case OP_Multiply:              /* same as TK_STAR, in1, in2, out3 */
case OP_Divide:                /* same as TK_SLASH, in1, in2, out3 */
case OP_Remainder: {           /* same as TK_REM, in1, in2, out3 */
  char bIntint;   /* Started out as two integer operands */
  u16 flags;      /* Combined MEM_* flags from both inputs */
  u16 type1;      /* Numeric type of left operand */
  u16 type2;      /* Numeric type of right operand */
  i64 iA;         /* Integer value of left operand */
  i64 iB;         /* Integer value of right operand */
  double rA;      /* Real value of left operand */
  double rB;      /* Real value of right operand */

  pIn1 = &aMem[pOp->p1];
  type1 = numericType(pIn1);
  pIn2 = &aMem[pOp->p2];
  type2 = numericType(pIn2);
  pOut = &aMem[pOp->p3];
  flags = pIn1->flags | pIn2->flags;
  if( (flags & MEM_Null)!=0 ) goto arithmetic_result_is_null;
  if( (type1 & type2 & MEM_Int)!=0 ){
    iA = pIn1->u.i;
    iB = pIn2->u.i;
    bIntint = 1;
    switch( pOp->opcode ){
      case OP_Add:       if( sqlite3AddInt64(&iB,iA) ) goto fp_math;  break;
      case OP_Subtract:  if( sqlite3SubInt64(&iB,iA) ) goto fp_math;  break;
      case OP_Multiply:  if( sqlite3MulInt64(&iB,iA) ) goto fp_math;  break;
      case OP_Divide: {
        if( iA==0 ) goto arithmetic_result_is_null;
        if( iA==-1 && iB==SMALLEST_INT64 ) goto fp_math;
        iB /= iA;
        break;
      }
      default: {
        if( iA==0 ) goto arithmetic_result_is_null;
        if( iA==-1 ) iA = 1;
        iB %= iA;
        break;
      }
    }
    pOut->u.i = iB;
    MemSetTypeFlag(pOut, MEM_Int);
  }else{
    bIntint = 0;
fp_math:
    rA = sqlite3VdbeRealValue(pIn1);
    rB = sqlite3VdbeRealValue(pIn2);
    switch( pOp->opcode ){
      case OP_Add:         rB += rA;       break;
      case OP_Subtract:    rB -= rA;       break;
      case OP_Multiply:    rB *= rA;       break;
      case OP_Divide: {
        /* (double)0 In case of SQLITE_OMIT_FLOATING_POINT... */
        if( rA==(double)0 ) goto arithmetic_result_is_null;
        rB /= rA;
        break;
      }
      default: {
        iA = (i64)rA;
        iB = (i64)rB;
        if( iA==0 ) goto arithmetic_result_is_null;
        if( iA==-1 ) iA = 1;
        rB = (double)(iB % iA);
        break;
      }
    }
#ifdef SQLITE_OMIT_FLOATING_POINT
    pOut->u.i = rB;
    MemSetTypeFlag(pOut, MEM_Int);
#else
    if( sqlite3IsNaN(rB) ){
      goto arithmetic_result_is_null;
    }
    pOut->u.r = rB;
    MemSetTypeFlag(pOut, MEM_Real);
    if( ((type1|type2)&MEM_Real)==0 && !bIntint ){
      sqlite3VdbeIntegerAffinity(pOut);
    }
#endif
  }
  break;

arithmetic_result_is_null:
  sqlite3VdbeMemSetNull(pOut);
  break;
}

/* Opcode: CollSeq P1 * * P4
**
** P4 is a pointer to a CollSeq struct. If the next call to a user function
** or aggregate calls sqlite3GetFuncCollSeq(), this collation sequence will
** be returned. This is used by the built-in min(), max() and nullif()
** functions.
**
** If P1 is not zero, then it is a register that a subsequent min() or
** max() aggregate will set to 1 if the current row is not the minimum or
** maximum.  The P1 register is initialized to 0 by this instruction.
**
** The interface used by the implementation of the aforementioned functions
** to retrieve the collation sequence set by this opcode is not available
** publicly.  Only built-in functions have access to this feature.
*/
case OP_CollSeq: {
  assert( pOp->p4type==P4_COLLSEQ );
  if( pOp->p1 ){
    sqlite3VdbeMemSetInt64(&aMem[pOp->p1], 0);
  }
  break;
}

/* Opcode: Function0 P1 P2 P3 P4 P5
** Synopsis: r[P3]=func(r[P2@P5])
**
** Invoke a user function (P4 is a pointer to a FuncDef object that
** defines the function) with P5 arguments taken from register P2 and
** successors.  The result of the function is stored in register P3.
** Register P3 must not be one of the function inputs.
**
** P1 is a 32-bit bitmask indicating whether or not each argument to the 
** function was determined to be constant at compile time. If the first
** argument was constant then bit 0 of P1 is set. This is used to determine
** whether meta data associated with a user function argument using the
** sqlite3_set_auxdata() API may be safely retained until the next
** invocation of this opcode.
**
** See also: Function, AggStep, AggFinal
*/
/* Opcode: Function P1 P2 P3 P4 P5
** Synopsis: r[P3]=func(r[P2@P5])
**
** Invoke a user function (P4 is a pointer to an sqlite3_context object that
** contains a pointer to the function to be run) with P5 arguments taken
** from register P2 and successors.  The result of the function is stored
** in register P3.  Register P3 must not be one of the function inputs.
**
** P1 is a 32-bit bitmask indicating whether or not each argument to the 
** function was determined to be constant at compile time. If the first
** argument was constant then bit 0 of P1 is set. This is used to determine
** whether meta data associated with a user function argument using the
** sqlite3_set_auxdata() API may be safely retained until the next
** invocation of this opcode.
**
** SQL functions are initially coded as OP_Function0 with P4 pointing
** to a FuncDef object.  But on first evaluation, the P4 operand is
** automatically converted into an sqlite3_context object and the operation
** changed to this OP_Function opcode.  In this way, the initialization of
** the sqlite3_context object occurs only once, rather than once for each
** evaluation of the function.
**
** See also: Function0, AggStep, AggFinal
*/
case OP_Function0: {
  int n;
  sqlite3_context *pCtx;

  assert( pOp->p4type==P4_FUNCDEF );
  n = pOp->p5;
  assert( pOp->p3>0 && pOp->p3<=(p->nMem-p->nCursor) );
  assert( n==0 || (pOp->p2>0 && pOp->p2+n<=(p->nMem-p->nCursor)+1) );
  assert( pOp->p3<pOp->p2 || pOp->p3>=pOp->p2+n );
  pCtx = sqlite3DbMallocRaw(db, sizeof(*pCtx) + (n-1)*sizeof(sqlite3_value*));
  if( pCtx==0 ) goto no_mem;
  pCtx->pOut = 0;
  pCtx->pFunc = pOp->p4.pFunc;
  pCtx->iOp = (int)(pOp - aOp);
  pCtx->pVdbe = p;
  pCtx->argc = n;
  pOp->p4type = P4_FUNCCTX;
  pOp->p4.pCtx = pCtx;
  pOp->opcode = OP_Function;
  /* Fall through into OP_Function */
}
case OP_Function: {
  int i;
  sqlite3_context *pCtx;

  assert( pOp->p4type==P4_FUNCCTX );
  pCtx = pOp->p4.pCtx;

  /* If this function is inside of a trigger, the register array in aMem[]
  ** might change from one evaluation to the next.  The next block of code
  ** checks to see if the register array has changed, and if so it
  ** reinitializes the relavant parts of the sqlite3_context object */
  pOut = &aMem[pOp->p3];
  if( pCtx->pOut != pOut ){
    pCtx->pOut = pOut;
    for(i=pCtx->argc-1; i>=0; i--) pCtx->argv[i] = &aMem[pOp->p2+i];
  }

  memAboutToChange(p, pCtx->pOut);
#ifdef SQLITE_DEBUG
  for(i=0; i<pCtx->argc; i++){
    assert( memIsValid(pCtx->argv[i]) );
    REGISTER_TRACE(pOp->p2+i, pCtx->argv[i]);
  }
#endif
  MemSetTypeFlag(pCtx->pOut, MEM_Null);
  pCtx->fErrorOrAux = 0;
  db->lastRowid = lastRowid;
  (*pCtx->pFunc->xSFunc)(pCtx, pCtx->argc, pCtx->argv);/* IMP: R-24505-23230 */
  lastRowid = db->lastRowid;  /* Remember rowid changes made by xSFunc */

  /* If the function returned an error, throw an exception */
  if( pCtx->fErrorOrAux ){
    if( pCtx->isError ){
      sqlite3VdbeError(p, "%s", sqlite3_value_text(pCtx->pOut));
      rc = pCtx->isError;
    }
    sqlite3VdbeDeleteAuxData(p, pCtx->iOp, pOp->p1);
  }

  /* Copy the result of the function into register P3 */
  if( pOut->flags & (MEM_Str|MEM_Blob) ){
    sqlite3VdbeChangeEncoding(pCtx->pOut, encoding);
    if( sqlite3VdbeMemTooBig(pCtx->pOut) ) goto too_big;
  }

  REGISTER_TRACE(pOp->p3, pCtx->pOut);
  UPDATE_MAX_BLOBSIZE(pCtx->pOut);
  break;
}

/* Opcode: BitAnd P1 P2 P3 * *
** Synopsis:  r[P3]=r[P1]&r[P2]
**
** Take the bit-wise AND of the values in register P1 and P2 and
** store the result in register P3.
** If either input is NULL, the result is NULL.
*/
/* Opcode: BitOr P1 P2 P3 * *
** Synopsis:  r[P3]=r[P1]|r[P2]
**
** Take the bit-wise OR of the values in register P1 and P2 and
** store the result in register P3.
** If either input is NULL, the result is NULL.
*/
/* Opcode: ShiftLeft P1 P2 P3 * *
** Synopsis:  r[P3]=r[P2]<<r[P1]
**
** Shift the integer value in register P2 to the left by the
** number of bits specified by the integer in register P1.
** Store the result in register P3.
** If either input is NULL, the result is NULL.
*/
/* Opcode: ShiftRight P1 P2 P3 * *
** Synopsis:  r[P3]=r[P2]>>r[P1]
**
** Shift the integer value in register P2 to the right by the
** number of bits specified by the integer in register P1.
** Store the result in register P3.
** If either input is NULL, the result is NULL.
*/
case OP_BitAnd:                 /* same as TK_BITAND, in1, in2, out3 */
case OP_BitOr:                  /* same as TK_BITOR, in1, in2, out3 */
case OP_ShiftLeft:              /* same as TK_LSHIFT, in1, in2, out3 */
case OP_ShiftRight: {           /* same as TK_RSHIFT, in1, in2, out3 */
  i64 iA;
  u64 uA;
  i64 iB;
  u8 op;

  pIn1 = &aMem[pOp->p1];
  pIn2 = &aMem[pOp->p2];
  pOut = &aMem[pOp->p3];
  if( (pIn1->flags | pIn2->flags) & MEM_Null ){
    sqlite3VdbeMemSetNull(pOut);
    break;
  }
  iA = sqlite3VdbeIntValue(pIn2);
  iB = sqlite3VdbeIntValue(pIn1);
  op = pOp->opcode;
  if( op==OP_BitAnd ){
    iA &= iB;
  }else if( op==OP_BitOr ){
    iA |= iB;
  }else if( iB!=0 ){
    assert( op==OP_ShiftRight || op==OP_ShiftLeft );

    /* If shifting by a negative amount, shift in the other direction */
    if( iB<0 ){
      assert( OP_ShiftRight==OP_ShiftLeft+1 );
      op = 2*OP_ShiftLeft + 1 - op;
      iB = iB>(-64) ? -iB : 64;
    }

    if( iB>=64 ){
      iA = (iA>=0 || op==OP_ShiftLeft) ? 0 : -1;
    }else{
      memcpy(&uA, &iA, sizeof(uA));
      if( op==OP_ShiftLeft ){
        uA <<= iB;
      }else{
        uA >>= iB;
        /* Sign-extend on a right shift of a negative number */
        if( iA<0 ) uA |= ((((u64)0xffffffff)<<32)|0xffffffff) << (64-iB);
      }
      memcpy(&iA, &uA, sizeof(iA));
    }
  }
  pOut->u.i = iA;
  MemSetTypeFlag(pOut, MEM_Int);
  break;
}

/* Opcode: AddImm  P1 P2 * * *
** Synopsis:  r[P1]=r[P1]+P2
** 
** Add the constant P2 to the value in register P1.
** The result is always an integer.
**
** To force any register to be an integer, just add 0.
*/
case OP_AddImm: {            /* in1 */
  pIn1 = &aMem[pOp->p1];
  memAboutToChange(p, pIn1);
  sqlite3VdbeMemIntegerify(pIn1);
  pIn1->u.i += pOp->p2;
  break;
}

/* Opcode: MustBeInt P1 P2 * * *
** 
** Force the value in register P1 to be an integer.  If the value
** in P1 is not an integer and cannot be converted into an integer
** without data loss, then jump immediately to P2, or if P2==0
** raise an SQLITE_MISMATCH exception.
*/
case OP_MustBeInt: {            /* jump, in1 */
  pIn1 = &aMem[pOp->p1];
  if( (pIn1->flags & MEM_Int)==0 ){
    applyAffinity(pIn1, SQLITE_AFF_NUMERIC, encoding);
    VdbeBranchTaken((pIn1->flags&MEM_Int)==0, 2);
    if( (pIn1->flags & MEM_Int)==0 ){
      if( pOp->p2==0 ){
        rc = SQLITE_MISMATCH;
        goto abort_due_to_error;
      }else{
        goto jump_to_p2;
      }
    }
  }
  MemSetTypeFlag(pIn1, MEM_Int);
  break;
}

#ifndef SQLITE_OMIT_FLOATING_POINT
/* Opcode: RealAffinity P1 * * * *
**
** If register P1 holds an integer convert it to a real value.
**
** This opcode is used when extracting information from a column that
** has REAL affinity.  Such column values may still be stored as
** integers, for space efficiency, but after extraction we want them
** to have only a real value.
*/
case OP_RealAffinity: {                  /* in1 */
  pIn1 = &aMem[pOp->p1];
  if( pIn1->flags & MEM_Int ){
    sqlite3VdbeMemRealify(pIn1);
  }
  break;
}
#endif

#ifndef SQLITE_OMIT_CAST
/* Opcode: Cast P1 P2 * * *
** Synopsis: affinity(r[P1])
**
** Force the value in register P1 to be the type defined by P2.
** 
** <ul>
** <li value="97"> TEXT
** <li value="98"> BLOB
** <li value="99"> NUMERIC
** <li value="100"> INTEGER
** <li value="101"> REAL
** </ul>
**
** A NULL value is not changed by this routine.  It remains NULL.
*/
case OP_Cast: {                  /* in1 */
  assert( pOp->p2>=SQLITE_AFF_BLOB && pOp->p2<=SQLITE_AFF_REAL );
  testcase( pOp->p2==SQLITE_AFF_TEXT );
  testcase( pOp->p2==SQLITE_AFF_BLOB );
  testcase( pOp->p2==SQLITE_AFF_NUMERIC );
  testcase( pOp->p2==SQLITE_AFF_INTEGER );
  testcase( pOp->p2==SQLITE_AFF_REAL );
  pIn1 = &aMem[pOp->p1];
  memAboutToChange(p, pIn1);
  rc = ExpandBlob(pIn1);
  sqlite3VdbeMemCast(pIn1, pOp->p2, encoding);
  UPDATE_MAX_BLOBSIZE(pIn1);
  break;
}
#endif /* SQLITE_OMIT_CAST */

/* Opcode: Lt P1 P2 P3 P4 P5
** Synopsis: if r[P1]<r[P3] goto P2
**
** Compare the values in register P1 and P3.  If reg(P3)<reg(P1) then
** jump to address P2.  
**
** If the SQLITE_JUMPIFNULL bit of P5 is set and either reg(P1) or
** reg(P3) is NULL then take the jump.  If the SQLITE_JUMPIFNULL 
** bit is clear then fall through if either operand is NULL.
**
** The SQLITE_AFF_MASK portion of P5 must be an affinity character -
** SQLITE_AFF_TEXT, SQLITE_AFF_INTEGER, and so forth. An attempt is made 
** to coerce both inputs according to this affinity before the
** comparison is made. If the SQLITE_AFF_MASK is 0x00, then numeric
** affinity is used. Note that the affinity conversions are stored
** back into the input registers P1 and P3.  So this opcode can cause
** persistent changes to registers P1 and P3.
**
** Once any conversions have taken place, and neither value is NULL, 
** the values are compared. If both values are blobs then memcmp() is
** used to determine the results of the comparison.  If both values
** are text, then the appropriate collating function specified in
** P4 is  used to do the comparison.  If P4 is not specified then
** memcmp() is used to compare text string.  If both values are
** numeric, then a numeric comparison is used. If the two values
** are of different types, then numbers are considered less than
** strings and strings are considered less than blobs.
**
** If the SQLITE_STOREP2 bit of P5 is set, then do not jump.  Instead,
** store a boolean result (either 0, or 1, or NULL) in register P2.
**
** If the SQLITE_NULLEQ bit is set in P5, then NULL values are considered
** equal to one another, provided that they do not have their MEM_Cleared
** bit set.
*/
/* Opcode: Ne P1 P2 P3 P4 P5
** Synopsis: if r[P1]!=r[P3] goto P2
**
** This works just like the Lt opcode except that the jump is taken if
** the operands in registers P1 and P3 are not equal.  See the Lt opcode for
** additional information.
**
** If SQLITE_NULLEQ is set in P5 then the result of comparison is always either
** true or false and is never NULL.  If both operands are NULL then the result
** of comparison is false.  If either operand is NULL then the result is true.
** If neither operand is NULL the result is the same as it would be if
** the SQLITE_NULLEQ flag were omitted from P5.
*/
/* Opcode: Eq P1 P2 P3 P4 P5
** Synopsis: if r[P1]==r[P3] goto P2
**
** This works just like the Lt opcode except that the jump is taken if
** the operands in registers P1 and P3 are equal.
** See the Lt opcode for additional information.
**
** If SQLITE_NULLEQ is set in P5 then the result of comparison is always either
** true or false and is never NULL.  If both operands are NULL then the result
** of comparison is true.  If either operand is NULL then the result is false.
** If neither operand is NULL the result is the same as it would be if
** the SQLITE_NULLEQ flag were omitted from P5.
*/
/* Opcode: Le P1 P2 P3 P4 P5
** Synopsis: if r[P1]<=r[P3] goto P2
**
** This works just like the Lt opcode except that the jump is taken if
** the content of register P3 is less than or equal to the content of
** register P1.  See the Lt opcode for additional information.
*/
/* Opcode: Gt P1 P2 P3 P4 P5
** Synopsis: if r[P1]>r[P3] goto P2
**
** This works just like the Lt opcode except that the jump is taken if
** the content of register P3 is greater than the content of
** register P1.  See the Lt opcode for additional information.
*/
/* Opcode: Ge P1 P2 P3 P4 P5
** Synopsis: if r[P1]>=r[P3] goto P2
**
** This works just like the Lt opcode except that the jump is taken if
** the content of register P3 is greater than or equal to the content of
** register P1.  See the Lt opcode for additional information.
*/
case OP_Eq:               /* same as TK_EQ, jump, in1, in3 */
case OP_Ne:               /* same as TK_NE, jump, in1, in3 */
case OP_Lt:               /* same as TK_LT, jump, in1, in3 */
case OP_Le:               /* same as TK_LE, jump, in1, in3 */
case OP_Gt:               /* same as TK_GT, jump, in1, in3 */
case OP_Ge: {             /* same as TK_GE, jump, in1, in3 */
  int res;            /* Result of the comparison of pIn1 against pIn3 */
  char affinity;      /* Affinity to use for comparison */
  u16 flags1;         /* Copy of initial value of pIn1->flags */
  u16 flags3;         /* Copy of initial value of pIn3->flags */

  pIn1 = &aMem[pOp->p1];
  pIn3 = &aMem[pOp->p3];
  flags1 = pIn1->flags;
  flags3 = pIn3->flags;
  if( (flags1 | flags3)&MEM_Null ){
    /* One or both operands are NULL */
    if( pOp->p5 & SQLITE_NULLEQ ){
      /* If SQLITE_NULLEQ is set (which will only happen if the operator is
      ** OP_Eq or OP_Ne) then take the jump or not depending on whether
      ** or not both operands are null.
      */
      assert( pOp->opcode==OP_Eq || pOp->opcode==OP_Ne );
      assert( (flags1 & MEM_Cleared)==0 );
      assert( (pOp->p5 & SQLITE_JUMPIFNULL)==0 );
      if( (flags1&MEM_Null)!=0
       && (flags3&MEM_Null)!=0
       && (flags3&MEM_Cleared)==0
      ){
        res = 0;  /* Results are equal */
      }else{
        res = 1;  /* Results are not equal */
      }
    }else{
      /* SQLITE_NULLEQ is clear and at least one operand is NULL,
      ** then the result is always NULL.
      ** The jump is taken if the SQLITE_JUMPIFNULL bit is set.
      */
      if( pOp->p5 & SQLITE_STOREP2 ){
        pOut = &aMem[pOp->p2];
        memAboutToChange(p, pOut);
        MemSetTypeFlag(pOut, MEM_Null);
        REGISTER_TRACE(pOp->p2, pOut);
      }else{
        VdbeBranchTaken(2,3);
        if( pOp->p5 & SQLITE_JUMPIFNULL ){
          goto jump_to_p2;
        }
      }
      break;
    }
  }else{
    /* Neither operand is NULL.  Do a comparison. */
    affinity = pOp->p5 & SQLITE_AFF_MASK;
    if( affinity>=SQLITE_AFF_NUMERIC ){
      if( (flags1 & (MEM_Int|MEM_Real|MEM_Str))==MEM_Str ){
        applyNumericAffinity(pIn1,0);
      }
      if( (flags3 & (MEM_Int|MEM_Real|MEM_Str))==MEM_Str ){
        applyNumericAffinity(pIn3,0);
      }
    }else if( affinity==SQLITE_AFF_TEXT ){
      if( (flags1 & MEM_Str)==0 && (flags1 & (MEM_Int|MEM_Real))!=0 ){
        testcase( pIn1->flags & MEM_Int );
        testcase( pIn1->flags & MEM_Real );
        sqlite3VdbeMemStringify(pIn1, encoding, 1);
        testcase( (flags1&MEM_Dyn) != (pIn1->flags&MEM_Dyn) );
        flags1 = (pIn1->flags & ~MEM_TypeMask) | (flags1 & MEM_TypeMask);
      }
      if( (flags3 & MEM_Str)==0 && (flags3 & (MEM_Int|MEM_Real))!=0 ){
        testcase( pIn3->flags & MEM_Int );
        testcase( pIn3->flags & MEM_Real );
        sqlite3VdbeMemStringify(pIn3, encoding, 1);
        testcase( (flags3&MEM_Dyn) != (pIn3->flags&MEM_Dyn) );
        flags3 = (pIn3->flags & ~MEM_TypeMask) | (flags3 & MEM_TypeMask);
      }
    }
    assert( pOp->p4type==P4_COLLSEQ || pOp->p4.pColl==0 );
    if( flags1 & MEM_Zero ){
      sqlite3VdbeMemExpandBlob(pIn1);
      flags1 &= ~MEM_Zero;
    }
    if( flags3 & MEM_Zero ){
      sqlite3VdbeMemExpandBlob(pIn3);
      flags3 &= ~MEM_Zero;
    }
    res = sqlite3MemCompare(pIn3, pIn1, pOp->p4.pColl);
  }
  switch( pOp->opcode ){
    case OP_Eq:    res = res==0;     break;
    case OP_Ne:    res = res!=0;     break;
    case OP_Lt:    res = res<0;      break;
    case OP_Le:    res = res<=0;     break;
    case OP_Gt:    res = res>0;      break;
    default:       res = res>=0;     break;
  }

  /* Undo any changes made by applyAffinity() to the input registers. */
  assert( (pIn1->flags & MEM_Dyn) == (flags1 & MEM_Dyn) );
  pIn1->flags = flags1;
  assert( (pIn3->flags & MEM_Dyn) == (flags3 & MEM_Dyn) );
  pIn3->flags = flags3;

  if( pOp->p5 & SQLITE_STOREP2 ){
    pOut = &aMem[pOp->p2];
    memAboutToChange(p, pOut);
    MemSetTypeFlag(pOut, MEM_Int);
    pOut->u.i = res;
    REGISTER_TRACE(pOp->p2, pOut);
  }else{
    VdbeBranchTaken(res!=0, (pOp->p5 & SQLITE_NULLEQ)?2:3);
    if( res ){
      goto jump_to_p2;
    }
  }
  break;
}

/* Opcode: Permutation * * * P4 *
**
** Set the permutation used by the OP_Compare operator to be the array
** of integers in P4.
**
** The permutation is only valid until the next OP_Compare that has
** the OPFLAG_PERMUTE bit set in P5. Typically the OP_Permutation should 
** occur immediately prior to the OP_Compare.
**
** The first integer in the P4 integer array is the length of the array
** and does not become part of the permutation.
*/
case OP_Permutation: {
  assert( pOp->p4type==P4_INTARRAY );
  assert( pOp->p4.ai );
  aPermute = pOp->p4.ai + 1;
  break;
}

/* Opcode: Compare P1 P2 P3 P4 P5
** Synopsis: r[P1@P3] <-> r[P2@P3]
**
** Compare two vectors of registers in reg(P1)..reg(P1+P3-1) (call this
** vector "A") and in reg(P2)..reg(P2+P3-1) ("B").  Save the result of
** the comparison for use by the next OP_Jump instruct.
**
** If P5 has the OPFLAG_PERMUTE bit set, then the order of comparison is
** determined by the most recent OP_Permutation operator.  If the
** OPFLAG_PERMUTE bit is clear, then register are compared in sequential
** order.
**
** P4 is a KeyInfo structure that defines collating sequences and sort
** orders for the comparison.  The permutation applies to registers
** only.  The KeyInfo elements are used sequentially.
**
** The comparison is a sort comparison, so NULLs compare equal,
** NULLs are less than numbers, numbers are less than strings,
** and strings are less than blobs.
*/
case OP_Compare: {
  int n;
  int i;
  int p1;
  int p2;
  const KeyInfo *pKeyInfo;
  int idx;
  CollSeq *pColl;    /* Collating sequence to use on this term */
  int bRev;          /* True for DESCENDING sort order */

  if( (pOp->p5 & OPFLAG_PERMUTE)==0 ) aPermute = 0;
  n = pOp->p3;
  pKeyInfo = pOp->p4.pKeyInfo;
  assert( n>0 );
  assert( pKeyInfo!=0 );
  p1 = pOp->p1;
  p2 = pOp->p2;
#if SQLITE_DEBUG
  if( aPermute ){
    int k, mx = 0;
    for(k=0; k<n; k++) if( aPermute[k]>mx ) mx = aPermute[k];
    assert( p1>0 && p1+mx<=(p->nMem-p->nCursor)+1 );
    assert( p2>0 && p2+mx<=(p->nMem-p->nCursor)+1 );
  }else{
    assert( p1>0 && p1+n<=(p->nMem-p->nCursor)+1 );
    assert( p2>0 && p2+n<=(p->nMem-p->nCursor)+1 );
  }
#endif /* SQLITE_DEBUG */
  for(i=0; i<n; i++){
    idx = aPermute ? aPermute[i] : i;
    assert( memIsValid(&aMem[p1+idx]) );
    assert( memIsValid(&aMem[p2+idx]) );
    REGISTER_TRACE(p1+idx, &aMem[p1+idx]);
    REGISTER_TRACE(p2+idx, &aMem[p2+idx]);
    assert( i<pKeyInfo->nField );
    pColl = pKeyInfo->aColl[i];
    bRev = pKeyInfo->aSortOrder[i];
    iCompare = sqlite3MemCompare(&aMem[p1+idx], &aMem[p2+idx], pColl);
    if( iCompare ){
      if( bRev ) iCompare = -iCompare;
      break;
    }
  }
  aPermute = 0;
  break;
}

/* Opcode: Jump P1 P2 P3 * *
**
** Jump to the instruction at address P1, P2, or P3 depending on whether
** in the most recent OP_Compare instruction the P1 vector was less than
** equal to, or greater than the P2 vector, respectively.
*/
case OP_Jump: {             /* jump */
  if( iCompare<0 ){
    VdbeBranchTaken(0,3); pOp = &aOp[pOp->p1 - 1];
  }else if( iCompare==0 ){
    VdbeBranchTaken(1,3); pOp = &aOp[pOp->p2 - 1];
  }else{
    VdbeBranchTaken(2,3); pOp = &aOp[pOp->p3 - 1];
  }
  break;
}

/* Opcode: And P1 P2 P3 * *
** Synopsis: r[P3]=(r[P1] && r[P2])
**
** Take the logical AND of the values in registers P1 and P2 and
** write the result into register P3.
**
** If either P1 or P2 is 0 (false) then the result is 0 even if
** the other input is NULL.  A NULL and true or two NULLs give
** a NULL output.
*/
/* Opcode: Or P1 P2 P3 * *
** Synopsis: r[P3]=(r[P1] || r[P2])
**
** Take the logical OR of the values in register P1 and P2 and
** store the answer in register P3.
**
** If either P1 or P2 is nonzero (true) then the result is 1 (true)
** even if the other input is NULL.  A NULL and false or two NULLs
** give a NULL output.
*/
case OP_And:              /* same as TK_AND, in1, in2, out3 */
case OP_Or: {             /* same as TK_OR, in1, in2, out3 */
  int v1;    /* Left operand:  0==FALSE, 1==TRUE, 2==UNKNOWN or NULL */
  int v2;    /* Right operand: 0==FALSE, 1==TRUE, 2==UNKNOWN or NULL */

  pIn1 = &aMem[pOp->p1];
  if( pIn1->flags & MEM_Null ){
    v1 = 2;
  }else{
    v1 = sqlite3VdbeIntValue(pIn1)!=0;
  }
  pIn2 = &aMem[pOp->p2];
  if( pIn2->flags & MEM_Null ){
    v2 = 2;
  }else{
    v2 = sqlite3VdbeIntValue(pIn2)!=0;
  }
  if( pOp->opcode==OP_And ){
    static const unsigned char and_logic[] = { 0, 0, 0, 0, 1, 2, 0, 2, 2 };
    v1 = and_logic[v1*3+v2];
  }else{
    static const unsigned char or_logic[] = { 0, 1, 2, 1, 1, 1, 2, 1, 2 };
    v1 = or_logic[v1*3+v2];
  }
  pOut = &aMem[pOp->p3];
  if( v1==2 ){
    MemSetTypeFlag(pOut, MEM_Null);
  }else{
    pOut->u.i = v1;
    MemSetTypeFlag(pOut, MEM_Int);
  }
  break;
}

/* Opcode: Not P1 P2 * * *
** Synopsis: r[P2]= !r[P1]
**
** Interpret the value in register P1 as a boolean value.  Store the
** boolean complement in register P2.  If the value in register P1 is 
** NULL, then a NULL is stored in P2.
*/
case OP_Not: {                /* same as TK_NOT, in1, out2 */
  pIn1 = &aMem[pOp->p1];
  pOut = &aMem[pOp->p2];
  sqlite3VdbeMemSetNull(pOut);
  if( (pIn1->flags & MEM_Null)==0 ){
    pOut->flags = MEM_Int;
    pOut->u.i = !sqlite3VdbeIntValue(pIn1);
  }
  break;
}

/* Opcode: BitNot P1 P2 * * *
** Synopsis: r[P1]= ~r[P1]
**
** Interpret the content of register P1 as an integer.  Store the
** ones-complement of the P1 value into register P2.  If P1 holds
** a NULL then store a NULL in P2.
*/
case OP_BitNot: {             /* same as TK_BITNOT, in1, out2 */
  pIn1 = &aMem[pOp->p1];
  pOut = &aMem[pOp->p2];
  sqlite3VdbeMemSetNull(pOut);
  if( (pIn1->flags & MEM_Null)==0 ){
    pOut->flags = MEM_Int;
    pOut->u.i = ~sqlite3VdbeIntValue(pIn1);
  }
  break;
}

/* Opcode: Once P1 P2 * * *
**
** Check the "once" flag number P1. If it is set, jump to instruction P2. 
** Otherwise, set the flag and fall through to the next instruction.
** In other words, this opcode causes all following opcodes up through P2
** (but not including P2) to run just once and to be skipped on subsequent
** times through the loop.
**
** All "once" flags are initially cleared whenever a prepared statement
** first begins to run.
*/
case OP_Once: {             /* jump */
  assert( pOp->p1<p->nOnceFlag );
  VdbeBranchTaken(p->aOnceFlag[pOp->p1]!=0, 2);
  if( p->aOnceFlag[pOp->p1] ){
    goto jump_to_p2;
  }else{
    p->aOnceFlag[pOp->p1] = 1;
  }
  break;
}

/* Opcode: If P1 P2 P3 * *
**
** Jump to P2 if the value in register P1 is true.  The value
** is considered true if it is numeric and non-zero.  If the value
** in P1 is NULL then take the jump if and only if P3 is non-zero.
*/
/* Opcode: IfNot P1 P2 P3 * *
**
** Jump to P2 if the value in register P1 is False.  The value
** is considered false if it has a numeric value of zero.  If the value
** in P1 is NULL then take the jump if and only if P3 is non-zero.
*/
case OP_If:                 /* jump, in1 */
case OP_IfNot: {            /* jump, in1 */
  int c;
  pIn1 = &aMem[pOp->p1];
  if( pIn1->flags & MEM_Null ){
    c = pOp->p3;
  }else{
#ifdef SQLITE_OMIT_FLOATING_POINT
    c = sqlite3VdbeIntValue(pIn1)!=0;
#else
    c = sqlite3VdbeRealValue(pIn1)!=0.0;
#endif
    if( pOp->opcode==OP_IfNot ) c = !c;
  }
  VdbeBranchTaken(c!=0, 2);
  if( c ){
    goto jump_to_p2;
  }
  break;
}

/* Opcode: IsNull P1 P2 * * *
** Synopsis:  if r[P1]==NULL goto P2
**
** Jump to P2 if the value in register P1 is NULL.
*/
case OP_IsNull: {            /* same as TK_ISNULL, jump, in1 */
  pIn1 = &aMem[pOp->p1];
  VdbeBranchTaken( (pIn1->flags & MEM_Null)!=0, 2);
  if( (pIn1->flags & MEM_Null)!=0 ){
    goto jump_to_p2;
  }
  break;
}

/* Opcode: NotNull P1 P2 * * *
** Synopsis: if r[P1]!=NULL goto P2
**
** Jump to P2 if the value in register P1 is not NULL.  
*/
case OP_NotNull: {            /* same as TK_NOTNULL, jump, in1 */
  pIn1 = &aMem[pOp->p1];
  VdbeBranchTaken( (pIn1->flags & MEM_Null)==0, 2);
  if( (pIn1->flags & MEM_Null)==0 ){
    goto jump_to_p2;
  }
  break;
}

/* Opcode: Column P1 P2 P3 P4 P5
** Synopsis:  r[P3]=PX
**
** Interpret the data that cursor P1 points to as a structure built using
** the MakeRecord instruction.  (See the MakeRecord opcode for additional
** information about the format of the data.)  Extract the P2-th column
** from this record.  If there are less that (P2+1) 
** values in the record, extract a NULL.
**
** The value extracted is stored in register P3.
**
** If the column contains fewer than P2 fields, then extract a NULL.  Or,
** if the P4 argument is a P4_MEM use the value of the P4 argument as
** the result.
**
** If the OPFLAG_CLEARCACHE bit is set on P5 and P1 is a pseudo-table cursor,
** then the cache of the cursor is reset prior to extracting the column.
** The first OP_Column against a pseudo-table after the value of the content
** register has changed should have this bit set.
**
** If the OPFLAG_LENGTHARG and OPFLAG_TYPEOFARG bits are set on P5 when
** the result is guaranteed to only be used as the argument of a length()
** or typeof() function, respectively.  The loading of large blobs can be
** skipped for length() and all content loading can be skipped for typeof().
*/
case OP_Column: {
  i64 payloadSize64; /* Number of bytes in the record */
  int p2;            /* column number to retrieve */
  VdbeCursor *pC;    /* The VDBE cursor */
  BtCursor *pCrsr;   /* The BTree cursor */
  u32 *aOffset;      /* aOffset[i] is offset to start of data for i-th column */
  int len;           /* The length of the serialized data for the column */
  int i;             /* Loop counter */
  Mem *pDest;        /* Where to write the extracted value */
  Mem sMem;          /* For storing the record being decoded */
  const u8 *zData;   /* Part of the record being decoded */
  const u8 *zHdr;    /* Next unparsed byte of the header */
  const u8 *zEndHdr; /* Pointer to first byte after the header */
  u32 offset;        /* Offset into the data */
  u64 offset64;      /* 64-bit offset */
  u32 avail;         /* Number of bytes of available data */
  u32 t;             /* A type code from the record header */
  Mem *pReg;         /* PseudoTable input register */

  pC = p->apCsr[pOp->p1];
  p2 = pOp->p2;

  /* If the cursor cache is stale, bring it up-to-date */
  rc = sqlite3VdbeCursorMoveto(&pC, &p2);

  assert( pOp->p3>0 && pOp->p3<=(p->nMem-p->nCursor) );
  pDest = &aMem[pOp->p3];
  memAboutToChange(p, pDest);
  assert( pOp->p1>=0 && pOp->p1<p->nCursor );
  assert( pC!=0 );
  assert( p2<pC->nField );
  aOffset = pC->aOffset;
  assert( pC->eCurType!=CURTYPE_VTAB );
  assert( pC->eCurType!=CURTYPE_PSEUDO || pC->nullRow );
  assert( pC->eCurType!=CURTYPE_SORTER );
  pCrsr = pC->uc.pCursor;

  if( rc ) goto abort_due_to_error;
  if( pC->cacheStatus!=p->cacheCtr ){
    if( pC->nullRow ){
      if( pC->eCurType==CURTYPE_PSEUDO ){
        assert( pC->uc.pseudoTableReg>0 );
        pReg = &aMem[pC->uc.pseudoTableReg];
        assert( pReg->flags & MEM_Blob );
        assert( memIsValid(pReg) );
        pC->payloadSize = pC->szRow = avail = pReg->n;
        pC->aRow = (u8*)pReg->z;
      }else{
        sqlite3VdbeMemSetNull(pDest);
        goto op_column_out;
      }
    }else{
      assert( pC->eCurType==CURTYPE_BTREE );
      assert( pCrsr );
      if( pC->isTable==0 ){
        assert( sqlite3BtreeCursorIsValid(pCrsr) );
        VVA_ONLY(rc =) sqlite3BtreeKeySize(pCrsr, &payloadSize64);
        assert( rc==SQLITE_OK ); /* True because of CursorMoveto() call above */
        /* sqlite3BtreeParseCellPtr() uses getVarint32() to extract the
        ** payload size, so it is impossible for payloadSize64 to be
        ** larger than 32 bits. */
        assert( (payloadSize64 & SQLITE_MAX_U32)==(u64)payloadSize64 );
        pC->aRow = sqlite3BtreeKeyFetch(pCrsr, &avail);
        pC->payloadSize = (u32)payloadSize64;
      }else{
        assert( sqlite3BtreeCursorIsValid(pCrsr) );
        VVA_ONLY(rc =) sqlite3BtreeDataSize(pCrsr, &pC->payloadSize);
        assert( rc==SQLITE_OK );   /* DataSize() cannot fail */
        pC->aRow = sqlite3BtreeDataFetch(pCrsr, &avail);
      }
      assert( avail<=65536 );  /* Maximum page size is 64KiB */
      if( pC->payloadSize <= (u32)avail ){
        pC->szRow = pC->payloadSize;
      }else if( pC->payloadSize > (u32)db->aLimit[SQLITE_LIMIT_LENGTH] ){
        goto too_big;
      }else{
        pC->szRow = avail;
      }
    }
    pC->cacheStatus = p->cacheCtr;
    pC->iHdrOffset = getVarint32(pC->aRow, offset);
    pC->nHdrParsed = 0;
    aOffset[0] = offset;


    if( avail<offset ){
      /* pC->aRow does not have to hold the entire row, but it does at least
      ** need to cover the header of the record.  If pC->aRow does not contain
      ** the complete header, then set it to zero, forcing the header to be
      ** dynamically allocated. */
      pC->aRow = 0;
      pC->szRow = 0;

      /* Make sure a corrupt database has not given us an oversize header.
      ** Do this now to avoid an oversize memory allocation.
      **
      ** Type entries can be between 1 and 5 bytes each.  But 4 and 5 byte
      ** types use so much data space that there can only be 4096 and 32 of
      ** them, respectively.  So the maximum header length results from a
      ** 3-byte type for each of the maximum of 32768 columns plus three
      ** extra bytes for the header length itself.  32768*3 + 3 = 98307.
      */
      if( offset > 98307 || offset > pC->payloadSize ){
        rc = SQLITE_CORRUPT_BKPT;
        goto op_column_error;
      }
    }

    /* The following goto is an optimization.  It can be omitted and
    ** everything will still work.  But OP_Column is measurably faster
    ** by skipping the subsequent conditional, which is always true.
    */
    assert( pC->nHdrParsed<=p2 );         /* Conditional skipped */
    goto op_column_read_header;
  }

  /* Make sure at least the first p2+1 entries of the header have been
  ** parsed and valid information is in aOffset[] and pC->aType[].
  */
  if( pC->nHdrParsed<=p2 ){
    /* If there is more header available for parsing in the record, try
    ** to extract additional fields up through the p2+1-th field 
    */
    op_column_read_header:
    if( pC->iHdrOffset<aOffset[0] ){
      /* Make sure zData points to enough of the record to cover the header. */
      if( pC->aRow==0 ){
        memset(&sMem, 0, sizeof(sMem));
        rc = sqlite3VdbeMemFromBtree(pCrsr, 0, aOffset[0], !pC->isTable, &sMem);
        if( rc!=SQLITE_OK ) goto op_column_error;
        zData = (u8*)sMem.z;
      }else{
        zData = pC->aRow;
      }
  
      /* Fill in pC->aType[i] and aOffset[i] values through the p2-th field. */
      i = pC->nHdrParsed;
      offset64 = aOffset[i];
      zHdr = zData + pC->iHdrOffset;
      zEndHdr = zData + aOffset[0];
      assert( i<=p2 && zHdr<zEndHdr );
      do{
        if( (t = zHdr[0])<0x80 ){
          zHdr++;
          offset64 += sqlite3VdbeOneByteSerialTypeLen(t);
        }else{
          zHdr += sqlite3GetVarint32(zHdr, &t);
          offset64 += sqlite3VdbeSerialTypeLen(t);
        }
        pC->aType[i++] = t;
        aOffset[i] = (u32)(offset64 & 0xffffffff);
      }while( i<=p2 && zHdr<zEndHdr );
      pC->nHdrParsed = i;
      pC->iHdrOffset = (u32)(zHdr - zData);
      if( pC->aRow==0 ) sqlite3VdbeMemRelease(&sMem);
  
      /* The record is corrupt if any of the following are true:
      ** (1) the bytes of the header extend past the declared header size
      ** (2) the entire header was used but not all data was used
      ** (3) the end of the data extends beyond the end of the record.
      */
      if( (zHdr>=zEndHdr && (zHdr>zEndHdr || offset64!=pC->payloadSize))
       || (offset64 > pC->payloadSize)
      ){
        rc = SQLITE_CORRUPT_BKPT;
        goto op_column_error;
      }
    }else{
      t = 0;
    }

    /* If after trying to extract new entries from the header, nHdrParsed is
    ** still not up to p2, that means that the record has fewer than p2
    ** columns.  So the result will be either the default value or a NULL.
    */
    if( pC->nHdrParsed<=p2 ){
      if( pOp->p4type==P4_MEM ){
        sqlite3VdbeMemShallowCopy(pDest, pOp->p4.pMem, MEM_Static);
      }else{
        sqlite3VdbeMemSetNull(pDest);
      }
      goto op_column_out;
    }
  }else{
    t = pC->aType[p2];
  }

  /* Extract the content for the p2+1-th column.  Control can only
  ** reach this point if aOffset[p2], aOffset[p2+1], and pC->aType[p2] are
  ** all valid.
  */
  assert( p2<pC->nHdrParsed );
  assert( rc==SQLITE_OK );
  assert( sqlite3VdbeCheckMemInvariants(pDest) );
  if( VdbeMemDynamic(pDest) ) sqlite3VdbeMemSetNull(pDest);
  assert( t==pC->aType[p2] );
  pDest->enc = encoding;
  if( pC->szRow>=aOffset[p2+1] ){
    /* This is the common case where the desired content fits on the original
    ** page - where the content is not on an overflow page */
    zData = pC->aRow + aOffset[p2];
    if( t<12 ){
      sqlite3VdbeSerialGet(zData, t, pDest);
    }else{
      /* If the column value is a string, we need a persistent value, not
      ** a MEM_Ephem value.  This branch is a fast short-cut that is equivalent
      ** to calling sqlite3VdbeSerialGet() and sqlite3VdbeDeephemeralize().
      */
      static const u16 aFlag[] = { MEM_Blob, MEM_Str|MEM_Term };
      pDest->n = len = (t-12)/2;
      if( pDest->szMalloc < len+2 ){
        pDest->flags = MEM_Null;
        if( sqlite3VdbeMemGrow(pDest, len+2, 0) ) goto no_mem;
      }else{
        pDest->z = pDest->zMalloc;
      }
      memcpy(pDest->z, zData, len);
      pDest->z[len] = 0;
      pDest->z[len+1] = 0;
      pDest->flags = aFlag[t&1];
    }
  }else{
    /* This branch happens only when content is on overflow pages */
    if( ((pOp->p5 & (OPFLAG_LENGTHARG|OPFLAG_TYPEOFARG))!=0
          && ((t>=12 && (t&1)==0) || (pOp->p5 & OPFLAG_TYPEOFARG)!=0))
     || (len = sqlite3VdbeSerialTypeLen(t))==0
    ){
      /* Content is irrelevant for
      **    1. the typeof() function,
      **    2. the length(X) function if X is a blob, and
      **    3. if the content length is zero.
      ** So we might as well use bogus content rather than reading
      ** content from disk. */
      static u8 aZero[8];  /* This is the bogus content */
      sqlite3VdbeSerialGet(aZero, t, pDest);
    }else{
      rc = sqlite3VdbeMemFromBtree(pCrsr, aOffset[p2], len, !pC->isTable,
                                   pDest);
      if( rc==SQLITE_OK ){
        sqlite3VdbeSerialGet((const u8*)pDest->z, t, pDest);
        pDest->flags &= ~MEM_Ephem;
      }
    }
  }

op_column_out:
op_column_error:
  UPDATE_MAX_BLOBSIZE(pDest);
  REGISTER_TRACE(pOp->p3, pDest);
  break;
}

/* Opcode: Affinity P1 P2 * P4 *
** Synopsis: affinity(r[P1@P2])
**
** Apply affinities to a range of P2 registers starting with P1.
**
** P4 is a string that is P2 characters long. The nth character of the
** string indicates the column affinity that should be used for the nth
** memory cell in the range.
*/
case OP_Affinity: {
  const char *zAffinity;   /* The affinity to be applied */
  char cAff;               /* A single character of affinity */

  zAffinity = pOp->p4.z;
  assert( zAffinity!=0 );
  assert( zAffinity[pOp->p2]==0 );
  pIn1 = &aMem[pOp->p1];
  while( (cAff = *(zAffinity++))!=0 ){
    assert( pIn1 <= &p->aMem[(p->nMem-p->nCursor)] );
    assert( memIsValid(pIn1) );
    applyAffinity(pIn1, cAff, encoding);
    pIn1++;
  }
  break;
}

/* Opcode: MakeRecord P1 P2 P3 P4 *
** Synopsis: r[P3]=mkrec(r[P1@P2])
**
** Convert P2 registers beginning with P1 into the [record format]
** use as a data record in a database table or as a key
** in an index.  The OP_Column opcode can decode the record later.
**
** P4 may be a string that is P2 characters long.  The nth character of the
** string indicates the column affinity that should be used for the nth
** field of the index key.
**
** The mapping from character to affinity is given by the SQLITE_AFF_
** macros defined in sqliteInt.h.
**
** If P4 is NULL then all index fields have the affinity BLOB.
*/
case OP_MakeRecord: {
  u8 *zNewRecord;        /* A buffer to hold the data for the new record */
  Mem *pRec;             /* The new record */
  u64 nData;             /* Number of bytes of data space */
  int nHdr;              /* Number of bytes of header space */
  i64 nByte;             /* Data space required for this record */
  i64 nZero;             /* Number of zero bytes at the end of the record */
  int nVarint;           /* Number of bytes in a varint */
  u32 serial_type;       /* Type field */
  Mem *pData0;           /* First field to be combined into the record */
  Mem *pLast;            /* Last field of the record */
  int nField;            /* Number of fields in the record */
  char *zAffinity;       /* The affinity string for the record */
  int file_format;       /* File format to use for encoding */
  int i;                 /* Space used in zNewRecord[] header */
  int j;                 /* Space used in zNewRecord[] content */
  u32 len;               /* Length of a field */

  /* Assuming the record contains N fields, the record format looks
  ** like this:
  **
  ** ------------------------------------------------------------------------
  ** | hdr-size | type 0 | type 1 | ... | type N-1 | data0 | ... | data N-1 | 
  ** ------------------------------------------------------------------------
  **
  ** Data(0) is taken from register P1.  Data(1) comes from register P1+1
  ** and so forth.
  **
  ** Each type field is a varint representing the serial type of the 
  ** corresponding data element (see sqlite3VdbeSerialType()). The
  ** hdr-size field is also a varint which is the offset from the beginning
  ** of the record to data0.
  */
  nData = 0;         /* Number of bytes of data space */
  nHdr = 0;          /* Number of bytes of header space */
  nZero = 0;         /* Number of zero bytes at the end of the record */
  nField = pOp->p1;
  zAffinity = pOp->p4.z;
  assert( nField>0 && pOp->p2>0 && pOp->p2+nField<=(p->nMem-p->nCursor)+1 );
  pData0 = &aMem[nField];
  nField = pOp->p2;
  pLast = &pData0[nField-1];
  file_format = p->minWriteFileFormat;

  /* Identify the output register */
  assert( pOp->p3<pOp->p1 || pOp->p3>=pOp->p1+pOp->p2 );
  pOut = &aMem[pOp->p3];
  memAboutToChange(p, pOut);

  /* Apply the requested affinity to all inputs
  */
  assert( pData0<=pLast );
  if( zAffinity ){
    pRec = pData0;
    do{
      applyAffinity(pRec++, *(zAffinity++), encoding);
      assert( zAffinity[0]==0 || pRec<=pLast );
    }while( zAffinity[0] );
  }

  /* Loop through the elements that will make up the record to figure
  ** out how much space is required for the new record.
  */
  pRec = pLast;
  do{
    assert( memIsValid(pRec) );
    pRec->uTemp = serial_type = sqlite3VdbeSerialType(pRec, file_format, &len);
    if( pRec->flags & MEM_Zero ){
      if( nData ){
        if( sqlite3VdbeMemExpandBlob(pRec) ) goto no_mem;
      }else{
        nZero += pRec->u.nZero;
        len -= pRec->u.nZero;
      }
    }
    nData += len;
    testcase( serial_type==127 );
    testcase( serial_type==128 );
    nHdr += serial_type<=127 ? 1 : sqlite3VarintLen(serial_type);
  }while( (--pRec)>=pData0 );

  /* EVIDENCE-OF: R-22564-11647 The header begins with a single varint
  ** which determines the total number of bytes in the header. The varint
  ** value is the size of the header in bytes including the size varint
  ** itself. */
  testcase( nHdr==126 );
  testcase( nHdr==127 );
  if( nHdr<=126 ){
    /* The common case */
    nHdr += 1;
  }else{
    /* Rare case of a really large header */
    nVarint = sqlite3VarintLen(nHdr);
    nHdr += nVarint;
    if( nVarint<sqlite3VarintLen(nHdr) ) nHdr++;
  }
  nByte = nHdr+nData;
  if( nByte+nZero>db->aLimit[SQLITE_LIMIT_LENGTH] ){
    goto too_big;
  }

  /* Make sure the output register has a buffer large enough to store 
  ** the new record. The output register (pOp->p3) is not allowed to
  ** be one of the input registers (because the following call to
  ** sqlite3VdbeMemClearAndResize() could clobber the value before it is used).
  */
  if( sqlite3VdbeMemClearAndResize(pOut, (int)nByte) ){
    goto no_mem;
  }
  zNewRecord = (u8 *)pOut->z;

  /* Write the record */
  i = putVarint32(zNewRecord, nHdr);
  j = nHdr;
  assert( pData0<=pLast );
  pRec = pData0;
  do{
    serial_type = pRec->uTemp;
    /* EVIDENCE-OF: R-06529-47362 Following the size varint are one or more
    ** additional varints, one per column. */
    i += putVarint32(&zNewRecord[i], serial_type);            /* serial type */
    /* EVIDENCE-OF: R-64536-51728 The values for each column in the record
    ** immediately follow the header. */
    j += sqlite3VdbeSerialPut(&zNewRecord[j], pRec, serial_type); /* content */
  }while( (++pRec)<=pLast );
  assert( i==nHdr );
  assert( j==nByte );

  assert( pOp->p3>0 && pOp->p3<=(p->nMem-p->nCursor) );
  pOut->n = (int)nByte;
  pOut->flags = MEM_Blob;
  if( nZero ){
    pOut->u.nZero = nZero;
    pOut->flags |= MEM_Zero;
  }
  pOut->enc = SQLITE_UTF8;  /* In case the blob is ever converted to text */
  REGISTER_TRACE(pOp->p3, pOut);
  UPDATE_MAX_BLOBSIZE(pOut);
  break;
}

/* Opcode: Count P1 P2 * * *
** Synopsis: r[P2]=count()
**
** Store the number of entries (an integer value) in the table or index 
** opened by cursor P1 in register P2
*/
#ifndef SQLITE_OMIT_BTREECOUNT
case OP_Count: {         /* out2 */
  i64 nEntry;
  BtCursor *pCrsr;

  assert( p->apCsr[pOp->p1]->eCurType==CURTYPE_BTREE );
  pCrsr = p->apCsr[pOp->p1]->uc.pCursor;
  assert( pCrsr );
  nEntry = 0;  /* Not needed.  Only used to silence a warning. */
  rc = sqlite3BtreeCount(pCrsr, &nEntry);
  pOut = out2Prerelease(p, pOp);
  pOut->u.i = nEntry;
  break;
}
#endif

/* Opcode: Savepoint P1 * * P4 *
**
** Open, release or rollback the savepoint named by parameter P4, depending
** on the value of P1. To open a new savepoint, P1==0. To release (commit) an
** existing savepoint, P1==1, or to rollback an existing savepoint P1==2.
*/
case OP_Savepoint: {
  int p1;                         /* Value of P1 operand */
  char *zName;                    /* Name of savepoint */
  int nName;
  Savepoint *pNew;
  Savepoint *pSavepoint;
  Savepoint *pTmp;
  int iSavepoint;
  int ii;

  p1 = pOp->p1;
  zName = pOp->p4.z;

  /* Assert that the p1 parameter is valid. Also that if there is no open
  ** transaction, then there cannot be any savepoints. 
  */
  assert( db->pSavepoint==0 || db->autoCommit==0 );
  assert( p1==SAVEPOINT_BEGIN||p1==SAVEPOINT_RELEASE||p1==SAVEPOINT_ROLLBACK );
  assert( db->pSavepoint || db->isTransactionSavepoint==0 );
  assert( checkSavepointCount(db) );
  assert( p->bIsReader );

  if( p1==SAVEPOINT_BEGIN ){
    if( db->nVdbeWrite>0 ){
      /* A new savepoint cannot be created if there are active write 
      ** statements (i.e. open read/write incremental blob handles).
      */
      sqlite3VdbeError(p, "cannot open savepoint - SQL statements in progress");
      rc = SQLITE_BUSY;
    }else{
      nName = sqlite3Strlen30(zName);

#ifndef SQLITE_OMIT_VIRTUALTABLE
      /* This call is Ok even if this savepoint is actually a transaction
      ** savepoint (and therefore should not prompt xSavepoint()) callbacks.
      ** If this is a transaction savepoint being opened, it is guaranteed
      ** that the db->aVTrans[] array is empty.  */
      assert( db->autoCommit==0 || db->nVTrans==0 );
      rc = sqlite3VtabSavepoint(db, SAVEPOINT_BEGIN,
                                db->nStatement+db->nSavepoint);
      if( rc!=SQLITE_OK ) goto abort_due_to_error;
#endif

      /* Create a new savepoint structure. */
      pNew = sqlite3DbMallocRaw(db, sizeof(Savepoint)+nName+1);
      if( pNew ){
        pNew->zName = (char *)&pNew[1];
        memcpy(pNew->zName, zName, nName+1);
    
        /* If there is no open transaction, then mark this as a special
        ** "transaction savepoint". */
        if( db->autoCommit ){
          db->autoCommit = 0;
          db->isTransactionSavepoint = 1;
        }else{
          db->nSavepoint++;
        }

        /* Link the new savepoint into the database handle's list. */
        pNew->pNext = db->pSavepoint;
        db->pSavepoint = pNew;
        pNew->nDeferredCons = db->nDeferredCons;
        pNew->nDeferredImmCons = db->nDeferredImmCons;
      }
    }
  }else{
    iSavepoint = 0;

    /* Find the named savepoint. If there is no such savepoint, then an
    ** an error is returned to the user.  */
    for(
      pSavepoint = db->pSavepoint; 
      pSavepoint && sqlite3StrICmp(pSavepoint->zName, zName);
      pSavepoint = pSavepoint->pNext
    ){
      iSavepoint++;
    }
    if( !pSavepoint ){
      sqlite3VdbeError(p, "no such savepoint: %s", zName);
      rc = SQLITE_ERROR;
    }else if( db->nVdbeWrite>0 && p1==SAVEPOINT_RELEASE ){
      /* It is not possible to release (commit) a savepoint if there are 
      ** active write statements.
      */
      sqlite3VdbeError(p, "cannot release savepoint - "
                          "SQL statements in progress");
      rc = SQLITE_BUSY;
    }else{

      /* Determine whether or not this is a transaction savepoint. If so,
      ** and this is a RELEASE command, then the current transaction 
      ** is committed. 
      */
      int isTransaction = pSavepoint->pNext==0 && db->isTransactionSavepoint;
      if( isTransaction && p1==SAVEPOINT_RELEASE ){
        if( (rc = sqlite3VdbeCheckFk(p, 1))!=SQLITE_OK ){
          goto vdbe_return;
        }
        db->autoCommit = 1;
        if( sqlite3VdbeHalt(p)==SQLITE_BUSY ){
          p->pc = (int)(pOp - aOp);
          db->autoCommit = 0;
          p->rc = rc = SQLITE_BUSY;
          goto vdbe_return;
        }
        db->isTransactionSavepoint = 0;
        rc = p->rc;
      }else{
        int isSchemaChange;
        iSavepoint = db->nSavepoint - iSavepoint - 1;
        if( p1==SAVEPOINT_ROLLBACK ){
          isSchemaChange = (db->flags & SQLITE_InternChanges)!=0;
          for(ii=0; ii<db->nDb; ii++){
            rc = sqlite3BtreeTripAllCursors(db->aDb[ii].pBt,
                                       SQLITE_ABORT_ROLLBACK,
                                       isSchemaChange==0);
            if( rc!=SQLITE_OK ) goto abort_due_to_error;
          }
        }else{
          isSchemaChange = 0;
        }
        for(ii=0; ii<db->nDb; ii++){
          rc = sqlite3BtreeSavepoint(db->aDb[ii].pBt, p1, iSavepoint);
          if( rc!=SQLITE_OK ){
            goto abort_due_to_error;
          }
        }
        if( isSchemaChange ){
          sqlite3ExpirePreparedStatements(db);
          sqlite3ResetAllSchemasOfConnection(db);
          db->flags = (db->flags | SQLITE_InternChanges);
        }
      }
  
      /* Regardless of whether this is a RELEASE or ROLLBACK, destroy all 
      ** savepoints nested inside of the savepoint being operated on. */
      while( db->pSavepoint!=pSavepoint ){
        pTmp = db->pSavepoint;
        db->pSavepoint = pTmp->pNext;
        sqlite3DbFree(db, pTmp);
        db->nSavepoint--;
      }

      /* If it is a RELEASE, then destroy the savepoint being operated on 
      ** too. If it is a ROLLBACK TO, then set the number of deferred 
      ** constraint violations present in the database to the value stored
      ** when the savepoint was created.  */
      if( p1==SAVEPOINT_RELEASE ){
        assert( pSavepoint==db->pSavepoint );
        db->pSavepoint = pSavepoint->pNext;
        sqlite3DbFree(db, pSavepoint);
        if( !isTransaction ){
          db->nSavepoint--;
        }
      }else{
        db->nDeferredCons = pSavepoint->nDeferredCons;
        db->nDeferredImmCons = pSavepoint->nDeferredImmCons;
      }

      if( !isTransaction || p1==SAVEPOINT_ROLLBACK ){
        rc = sqlite3VtabSavepoint(db, p1, iSavepoint);
        if( rc!=SQLITE_OK ) goto abort_due_to_error;
      }
    }
  }

  break;
}

/* Opcode: AutoCommit P1 P2 * * *
**
** Set the database auto-commit flag to P1 (1 or 0). If P2 is true, roll
** back any currently active btree transactions. If there are any active
** VMs (apart from this one), then a ROLLBACK fails.  A COMMIT fails if
** there are active writing VMs or active VMs that use shared cache.
**
** This instruction causes the VM to halt.
*/
case OP_AutoCommit: {
  int desiredAutoCommit;
  int iRollback;

  desiredAutoCommit = pOp->p1;
  iRollback = pOp->p2;
  assert( desiredAutoCommit==1 || desiredAutoCommit==0 );
  assert( desiredAutoCommit==1 || iRollback==0 );
  assert( db->nVdbeActive>0 );  /* At least this one VM is active */
  assert( p->bIsReader );

  if( desiredAutoCommit!=db->autoCommit ){
    if( iRollback ){
      assert( desiredAutoCommit==1 );
      sqlite3RollbackAll(db, SQLITE_ABORT_ROLLBACK);
      db->autoCommit = 1;
    }else if( desiredAutoCommit && db->nVdbeWrite>0 ){
      /* If this instruction implements a COMMIT and other VMs are writing
      ** return an error indicating that the other VMs must complete first. 
      */
      sqlite3VdbeError(p, "cannot commit transaction - "
                          "SQL statements in progress");
      rc = SQLITE_BUSY;
      break;
    }else if( (rc = sqlite3VdbeCheckFk(p, 1))!=SQLITE_OK ){
      goto vdbe_return;
    }else{
      db->autoCommit = (u8)desiredAutoCommit;
    }
    if( sqlite3VdbeHalt(p)==SQLITE_BUSY ){
      p->pc = (int)(pOp - aOp);
      db->autoCommit = (u8)(1-desiredAutoCommit);
      p->rc = rc = SQLITE_BUSY;
      goto vdbe_return;
    }
    assert( db->nStatement==0 );
    sqlite3CloseSavepoints(db);
    if( p->rc==SQLITE_OK ){
      rc = SQLITE_DONE;
    }else{
      rc = SQLITE_ERROR;
    }
    goto vdbe_return;
  }else{
    sqlite3VdbeError(p,
        (!desiredAutoCommit)?"cannot start a transaction within a transaction":(
        (iRollback)?"cannot rollback - no transaction is active":
                   "cannot commit - no transaction is active"));
         
    rc = SQLITE_ERROR;
  }
  break;
}

/* Opcode: Transaction P1 P2 P3 P4 P5
**
** Begin a transaction on database P1 if a transaction is not already
** active.
** If P2 is non-zero, then a write-transaction is started, or if a 
** read-transaction is already active, it is upgraded to a write-transaction.
** If P2 is zero, then a read-transaction is started.
**
** P1 is the index of the database file on which the transaction is
** started.  Index 0 is the main database file and index 1 is the
** file used for temporary tables.  Indices of 2 or more are used for
** attached databases.
**
** If a write-transaction is started and the Vdbe.usesStmtJournal flag is
** true (this flag is set if the Vdbe may modify more than one row and may
** throw an ABORT exception), a statement transaction may also be opened.
** More specifically, a statement transaction is opened iff the database
** connection is currently not in autocommit mode, or if there are other
** active statements. A statement transaction allows the changes made by this
** VDBE to be rolled back after an error without having to roll back the
** entire transaction. If no error is encountered, the statement transaction
** will automatically commit when the VDBE halts.
**
** If P5!=0 then this opcode also checks the schema cookie against P3
** and the schema generation counter against P4.
** The cookie changes its value whenever the database schema changes.
** This operation is used to detect when that the cookie has changed
** and that the current process needs to reread the schema.  If the schema
** cookie in P3 differs from the schema cookie in the database header or
** if the schema generation counter in P4 differs from the current
** generation counter, then an SQLITE_SCHEMA error is raised and execution
** halts.  The sqlite3_step() wrapper function might then reprepare the
** statement and rerun it from the beginning.
*/
case OP_Transaction: {
  Btree *pBt;
  int iMeta;
  int iGen;

  assert( p->bIsReader );
  assert( p->readOnly==0 || pOp->p2==0 );
  assert( pOp->p1>=0 && pOp->p1<db->nDb );
  assert( DbMaskTest(p->btreeMask, pOp->p1) );
  if( pOp->p2 && (db->flags & SQLITE_QueryOnly)!=0 ){
    rc = SQLITE_READONLY;
    goto abort_due_to_error;
  }
  pBt = db->aDb[pOp->p1].pBt;

  if( pBt ){
    rc = sqlite3BtreeBeginTrans(pBt, pOp->p2);
    testcase( rc==SQLITE_BUSY_SNAPSHOT );
    testcase( rc==SQLITE_BUSY_RECOVERY );
    if( (rc&0xff)==SQLITE_BUSY ){
      p->pc = (int)(pOp - aOp);
      p->rc = rc;
      goto vdbe_return;
    }
    if( rc!=SQLITE_OK ){
      goto abort_due_to_error;
    }

    if( pOp->p2 && p->usesStmtJournal 
     && (db->autoCommit==0 || db->nVdbeRead>1) 
    ){
      assert( sqlite3BtreeIsInTrans(pBt) );
      if( p->iStatement==0 ){
        assert( db->nStatement>=0 && db->nSavepoint>=0 );
        db->nStatement++; 
        p->iStatement = db->nSavepoint + db->nStatement;
      }

      rc = sqlite3VtabSavepoint(db, SAVEPOINT_BEGIN, p->iStatement-1);
      if( rc==SQLITE_OK ){
        rc = sqlite3BtreeBeginStmt(pBt, p->iStatement);
      }

      /* Store the current value of the database handles deferred constraint
      ** counter. If the statement transaction needs to be rolled back,
      ** the value of this counter needs to be restored too.  */
      p->nStmtDefCons = db->nDeferredCons;
      p->nStmtDefImmCons = db->nDeferredImmCons;
    }

    /* Gather the schema version number for checking:
    ** IMPLEMENTATION-OF: R-32195-19465 The schema version is used by SQLite
    ** each time a query is executed to ensure that the internal cache of the
    ** schema used when compiling the SQL query matches the schema of the
    ** database against which the compiled query is actually executed.
    */
    sqlite3BtreeGetMeta(pBt, BTREE_SCHEMA_VERSION, (u32 *)&iMeta);
    iGen = db->aDb[pOp->p1].pSchema->iGeneration;
  }else{
    iGen = iMeta = 0;
  }
  assert( pOp->p5==0 || pOp->p4type==P4_INT32 );
  if( pOp->p5 && (iMeta!=pOp->p3 || iGen!=pOp->p4.i) ){
    sqlite3DbFree(db, p->zErrMsg);
    p->zErrMsg = sqlite3DbStrDup(db, "database schema has changed");
    /* If the schema-cookie from the database file matches the cookie 
    ** stored with the in-memory representation of the schema, do
    ** not reload the schema from the database file.
    **
    ** If virtual-tables are in use, this is not just an optimization.
    ** Often, v-tables store their data in other SQLite tables, which
    ** are queried from within xNext() and other v-table methods using
    ** prepared queries. If such a query is out-of-date, we do not want to
    ** discard the database schema, as the user code implementing the
    ** v-table would have to be ready for the sqlite3_vtab structure itself
    ** to be invalidated whenever sqlite3_step() is called from within 
    ** a v-table method.
    */
    if( db->aDb[pOp->p1].pSchema->schema_cookie!=iMeta ){
      sqlite3ResetOneSchema(db, pOp->p1);
    }
    p->expired = 1;
    rc = SQLITE_SCHEMA;
  }
  break;
}

/* Opcode: ReadCookie P1 P2 P3 * *
**
** Read cookie number P3 from database P1 and write it into register P2.
** P3==1 is the schema version.  P3==2 is the database format.
** P3==3 is the recommended pager cache size, and so forth.  P1==0 is
** the main database file and P1==1 is the database file used to store
** temporary tables.
**
** There must be a read-lock on the database (either a transaction
** must be started or there must be an open cursor) before
** executing this instruction.
*/
case OP_ReadCookie: {               /* out2 */
  int iMeta;
  int iDb;
  int iCookie;

  assert( p->bIsReader );
  iDb = pOp->p1;
  iCookie = pOp->p3;
  assert( pOp->p3<SQLITE_N_BTREE_META );
  assert( iDb>=0 && iDb<db->nDb );
  assert( db->aDb[iDb].pBt!=0 );
  assert( DbMaskTest(p->btreeMask, iDb) );

  sqlite3BtreeGetMeta(db->aDb[iDb].pBt, iCookie, (u32 *)&iMeta);
  pOut = out2Prerelease(p, pOp);
  pOut->u.i = iMeta;
  break;
}

/* Opcode: SetCookie P1 P2 P3 * *
**
** Write the integer value P3 into cookie number P2 of database P1.
** P2==1 is the schema version.  P2==2 is the database format.
** P2==3 is the recommended pager cache 
** size, and so forth.  P1==0 is the main database file and P1==1 is the 
** database file used to store temporary tables.
**
** A transaction must be started before executing this opcode.
*/
case OP_SetCookie: {
  Db *pDb;
  assert( pOp->p2<SQLITE_N_BTREE_META );
  assert( pOp->p1>=0 && pOp->p1<db->nDb );
  assert( DbMaskTest(p->btreeMask, pOp->p1) );
  assert( p->readOnly==0 );
  pDb = &db->aDb[pOp->p1];
  assert( pDb->pBt!=0 );
  assert( sqlite3SchemaMutexHeld(db, pOp->p1, 0) );
  /* See note about index shifting on OP_ReadCookie */
  rc = sqlite3BtreeUpdateMeta(pDb->pBt, pOp->p2, pOp->p3);
  if( pOp->p2==BTREE_SCHEMA_VERSION ){
    /* When the schema cookie changes, record the new cookie internally */
    pDb->pSchema->schema_cookie = pOp->p3;
    db->flags |= SQLITE_InternChanges;
  }else if( pOp->p2==BTREE_FILE_FORMAT ){
    /* Record changes in the file format */
    pDb->pSchema->file_format = pOp->p3;
  }
  if( pOp->p1==1 ){
    /* Invalidate all prepared statements whenever the TEMP database
    ** schema is changed.  Ticket #1644 */
    sqlite3ExpirePreparedStatements(db);
    p->expired = 0;
  }
  break;
}

/* Opcode: OpenRead P1 P2 P3 P4 P5
** Synopsis: root=P2 iDb=P3
**
** Open a read-only cursor for the database table whose root page is
** P2 in a database file.  The database file is determined by P3. 
** P3==0 means the main database, P3==1 means the database used for 
** temporary tables, and P3>1 means used the corresponding attached
** database.  Give the new cursor an identifier of P1.  The P1
** values need not be contiguous but all P1 values should be small integers.
** It is an error for P1 to be negative.
**
** If P5!=0 then use the content of register P2 as the root page, not
** the value of P2 itself.
**
** There will be a read lock on the database whenever there is an
** open cursor.  If the database was unlocked prior to this instruction
** then a read lock is acquired as part of this instruction.  A read
** lock allows other processes to read the database but prohibits
** any other process from modifying the database.  The read lock is
** released when all cursors are closed.  If this instruction attempts
** to get a read lock but fails, the script terminates with an
** SQLITE_BUSY error code.
**
** The P4 value may be either an integer (P4_INT32) or a pointer to
** a KeyInfo structure (P4_KEYINFO). If it is a pointer to a KeyInfo 
** structure, then said structure defines the content and collating 
** sequence of the index being opened. Otherwise, if P4 is an integer 
** value, it is set to the number of columns in the table.
**
** See also: OpenWrite, ReopenIdx
*/
/* Opcode: ReopenIdx P1 P2 P3 P4 P5
** Synopsis: root=P2 iDb=P3
**
** The ReopenIdx opcode works exactly like ReadOpen except that it first
** checks to see if the cursor on P1 is already open with a root page
** number of P2 and if it is this opcode becomes a no-op.  In other words,
** if the cursor is already open, do not reopen it.
**
** The ReopenIdx opcode may only be used with P5==0 and with P4 being
** a P4_KEYINFO object.  Furthermore, the P3 value must be the same as
** every other ReopenIdx or OpenRead for the same cursor number.
**
** See the OpenRead opcode documentation for additional information.
*/
/* Opcode: OpenWrite P1 P2 P3 P4 P5
** Synopsis: root=P2 iDb=P3
**
** Open a read/write cursor named P1 on the table or index whose root
** page is P2.  Or if P5!=0 use the content of register P2 to find the
** root page.
**
** The P4 value may be either an integer (P4_INT32) or a pointer to
** a KeyInfo structure (P4_KEYINFO). If it is a pointer to a KeyInfo 
** structure, then said structure defines the content and collating 
** sequence of the index being opened. Otherwise, if P4 is an integer 
** value, it is set to the number of columns in the table, or to the
** largest index of any column of the table that is actually used.
**
** This instruction works just like OpenRead except that it opens the cursor
** in read/write mode.  For a given table, there can be one or more read-only
** cursors or a single read/write cursor but not both.
**
** See also OpenRead.
*/
case OP_ReopenIdx: {
  int nField;
  KeyInfo *pKeyInfo;
  int p2;
  int iDb;
  int wrFlag;
  Btree *pX;
  VdbeCursor *pCur;
  Db *pDb;

  assert( pOp->p5==0 || pOp->p5==OPFLAG_SEEKEQ );
  assert( pOp->p4type==P4_KEYINFO );
  pCur = p->apCsr[pOp->p1];
  if( pCur && pCur->pgnoRoot==(u32)pOp->p2 ){
    assert( pCur->iDb==pOp->p3 );      /* Guaranteed by the code generator */
    goto open_cursor_set_hints;
  }
  /* If the cursor is not currently open or is open on a different
  ** index, then fall through into OP_OpenRead to force a reopen */
case OP_OpenRead:
case OP_OpenWrite:

  assert( pOp->opcode==OP_OpenWrite || pOp->p5==0 || pOp->p5==OPFLAG_SEEKEQ );
  assert( p->bIsReader );
  assert( pOp->opcode==OP_OpenRead || pOp->opcode==OP_ReopenIdx
          || p->readOnly==0 );

  if( p->expired ){
    rc = SQLITE_ABORT_ROLLBACK;
    break;
  }

  nField = 0;
  pKeyInfo = 0;
  p2 = pOp->p2;
  iDb = pOp->p3;
  assert( iDb>=0 && iDb<db->nDb );
  assert( DbMaskTest(p->btreeMask, iDb) );
  pDb = &db->aDb[iDb];
  pX = pDb->pBt;
  assert( pX!=0 );
  if( pOp->opcode==OP_OpenWrite ){
    assert( OPFLAG_FORDELETE==BTREE_FORDELETE );
    wrFlag = BTREE_WRCSR | (pOp->p5 & OPFLAG_FORDELETE);
    assert( sqlite3SchemaMutexHeld(db, iDb, 0) );
    if( pDb->pSchema->file_format < p->minWriteFileFormat ){
      p->minWriteFileFormat = pDb->pSchema->file_format;
    }
  }else{
    wrFlag = 0;
  }
  if( pOp->p5 & OPFLAG_P2ISREG ){
    assert( p2>0 );
    assert( p2<=(p->nMem-p->nCursor) );
    pIn2 = &aMem[p2];
    assert( memIsValid(pIn2) );
    assert( (pIn2->flags & MEM_Int)!=0 );
    sqlite3VdbeMemIntegerify(pIn2);
    p2 = (int)pIn2->u.i;
    /* The p2 value always comes from a prior OP_CreateTable opcode and
    ** that opcode will always set the p2 value to 2 or more or else fail.
    ** If there were a failure, the prepared statement would have halted
    ** before reaching this instruction. */
    if( NEVER(p2<2) ) {
      rc = SQLITE_CORRUPT_BKPT;
      goto abort_due_to_error;
    }
  }
  if( pOp->p4type==P4_KEYINFO ){
    pKeyInfo = pOp->p4.pKeyInfo;
    assert( pKeyInfo->enc==ENC(db) );
    assert( pKeyInfo->db==db );
    nField = pKeyInfo->nField+pKeyInfo->nXField;
  }else if( pOp->p4type==P4_INT32 ){
    nField = pOp->p4.i;
  }
  assert( pOp->p1>=0 );
  assert( nField>=0 );
  testcase( nField==0 );  /* Table with INTEGER PRIMARY KEY and nothing else */
  pCur = allocateCursor(p, pOp->p1, nField, iDb, CURTYPE_BTREE);
  if( pCur==0 ) goto no_mem;
  pCur->nullRow = 1;
  pCur->isOrdered = 1;
  pCur->pgnoRoot = p2;
#ifdef SQLITE_DEBUG
  pCur->wrFlag = wrFlag;
#endif
  rc = sqlite3BtreeCursor(pX, p2, wrFlag, pKeyInfo, pCur->uc.pCursor);
  pCur->pKeyInfo = pKeyInfo;
  /* Set the VdbeCursor.isTable variable. Previous versions of
  ** SQLite used to check if the root-page flags were sane at this point
  ** and report database corruption if they were not, but this check has
  ** since moved into the btree layer.  */  
  pCur->isTable = pOp->p4type!=P4_KEYINFO;

open_cursor_set_hints:
  assert( OPFLAG_BULKCSR==BTREE_BULKLOAD );
  assert( OPFLAG_SEEKEQ==BTREE_SEEK_EQ );
  testcase( pOp->p5 & OPFLAG_BULKCSR );
#ifdef SQLITE_ENABLE_CURSOR_HINTS
  testcase( pOp->p2 & OPFLAG_SEEKEQ );
#endif
  sqlite3BtreeCursorHintFlags(pCur->uc.pCursor,
                               (pOp->p5 & (OPFLAG_BULKCSR|OPFLAG_SEEKEQ)));
  break;
}

/* Opcode: OpenEphemeral P1 P2 * P4 P5
** Synopsis: nColumn=P2
**
** Open a new cursor P1 to a transient table.
** The cursor is always opened read/write even if 
** the main database is read-only.  The ephemeral
** table is deleted automatically when the cursor is closed.
**
** P2 is the number of columns in the ephemeral table.
** The cursor points to a BTree table if P4==0 and to a BTree index
** if P4 is not 0.  If P4 is not NULL, it points to a KeyInfo structure
** that defines the format of keys in the index.
**
** The P5 parameter can be a mask of the BTREE_* flags defined
** in btree.h.  These flags control aspects of the operation of
** the btree.  The BTREE_OMIT_JOURNAL and BTREE_SINGLE flags are
** added automatically.
*/
/* Opcode: OpenAutoindex P1 P2 * P4 *
** Synopsis: nColumn=P2
**
** This opcode works the same as OP_OpenEphemeral.  It has a
** different name to distinguish its use.  Tables created using
** by this opcode will be used for automatically created transient
** indices in joins.
*/
case OP_OpenAutoindex: 
case OP_OpenEphemeral: {
  VdbeCursor *pCx;
  KeyInfo *pKeyInfo;

  static const int vfsFlags = 
      SQLITE_OPEN_READWRITE |
      SQLITE_OPEN_CREATE |
      SQLITE_OPEN_EXCLUSIVE |
      SQLITE_OPEN_DELETEONCLOSE |
      SQLITE_OPEN_TRANSIENT_DB;
  assert( pOp->p1>=0 );
  assert( pOp->p2>=0 );
  pCx = allocateCursor(p, pOp->p1, pOp->p2, -1, CURTYPE_BTREE);
  if( pCx==0 ) goto no_mem;
  pCx->nullRow = 1;
  pCx->isEphemeral = 1;
  rc = sqlite3BtreeOpen(db->pVfs, 0, db, &pCx->pBt, 
                        BTREE_OMIT_JOURNAL | BTREE_SINGLE | pOp->p5, vfsFlags);
  if( rc==SQLITE_OK ){
    rc = sqlite3BtreeBeginTrans(pCx->pBt, 1);
  }
  if( rc==SQLITE_OK ){
    /* If a transient index is required, create it by calling
    ** sqlite3BtreeCreateTable() with the BTREE_BLOBKEY flag before
    ** opening it. If a transient table is required, just use the
    ** automatically created table with root-page 1 (an BLOB_INTKEY table).
    */
    if( (pKeyInfo = pOp->p4.pKeyInfo)!=0 ){
      int pgno;
      assert( pOp->p4type==P4_KEYINFO );
      rc = sqlite3BtreeCreateTable(pCx->pBt, &pgno, BTREE_BLOBKEY | pOp->p5); 
      if( rc==SQLITE_OK ){
        assert( pgno==MASTER_ROOT+1 );
        assert( pKeyInfo->db==db );
        assert( pKeyInfo->enc==ENC(db) );
        pCx->pKeyInfo = pKeyInfo;
        rc = sqlite3BtreeCursor(pCx->pBt, pgno, BTREE_WRCSR,
                                pKeyInfo, pCx->uc.pCursor);
      }
      pCx->isTable = 0;
    }else{
      rc = sqlite3BtreeCursor(pCx->pBt, MASTER_ROOT, BTREE_WRCSR,
                              0, pCx->uc.pCursor);
      pCx->isTable = 1;
    }
  }
  pCx->isOrdered = (pOp->p5!=BTREE_UNORDERED);
  break;
}

/* Opcode: SorterOpen P1 P2 P3 P4 *
**
** This opcode works like OP_OpenEphemeral except that it opens
** a transient index that is specifically designed to sort large
** tables using an external merge-sort algorithm.
**
** If argument P3 is non-zero, then it indicates that the sorter may
** assume that a stable sort considering the first P3 fields of each
** key is sufficient to produce the required results.
*/
case OP_SorterOpen: {
  VdbeCursor *pCx;

  assert( pOp->p1>=0 );
  assert( pOp->p2>=0 );
  pCx = allocateCursor(p, pOp->p1, pOp->p2, -1, CURTYPE_SORTER);
  if( pCx==0 ) goto no_mem;
  pCx->pKeyInfo = pOp->p4.pKeyInfo;
  assert( pCx->pKeyInfo->db==db );
  assert( pCx->pKeyInfo->enc==ENC(db) );
  rc = sqlite3VdbeSorterInit(db, pOp->p3, pCx);
  break;
}

/* Opcode: SequenceTest P1 P2 * * *
** Synopsis: if( cursor[P1].ctr++ ) pc = P2
**
** P1 is a sorter cursor. If the sequence counter is currently zero, jump
** to P2. Regardless of whether or not the jump is taken, increment the
** the sequence value.
*/
case OP_SequenceTest: {
  VdbeCursor *pC;
  assert( pOp->p1>=0 && pOp->p1<p->nCursor );
  pC = p->apCsr[pOp->p1];
  assert( isSorter(pC) );
  if( (pC->seqCount++)==0 ){
    goto jump_to_p2;
  }
  break;
}

/* Opcode: OpenPseudo P1 P2 P3 * *
** Synopsis: P3 columns in r[P2]
**
** Open a new cursor that points to a fake table that contains a single
** row of data.  The content of that one row is the content of memory
** register P2.  In other words, cursor P1 becomes an alias for the 
** MEM_Blob content contained in register P2.
**
** A pseudo-table created by this opcode is used to hold a single
** row output from the sorter so that the row can be decomposed into
** individual columns using the OP_Column opcode.  The OP_Column opcode
** is the only cursor opcode that works with a pseudo-table.
**
** P3 is the number of fields in the records that will be stored by
** the pseudo-table.
*/
case OP_OpenPseudo: {
  VdbeCursor *pCx;

  assert( pOp->p1>=0 );
  assert( pOp->p3>=0 );
  pCx = allocateCursor(p, pOp->p1, pOp->p3, -1, CURTYPE_PSEUDO);
  if( pCx==0 ) goto no_mem;
  pCx->nullRow = 1;
  pCx->uc.pseudoTableReg = pOp->p2;
  pCx->isTable = 1;
  assert( pOp->p5==0 );
  break;
}

/* Opcode: Close P1 * * * *
**
** Close a cursor previously opened as P1.  If P1 is not
** currently open, this instruction is a no-op.
*/
case OP_Close: {
  assert( pOp->p1>=0 && pOp->p1<p->nCursor );
  sqlite3VdbeFreeCursor(p, p->apCsr[pOp->p1]);
  p->apCsr[pOp->p1] = 0;
  break;
}

#ifdef SQLITE_ENABLE_COLUMN_USED_MASK
/* Opcode: ColumnsUsed P1 * * P4 *
**
** This opcode (which only exists if SQLite was compiled with
** SQLITE_ENABLE_COLUMN_USED_MASK) identifies which columns of the
** table or index for cursor P1 are used.  P4 is a 64-bit integer
** (P4_INT64) in which the first 63 bits are one for each of the
** first 63 columns of the table or index that are actually used
** by the cursor.  The high-order bit is set if any column after
** the 64th is used.
*/
case OP_ColumnsUsed: {
  VdbeCursor *pC;
  pC = p->apCsr[pOp->p1];
  assert( pC->eCurType==CURTYPE_BTREE );
  pC->maskUsed = *(u64*)pOp->p4.pI64;
  break;
}
#endif

/* Opcode: SeekGE P1 P2 P3 P4 *
** Synopsis: key=r[P3@P4]
**
** If cursor P1 refers to an SQL table (B-Tree that uses integer keys), 
** use the value in register P3 as the key.  If cursor P1 refers 
** to an SQL index, then P3 is the first in an array of P4 registers 
** that are used as an unpacked index key. 
**
** Reposition cursor P1 so that  it points to the smallest entry that 
** is greater than or equal to the key value. If there are no records 
** greater than or equal to the key and P2 is not zero, then jump to P2.
**
** If the cursor P1 was opened using the OPFLAG_SEEKEQ flag, then this
** opcode will always land on a record that equally equals the key, or
** else jump immediately to P2.  When the cursor is OPFLAG_SEEKEQ, this
** opcode must be followed by an IdxLE opcode with the same arguments.
** The IdxLE opcode will be skipped if this opcode succeeds, but the
** IdxLE opcode will be used on subsequent loop iterations.
**
** This opcode leaves the cursor configured to move in forward order,
** from the beginning toward the end.  In other words, the cursor is
** configured to use Next, not Prev.
**
** See also: Found, NotFound, SeekLt, SeekGt, SeekLe
*/
/* Opcode: SeekGT P1 P2 P3 P4 *
** Synopsis: key=r[P3@P4]
**
** If cursor P1 refers to an SQL table (B-Tree that uses integer keys), 
** use the value in register P3 as a key. If cursor P1 refers 
** to an SQL index, then P3 is the first in an array of P4 registers 
** that are used as an unpacked index key. 
**
** Reposition cursor P1 so that  it points to the smallest entry that 
** is greater than the key value. If there are no records greater than 
** the key and P2 is not zero, then jump to P2.
**
** This opcode leaves the cursor configured to move in forward order,
** from the beginning toward the end.  In other words, the cursor is
** configured to use Next, not Prev.
**
** See also: Found, NotFound, SeekLt, SeekGe, SeekLe
*/
/* Opcode: SeekLT P1 P2 P3 P4 * 
** Synopsis: key=r[P3@P4]
**
** If cursor P1 refers to an SQL table (B-Tree that uses integer keys), 
** use the value in register P3 as a key. If cursor P1 refers 
** to an SQL index, then P3 is the first in an array of P4 registers 
** that are used as an unpacked index key. 
**
** Reposition cursor P1 so that  it points to the largest entry that 
** is less than the key value. If there are no records less than 
** the key and P2 is not zero, then jump to P2.
**
** This opcode leaves the cursor configured to move in reverse order,
** from the end toward the beginning.  In other words, the cursor is
** configured to use Prev, not Next.
**
** See also: Found, NotFound, SeekGt, SeekGe, SeekLe
*/
/* Opcode: SeekLE P1 P2 P3 P4 *
** Synopsis: key=r[P3@P4]
**
** If cursor P1 refers to an SQL table (B-Tree that uses integer keys), 
** use the value in register P3 as a key. If cursor P1 refers 
** to an SQL index, then P3 is the first in an array of P4 registers 
** that are used as an unpacked index key. 
**
** Reposition cursor P1 so that it points to the largest entry that 
** is less than or equal to the key value. If there are no records 
** less than or equal to the key and P2 is not zero, then jump to P2.
**
** This opcode leaves the cursor configured to move in reverse order,
** from the end toward the beginning.  In other words, the cursor is
** configured to use Prev, not Next.
**
** If the cursor P1 was opened using the OPFLAG_SEEKEQ flag, then this
** opcode will always land on a record that equally equals the key, or
** else jump immediately to P2.  When the cursor is OPFLAG_SEEKEQ, this
** opcode must be followed by an IdxGE opcode with the same arguments.
** The IdxGE opcode will be skipped if this opcode succeeds, but the
** IdxGE opcode will be used on subsequent loop iterations.
**
** See also: Found, NotFound, SeekGt, SeekGe, SeekLt
*/
case OP_SeekLT:         /* jump, in3 */
case OP_SeekLE:         /* jump, in3 */
case OP_SeekGE:         /* jump, in3 */
case OP_SeekGT: {       /* jump, in3 */
  int res;           /* Comparison result */
  int oc;            /* Opcode */
  VdbeCursor *pC;    /* The cursor to seek */
  UnpackedRecord r;  /* The key to seek for */
  int nField;        /* Number of columns or fields in the key */
  i64 iKey;          /* The rowid we are to seek to */
  int eqOnly;        /* Only interested in == results */

  assert( pOp->p1>=0 && pOp->p1<p->nCursor );
  assert( pOp->p2!=0 );
  pC = p->apCsr[pOp->p1];
  assert( pC!=0 );
  assert( pC->eCurType==CURTYPE_BTREE );
  assert( OP_SeekLE == OP_SeekLT+1 );
  assert( OP_SeekGE == OP_SeekLT+2 );
  assert( OP_SeekGT == OP_SeekLT+3 );
  assert( pC->isOrdered );
  assert( pC->uc.pCursor!=0 );
  oc = pOp->opcode;
  eqOnly = 0;
  pC->nullRow = 0;
#ifdef SQLITE_DEBUG
  pC->seekOp = pOp->opcode;
#endif

  if( pC->isTable ){
    /* The BTREE_SEEK_EQ flag is only set on index cursors */
    assert( sqlite3BtreeCursorHasHint(pC->uc.pCursor, BTREE_SEEK_EQ)==0 );

    /* The input value in P3 might be of any type: integer, real, string,
    ** blob, or NULL.  But it needs to be an integer before we can do
    ** the seek, so convert it. */
    pIn3 = &aMem[pOp->p3];
    if( (pIn3->flags & (MEM_Int|MEM_Real|MEM_Str))==MEM_Str ){
      applyNumericAffinity(pIn3, 0);
    }
    iKey = sqlite3VdbeIntValue(pIn3);

    /* If the P3 value could not be converted into an integer without
    ** loss of information, then special processing is required... */
    if( (pIn3->flags & MEM_Int)==0 ){
      if( (pIn3->flags & MEM_Real)==0 ){
        /* If the P3 value cannot be converted into any kind of a number,
        ** then the seek is not possible, so jump to P2 */
        VdbeBranchTaken(1,2); goto jump_to_p2;
        break;
      }

      /* If the approximation iKey is larger than the actual real search
      ** term, substitute >= for > and < for <=. e.g. if the search term
      ** is 4.9 and the integer approximation 5:
      **
      **        (x >  4.9)    ->     (x >= 5)
      **        (x <= 4.9)    ->     (x <  5)
      */
      if( pIn3->u.r<(double)iKey ){
        assert( OP_SeekGE==(OP_SeekGT-1) );
        assert( OP_SeekLT==(OP_SeekLE-1) );
        assert( (OP_SeekLE & 0x0001)==(OP_SeekGT & 0x0001) );
        if( (oc & 0x0001)==(OP_SeekGT & 0x0001) ) oc--;
      }

      /* If the approximation iKey is smaller than the actual real search
      ** term, substitute <= for < and > for >=.  */
      else if( pIn3->u.r>(double)iKey ){
        assert( OP_SeekLE==(OP_SeekLT+1) );
        assert( OP_SeekGT==(OP_SeekGE+1) );
        assert( (OP_SeekLT & 0x0001)==(OP_SeekGE & 0x0001) );
        if( (oc & 0x0001)==(OP_SeekLT & 0x0001) ) oc++;
      }
    } 
    rc = sqlite3BtreeMovetoUnpacked(pC->uc.pCursor, 0, (u64)iKey, 0, &res);
    pC->movetoTarget = iKey;  /* Used by OP_Delete */
    if( rc!=SQLITE_OK ){
      goto abort_due_to_error;
    }
  }else{
    /* For a cursor with the BTREE_SEEK_EQ hint, only the OP_SeekGE and
    ** OP_SeekLE opcodes are allowed, and these must be immediately followed
    ** by an OP_IdxGT or OP_IdxLT opcode, respectively, with the same key.
    */
    if( sqlite3BtreeCursorHasHint(pC->uc.pCursor, BTREE_SEEK_EQ) ){
      eqOnly = 1;
      assert( pOp->opcode==OP_SeekGE || pOp->opcode==OP_SeekLE );
      assert( pOp[1].opcode==OP_IdxLT || pOp[1].opcode==OP_IdxGT );
      assert( pOp[1].p1==pOp[0].p1 );
      assert( pOp[1].p2==pOp[0].p2 );
      assert( pOp[1].p3==pOp[0].p3 );
      assert( pOp[1].p4.i==pOp[0].p4.i );
    }

    nField = pOp->p4.i;
    assert( pOp->p4type==P4_INT32 );
    assert( nField>0 );
    r.pKeyInfo = pC->pKeyInfo;
    r.nField = (u16)nField;

    /* The next line of code computes as follows, only faster:
    **   if( oc==OP_SeekGT || oc==OP_SeekLE ){
    **     r.default_rc = -1;
    **   }else{
    **     r.default_rc = +1;
    **   }
    */
    r.default_rc = ((1 & (oc - OP_SeekLT)) ? -1 : +1);
    assert( oc!=OP_SeekGT || r.default_rc==-1 );
    assert( oc!=OP_SeekLE || r.default_rc==-1 );
    assert( oc!=OP_SeekGE || r.default_rc==+1 );
    assert( oc!=OP_SeekLT || r.default_rc==+1 );

    r.aMem = &aMem[pOp->p3];
#ifdef SQLITE_DEBUG
    { int i; for(i=0; i<r.nField; i++) assert( memIsValid(&r.aMem[i]) ); }
#endif
    ExpandBlob(r.aMem);
    r.eqSeen = 0;
    rc = sqlite3BtreeMovetoUnpacked(pC->uc.pCursor, &r, 0, 0, &res);
    if( rc!=SQLITE_OK ){
      goto abort_due_to_error;
    }
    if( eqOnly && r.eqSeen==0 ){
      assert( res!=0 );
      goto seek_not_found;
    }
  }
  pC->deferredMoveto = 0;
  pC->cacheStatus = CACHE_STALE;
#ifdef SQLITE_TEST
  sqlite3_search_count++;
#endif
  if( oc>=OP_SeekGE ){  assert( oc==OP_SeekGE || oc==OP_SeekGT );
    if( res<0 || (res==0 && oc==OP_SeekGT) ){
      res = 0;
      rc = sqlite3BtreeNext(pC->uc.pCursor, &res);
      if( rc!=SQLITE_OK ) goto abort_due_to_error;
    }else{
      res = 0;
    }
  }else{
    assert( oc==OP_SeekLT || oc==OP_SeekLE );
    if( res>0 || (res==0 && oc==OP_SeekLT) ){
      res = 0;
      rc = sqlite3BtreePrevious(pC->uc.pCursor, &res);
      if( rc!=SQLITE_OK ) goto abort_due_to_error;
    }else{
      /* res might be negative because the table is empty.  Check to
      ** see if this is the case.
      */
      res = sqlite3BtreeEof(pC->uc.pCursor);
    }
  }
seek_not_found:
  assert( pOp->p2>0 );
  VdbeBranchTaken(res!=0,2);
  if( res ){
    goto jump_to_p2;
  }else if( eqOnly ){
    assert( pOp[1].opcode==OP_IdxLT || pOp[1].opcode==OP_IdxGT );
    pOp++; /* Skip the OP_IdxLt or OP_IdxGT that follows */
  }
  break;
}
  

/* Opcode: Found P1 P2 P3 P4 *
** Synopsis: key=r[P3@P4]
**
** If P4==0 then register P3 holds a blob constructed by MakeRecord.  If
** P4>0 then register P3 is the first of P4 registers that form an unpacked
** record.
**
** Cursor P1 is on an index btree.  If the record identified by P3 and P4
** is a prefix of any entry in P1 then a jump is made to P2 and
** P1 is left pointing at the matching entry.
**
** This operation leaves the cursor in a state where it can be
** advanced in the forward direction.  The Next instruction will work,
** but not the Prev instruction.
**
** See also: NotFound, NoConflict, NotExists. SeekGe
*/
/* Opcode: NotFound P1 P2 P3 P4 *
** Synopsis: key=r[P3@P4]
**
** If P4==0 then register P3 holds a blob constructed by MakeRecord.  If
** P4>0 then register P3 is the first of P4 registers that form an unpacked
** record.
** 
** Cursor P1 is on an index btree.  If the record identified by P3 and P4
** is not the prefix of any entry in P1 then a jump is made to P2.  If P1 
** does contain an entry whose prefix matches the P3/P4 record then control
** falls through to the next instruction and P1 is left pointing at the
** matching entry.
**
** This operation leaves the cursor in a state where it cannot be
** advanced in either direction.  In other words, the Next and Prev
** opcodes do not work after this operation.
**
** See also: Found, NotExists, NoConflict
*/
/* Opcode: NoConflict P1 P2 P3 P4 *
** Synopsis: key=r[P3@P4]
**
** If P4==0 then register P3 holds a blob constructed by MakeRecord.  If
** P4>0 then register P3 is the first of P4 registers that form an unpacked
** record.
** 
** Cursor P1 is on an index btree.  If the record identified by P3 and P4
** contains any NULL value, jump immediately to P2.  If all terms of the
** record are not-NULL then a check is done to determine if any row in the
** P1 index btree has a matching key prefix.  If there are no matches, jump
** immediately to P2.  If there is a match, fall through and leave the P1
** cursor pointing to the matching row.
**
** This opcode is similar to OP_NotFound with the exceptions that the
** branch is always taken if any part of the search key input is NULL.
**
** This operation leaves the cursor in a state where it cannot be
** advanced in either direction.  In other words, the Next and Prev
** opcodes do not work after this operation.
**
** See also: NotFound, Found, NotExists
*/
case OP_NoConflict:     /* jump, in3 */
case OP_NotFound:       /* jump, in3 */
case OP_Found: {        /* jump, in3 */
  int alreadyExists;
  int takeJump;
  int ii;
  VdbeCursor *pC;
  int res;
  char *pFree;
  UnpackedRecord *pIdxKey;
  UnpackedRecord r;
  char aTempRec[ROUND8(sizeof(UnpackedRecord)) + sizeof(Mem)*4 + 7];

#ifdef SQLITE_TEST
  if( pOp->opcode!=OP_NoConflict ) sqlite3_found_count++;
#endif

  assert( pOp->p1>=0 && pOp->p1<p->nCursor );
  assert( pOp->p4type==P4_INT32 );
  pC = p->apCsr[pOp->p1];
  assert( pC!=0 );
#ifdef SQLITE_DEBUG
  pC->seekOp = pOp->opcode;
#endif
  pIn3 = &aMem[pOp->p3];
  assert( pC->eCurType==CURTYPE_BTREE );
  assert( pC->uc.pCursor!=0 );
  assert( pC->isTable==0 );
  pFree = 0;
  if( pOp->p4.i>0 ){
    r.pKeyInfo = pC->pKeyInfo;
    r.nField = (u16)pOp->p4.i;
    r.aMem = pIn3;
    for(ii=0; ii<r.nField; ii++){
      assert( memIsValid(&r.aMem[ii]) );
      ExpandBlob(&r.aMem[ii]);
#ifdef SQLITE_DEBUG
      if( ii ) REGISTER_TRACE(pOp->p3+ii, &r.aMem[ii]);
#endif
    }
    pIdxKey = &r;
  }else{
    pIdxKey = sqlite3VdbeAllocUnpackedRecord(
        pC->pKeyInfo, aTempRec, sizeof(aTempRec), &pFree
    );
    if( pIdxKey==0 ) goto no_mem;
    assert( pIn3->flags & MEM_Blob );
    ExpandBlob(pIn3);
    sqlite3VdbeRecordUnpack(pC->pKeyInfo, pIn3->n, pIn3->z, pIdxKey);
  }
  pIdxKey->default_rc = 0;
  takeJump = 0;
  if( pOp->opcode==OP_NoConflict ){
    /* For the OP_NoConflict opcode, take the jump if any of the
    ** input fields are NULL, since any key with a NULL will not
    ** conflict */
    for(ii=0; ii<pIdxKey->nField; ii++){
      if( pIdxKey->aMem[ii].flags & MEM_Null ){
        takeJump = 1;
        break;
      }
    }
  }
  rc = sqlite3BtreeMovetoUnpacked(pC->uc.pCursor, pIdxKey, 0, 0, &res);
  sqlite3DbFree(db, pFree);
  if( rc!=SQLITE_OK ){
    break;
  }
  pC->seekResult = res;
  alreadyExists = (res==0);
  pC->nullRow = 1-alreadyExists;
  pC->deferredMoveto = 0;
  pC->cacheStatus = CACHE_STALE;
  if( pOp->opcode==OP_Found ){
    VdbeBranchTaken(alreadyExists!=0,2);
    if( alreadyExists ) goto jump_to_p2;
  }else{
    VdbeBranchTaken(takeJump||alreadyExists==0,2);
    if( takeJump || !alreadyExists ) goto jump_to_p2;
  }
  break;
}

/* Opcode: NotExists P1 P2 P3 * *
** Synopsis: intkey=r[P3]
**
** P1 is the index of a cursor open on an SQL table btree (with integer
** keys).  P3 is an integer rowid.  If P1 does not contain a record with
** rowid P3 then jump immediately to P2.  Or, if P2 is 0, raise an
** SQLITE_CORRUPT error. If P1 does contain a record with rowid P3 then 
** leave the cursor pointing at that record and fall through to the next
** instruction.
**
** The OP_NotFound opcode performs the same operation on index btrees
** (with arbitrary multi-value keys).
**
** This opcode leaves the cursor in a state where it cannot be advanced
** in either direction.  In other words, the Next and Prev opcodes will
** not work following this opcode.
**
** See also: Found, NotFound, NoConflict
*/
case OP_NotExists: {        /* jump, in3 */
  VdbeCursor *pC;
  BtCursor *pCrsr;
  int res;
  u64 iKey;

  pIn3 = &aMem[pOp->p3];
  assert( pIn3->flags & MEM_Int );
  assert( pOp->p1>=0 && pOp->p1<p->nCursor );
  pC = p->apCsr[pOp->p1];
  assert( pC!=0 );
#ifdef SQLITE_DEBUG
  pC->seekOp = 0;
#endif
  assert( pC->isTable );
  assert( pC->eCurType==CURTYPE_BTREE );
  pCrsr = pC->uc.pCursor;
  assert( pCrsr!=0 );
  res = 0;
  iKey = pIn3->u.i;
  rc = sqlite3BtreeMovetoUnpacked(pCrsr, 0, iKey, 0, &res);
  assert( rc==SQLITE_OK || res==0 );
  pC->movetoTarget = iKey;  /* Used by OP_Delete */
  pC->nullRow = 0;
  pC->cacheStatus = CACHE_STALE;
  pC->deferredMoveto = 0;
  VdbeBranchTaken(res!=0,2);
  pC->seekResult = res;
  if( res!=0 ){
    assert( rc==SQLITE_OK );
    if( pOp->p2==0 ){
      rc = SQLITE_CORRUPT_BKPT;
    }else{
      goto jump_to_p2;
    }
  }
  break;
}

/* Opcode: Sequence P1 P2 * * *
** Synopsis: r[P2]=cursor[P1].ctr++
**
** Find the next available sequence number for cursor P1.
** Write the sequence number into register P2.
** The sequence number on the cursor is incremented after this
** instruction.  
*/
case OP_Sequence: {           /* out2 */
  assert( pOp->p1>=0 && pOp->p1<p->nCursor );
  assert( p->apCsr[pOp->p1]!=0 );
  assert( p->apCsr[pOp->p1]->eCurType!=CURTYPE_VTAB );
  pOut = out2Prerelease(p, pOp);
  pOut->u.i = p->apCsr[pOp->p1]->seqCount++;
  break;
}


/* Opcode: NewRowid P1 P2 P3 * *
** Synopsis: r[P2]=rowid
**
** Get a new integer record number (a.k.a "rowid") used as the key to a table.
** The record number is not previously used as a key in the database
** table that cursor P1 points to.  The new record number is written
** written to register P2.
**
** If P3>0 then P3 is a register in the root frame of this VDBE that holds 
** the largest previously generated record number. No new record numbers are
** allowed to be less than this value. When this value reaches its maximum, 
** an SQLITE_FULL error is generated. The P3 register is updated with the '
** generated record number. This P3 mechanism is used to help implement the
** AUTOINCREMENT feature.
*/
case OP_NewRowid: {           /* out2 */
  i64 v;                 /* The new rowid */
  VdbeCursor *pC;        /* Cursor of table to get the new rowid */
  int res;               /* Result of an sqlite3BtreeLast() */
  int cnt;               /* Counter to limit the number of searches */
  Mem *pMem;             /* Register holding largest rowid for AUTOINCREMENT */
  VdbeFrame *pFrame;     /* Root frame of VDBE */

  v = 0;
  res = 0;
  pOut = out2Prerelease(p, pOp);
  assert( pOp->p1>=0 && pOp->p1<p->nCursor );
  pC = p->apCsr[pOp->p1];
  assert( pC!=0 );
  assert( pC->eCurType==CURTYPE_BTREE );
  assert( pC->uc.pCursor!=0 );
  {
    /* The next rowid or record number (different terms for the same
    ** thing) is obtained in a two-step algorithm.
    **
    ** First we attempt to find the largest existing rowid and add one
    ** to that.  But if the largest existing rowid is already the maximum
    ** positive integer, we have to fall through to the second
    ** probabilistic algorithm
    **
    ** The second algorithm is to select a rowid at random and see if
    ** it already exists in the table.  If it does not exist, we have
    ** succeeded.  If the random rowid does exist, we select a new one
    ** and try again, up to 100 times.
    */
    assert( pC->isTable );

#ifdef SQLITE_32BIT_ROWID
#   define MAX_ROWID 0x7fffffff
#else
    /* Some compilers complain about constants of the form 0x7fffffffffffffff.
    ** Others complain about 0x7ffffffffffffffffLL.  The following macro seems
    ** to provide the constant while making all compilers happy.
    */
#   define MAX_ROWID  (i64)( (((u64)0x7fffffff)<<32) | (u64)0xffffffff )
#endif

    if( !pC->useRandomRowid ){
      rc = sqlite3BtreeLast(pC->uc.pCursor, &res);
      if( rc!=SQLITE_OK ){
        goto abort_due_to_error;
      }
      if( res ){
        v = 1;   /* IMP: R-61914-48074 */
      }else{
        assert( sqlite3BtreeCursorIsValid(pC->uc.pCursor) );
        rc = sqlite3BtreeKeySize(pC->uc.pCursor, &v);
        assert( rc==SQLITE_OK );   /* Cannot fail following BtreeLast() */
        if( v>=MAX_ROWID ){
          pC->useRandomRowid = 1;
        }else{
          v++;   /* IMP: R-29538-34987 */
        }
      }
    }

#ifndef SQLITE_OMIT_AUTOINCREMENT
    if( pOp->p3 ){
      /* Assert that P3 is a valid memory cell. */
      assert( pOp->p3>0 );
      if( p->pFrame ){
        for(pFrame=p->pFrame; pFrame->pParent; pFrame=pFrame->pParent);
        /* Assert that P3 is a valid memory cell. */
        assert( pOp->p3<=pFrame->nMem );
        pMem = &pFrame->aMem[pOp->p3];
      }else{
        /* Assert that P3 is a valid memory cell. */
        assert( pOp->p3<=(p->nMem-p->nCursor) );
        pMem = &aMem[pOp->p3];
        memAboutToChange(p, pMem);
      }
      assert( memIsValid(pMem) );

      REGISTER_TRACE(pOp->p3, pMem);
      sqlite3VdbeMemIntegerify(pMem);
      assert( (pMem->flags & MEM_Int)!=0 );  /* mem(P3) holds an integer */
      if( pMem->u.i==MAX_ROWID || pC->useRandomRowid ){
        rc = SQLITE_FULL;   /* IMP: R-12275-61338 */
        goto abort_due_to_error;
      }
      if( v<pMem->u.i+1 ){
        v = pMem->u.i + 1;
      }
      pMem->u.i = v;
    }
#endif
    if( pC->useRandomRowid ){
      /* IMPLEMENTATION-OF: R-07677-41881 If the largest ROWID is equal to the
      ** largest possible integer (9223372036854775807) then the database
      ** engine starts picking positive candidate ROWIDs at random until
      ** it finds one that is not previously used. */
      assert( pOp->p3==0 );  /* We cannot be in random rowid mode if this is
                             ** an AUTOINCREMENT table. */
      cnt = 0;
      do{
        sqlite3_randomness(sizeof(v), &v);
        v &= (MAX_ROWID>>1); v++;  /* Ensure that v is greater than zero */
      }while(  ((rc = sqlite3BtreeMovetoUnpacked(pC->uc.pCursor, 0, (u64)v,
                                                 0, &res))==SQLITE_OK)
            && (res==0)
            && (++cnt<100));
      if( rc==SQLITE_OK && res==0 ){
        rc = SQLITE_FULL;   /* IMP: R-38219-53002 */
        goto abort_due_to_error;
      }
      assert( v>0 );  /* EV: R-40812-03570 */
    }
    pC->deferredMoveto = 0;
    pC->cacheStatus = CACHE_STALE;
  }
  pOut->u.i = v;
  break;
}

/* Opcode: Insert P1 P2 P3 P4 P5
** Synopsis: intkey=r[P3] data=r[P2]
**
** Write an entry into the table of cursor P1.  A new entry is
** created if it doesn't already exist or the data for an existing
** entry is overwritten.  The data is the value MEM_Blob stored in register
** number P2. The key is stored in register P3. The key must
** be a MEM_Int.
**
** If the OPFLAG_NCHANGE flag of P5 is set, then the row change count is
** incremented (otherwise not).  If the OPFLAG_LASTROWID flag of P5 is set,
** then rowid is stored for subsequent return by the
** sqlite3_last_insert_rowid() function (otherwise it is unmodified).
**
** If the OPFLAG_USESEEKRESULT flag of P5 is set and if the result of
** the last seek operation (OP_NotExists) was a success, then this
** operation will not attempt to find the appropriate row before doing
** the insert but will instead overwrite the row that the cursor is
** currently pointing to.  Presumably, the prior OP_NotExists opcode
** has already positioned the cursor correctly.  This is an optimization
** that boosts performance by avoiding redundant seeks.
**
** If the OPFLAG_ISUPDATE flag is set, then this opcode is part of an
** UPDATE operation.  Otherwise (if the flag is clear) then this opcode
** is part of an INSERT operation.  The difference is only important to
** the update hook.
**
** Parameter P4 may point to a Table structure, or may be NULL. If it is 
** not NULL, then the update-hook (sqlite3.xUpdateCallback) is invoked 
** following a successful insert.
**
** (WARNING/TODO: If P1 is a pseudo-cursor and P2 is dynamically
** allocated, then ownership of P2 is transferred to the pseudo-cursor
** and register P2 becomes ephemeral.  If the cursor is changed, the
** value of register P2 will then change.  Make sure this does not
** cause any problems.)
**
** This instruction only works on tables.  The equivalent instruction
** for indices is OP_IdxInsert.
*/
/* Opcode: InsertInt P1 P2 P3 P4 P5
** Synopsis:  intkey=P3 data=r[P2]
**
** This works exactly like OP_Insert except that the key is the
** integer value P3, not the value of the integer stored in register P3.
*/
case OP_Insert: 
case OP_InsertInt: {
  Mem *pData;       /* MEM cell holding data for the record to be inserted */
  Mem *pKey;        /* MEM cell holding key  for the record */
  i64 iKey;         /* The integer ROWID or key for the record to be inserted */
  VdbeCursor *pC;   /* Cursor to table into which insert is written */
  int nZero;        /* Number of zero-bytes to append */
  int seekResult;   /* Result of prior seek or 0 if no USESEEKRESULT flag */
  const char *zDb;  /* database name - used by the update hook */
  Table *pTab;      /* Table structure - used by update and pre-update hooks */
  int op = 0;       /* Opcode for update hook: SQLITE_UPDATE or SQLITE_INSERT */

  pData = &aMem[pOp->p2];
  assert( pOp->p1>=0 && pOp->p1<p->nCursor );
  assert( memIsValid(pData) );
  pC = p->apCsr[pOp->p1];
  assert( pC!=0 );
  assert( pC->eCurType==CURTYPE_BTREE );
  assert( pC->uc.pCursor!=0 );
  assert( pC->isTable );
  assert( pOp->p4type==P4_TABLE || pOp->p4type>=P4_STATIC );
  REGISTER_TRACE(pOp->p2, pData);

  if( pOp->opcode==OP_Insert ){
    pKey = &aMem[pOp->p3];
    assert( pKey->flags & MEM_Int );
    assert( memIsValid(pKey) );
    REGISTER_TRACE(pOp->p3, pKey);
    iKey = pKey->u.i;
  }else{
    assert( pOp->opcode==OP_InsertInt );
    iKey = pOp->p3;
  }

  if( pOp->p4type==P4_TABLE && HAS_UPDATE_HOOK(db) ){
    assert( pC->isTable );
    assert( pC->iDb>=0 );
    zDb = db->aDb[pC->iDb].zName;
    pTab = pOp->p4.pTab;
    op = ((pOp->p5 & OPFLAG_ISUPDATE) ? SQLITE_UPDATE : SQLITE_INSERT);
  }

#ifdef SQLITE_ENABLE_PREUPDATE_HOOK
  /* Invoke the pre-update hook, if any */
  if( db->xPreUpdateCallback 
   && pOp->p4type==P4_TABLE
   && !(pOp->p5 & OPFLAG_ISUPDATE)
   && HasRowid(pTab)
  ){
    sqlite3VdbePreUpdateHook(p, pC, SQLITE_INSERT, zDb, pTab, iKey, pOp->p2);
  }
#endif

  if( pOp->p5 & OPFLAG_NCHANGE ) p->nChange++;
  if( pOp->p5 & OPFLAG_LASTROWID ) db->lastRowid = lastRowid = iKey;
  if( pData->flags & MEM_Null ){
    pData->z = 0;
    pData->n = 0;
  }else{
    assert( pData->flags & (MEM_Blob|MEM_Str) );
  }
  seekResult = ((pOp->p5 & OPFLAG_USESEEKRESULT) ? pC->seekResult : 0);
  if( pData->flags & MEM_Zero ){
    nZero = pData->u.nZero;
  }else{
    nZero = 0;
  }
  rc = sqlite3BtreeInsert(pC->uc.pCursor, 0, iKey,
                          pData->z, pData->n, nZero,
                          (pOp->p5 & OPFLAG_APPEND)!=0, seekResult
  );
  pC->deferredMoveto = 0;
  pC->cacheStatus = CACHE_STALE;

  /* Invoke the update-hook if required. */
  if( rc==SQLITE_OK && db->xUpdateCallback && op && HasRowid(pTab) ){
    db->xUpdateCallback(db->pUpdateArg, op, zDb, pTab->zName, iKey);
  }
  break;
}

/* Opcode: Delete P1 P2 P3 P4 P5
**
** Delete the record at which the P1 cursor is currently pointing.
**
** If the OPFLAG_SAVEPOSITION bit of the P5 parameter is set, then
** the cursor will be left pointing at  either the next or the previous
** record in the table. If it is left pointing at the next record, then
** the next Next instruction will be a no-op. As a result, in this case
** it is ok to delete a record from within a Next loop. If 
** OPFLAG_SAVEPOSITION bit of P5 is clear, then the cursor will be
** left in an undefined state.
**
** If the OPFLAG_AUXDELETE bit is set on P5, that indicates that this
** delete one of several associated with deleting a table row and all its
** associated index entries.  Exactly one of those deletes is the "primary"
** delete.  The others are all on OPFLAG_FORDELETE cursors or else are
** marked with the AUXDELETE flag.
**
** If the OPFLAG_NCHANGE flag of P2 (NB: P2 not P5) is set, then the row
** change count is incremented (otherwise not).
**
** P1 must not be pseudo-table.  It has to be a real table with
** multiple rows.
**
** If P4 is not NULL then it points to a Table struture. In this case either 
** the update or pre-update hook, or both, may be invoked. The P1 cursor must
** have been positioned using OP_NotFound prior to invoking this opcode in 
** this case. Specifically, if one is configured, the pre-update hook is 
** invoked if P4 is not NULL. The update-hook is invoked if one is configured, 
** P4 is not NULL, and the OPFLAG_NCHANGE flag is set in P2.
**
** If the OPFLAG_ISUPDATE flag is set in P2, then P3 contains the address
** of the memory cell that contains the value that the rowid of the row will
** be set to by the update.
*/
case OP_Delete: {
  VdbeCursor *pC;
  const char *zDb;
  Table *pTab;
  int opflags;

  opflags = pOp->p2;
  assert( pOp->p1>=0 && pOp->p1<p->nCursor );
  pC = p->apCsr[pOp->p1];
  assert( pC!=0 );
  assert( pC->eCurType==CURTYPE_BTREE );
  assert( pC->uc.pCursor!=0 );
  assert( pC->deferredMoveto==0 );

#ifdef SQLITE_DEBUG
  if( pOp->p4type==P4_TABLE && HasRowid(pOp->p4.pTab) && pOp->p5==0 ){
    /* If p5 is zero, the seek operation that positioned the cursor prior to
    ** OP_Delete will have also set the pC->movetoTarget field to the rowid of
    ** the row that is being deleted */
    i64 iKey = 0;
    sqlite3BtreeKeySize(pC->uc.pCursor, &iKey);
    assert( pC->movetoTarget==iKey );
  }
#endif

  /* If the update-hook or pre-update-hook will be invoked, set zDb to
  ** the name of the db to pass as to it. Also set local pTab to a copy
  ** of p4.pTab. Finally, if p5 is true, indicating that this cursor was
  ** last moved with OP_Next or OP_Prev, not Seek or NotFound, set 
  ** VdbeCursor.movetoTarget to the current rowid.  */
  if( pOp->p4.pTab && HAS_UPDATE_HOOK(db) ){
    assert( pC->iDb>=0 );
    zDb = db->aDb[pC->iDb].zName;
    pTab = pOp->p4.pTab;
    if( pOp->p5 && pC->isTable ){
      sqlite3BtreeKeySize(pC->uc.pCursor, &pC->movetoTarget);
    }
  }

#ifdef SQLITE_ENABLE_PREUPDATE_HOOK
  /* Invoke the pre-update-hook if required. */
  if( db->xPreUpdateCallback && pOp->p4.pTab && HasRowid(pTab) ){
    assert( !(opflags & OPFLAG_ISUPDATE) || (aMem[pOp->p3].flags & MEM_Int) );
    sqlite3VdbePreUpdateHook(p, pC,
        (opflags & OPFLAG_ISUPDATE) ? SQLITE_UPDATE : SQLITE_DELETE, 
        zDb, pTab, pC->movetoTarget,
        pOp->p3
    );
  }
#endif

<<<<<<< HEAD
  if( opflags & OPFLAG_ISNOOP ) break;
 
=======
  /* Only flags that can be set are SAVEPOISTION and AUXDELETE */ 
  assert( (pOp->p5 & ~(OPFLAG_SAVEPOSITION|OPFLAG_AUXDELETE))==0 );
  assert( OPFLAG_SAVEPOSITION==BTREE_SAVEPOSITION );
  assert( OPFLAG_AUXDELETE==BTREE_AUXDELETE );

#ifdef SQLITE_DEBUG
  if( p->pFrame==0 ){
    if( pC->isEphemeral==0
        && (pOp->p5 & OPFLAG_AUXDELETE)==0
        && (pC->wrFlag & OPFLAG_FORDELETE)==0
      ){
      nExtraDelete++;
    }
    if( pOp->p2 & OPFLAG_NCHANGE ){
      nExtraDelete--;
    }
  }
#endif

>>>>>>> b8db5498
  rc = sqlite3BtreeDelete(pC->uc.pCursor, pOp->p5);
  pC->cacheStatus = CACHE_STALE;

  /* Invoke the update-hook if required. */
  if( opflags & OPFLAG_NCHANGE ){
    p->nChange++;
    if( rc==SQLITE_OK && db->xUpdateCallback && HasRowid(pTab) ){
      db->xUpdateCallback(db->pUpdateArg, SQLITE_DELETE, zDb, pTab->zName,
          pC->movetoTarget);
      assert( pC->iDb>=0 );
    }
  }

  break;
}
/* Opcode: ResetCount * * * * *
**
** The value of the change counter is copied to the database handle
** change counter (returned by subsequent calls to sqlite3_changes()).
** Then the VMs internal change counter resets to 0.
** This is used by trigger programs.
*/
case OP_ResetCount: {
  sqlite3VdbeSetChanges(db, p->nChange);
  p->nChange = 0;
  break;
}

/* Opcode: SorterCompare P1 P2 P3 P4
** Synopsis:  if key(P1)!=trim(r[P3],P4) goto P2
**
** P1 is a sorter cursor. This instruction compares a prefix of the
** record blob in register P3 against a prefix of the entry that 
** the sorter cursor currently points to.  Only the first P4 fields
** of r[P3] and the sorter record are compared.
**
** If either P3 or the sorter contains a NULL in one of their significant
** fields (not counting the P4 fields at the end which are ignored) then
** the comparison is assumed to be equal.
**
** Fall through to next instruction if the two records compare equal to
** each other.  Jump to P2 if they are different.
*/
case OP_SorterCompare: {
  VdbeCursor *pC;
  int res;
  int nKeyCol;

  pC = p->apCsr[pOp->p1];
  assert( isSorter(pC) );
  assert( pOp->p4type==P4_INT32 );
  pIn3 = &aMem[pOp->p3];
  nKeyCol = pOp->p4.i;
  res = 0;
  rc = sqlite3VdbeSorterCompare(pC, pIn3, nKeyCol, &res);
  VdbeBranchTaken(res!=0,2);
  if( res ) goto jump_to_p2;
  break;
};

/* Opcode: SorterData P1 P2 P3 * *
** Synopsis: r[P2]=data
**
** Write into register P2 the current sorter data for sorter cursor P1.
** Then clear the column header cache on cursor P3.
**
** This opcode is normally use to move a record out of the sorter and into
** a register that is the source for a pseudo-table cursor created using
** OpenPseudo.  That pseudo-table cursor is the one that is identified by
** parameter P3.  Clearing the P3 column cache as part of this opcode saves
** us from having to issue a separate NullRow instruction to clear that cache.
*/
case OP_SorterData: {
  VdbeCursor *pC;

  pOut = &aMem[pOp->p2];
  pC = p->apCsr[pOp->p1];
  assert( isSorter(pC) );
  rc = sqlite3VdbeSorterRowkey(pC, pOut);
  assert( rc!=SQLITE_OK || (pOut->flags & MEM_Blob) );
  assert( pOp->p1>=0 && pOp->p1<p->nCursor );
  p->apCsr[pOp->p3]->cacheStatus = CACHE_STALE;
  break;
}

/* Opcode: RowData P1 P2 * * *
** Synopsis: r[P2]=data
**
** Write into register P2 the complete row data for cursor P1.
** There is no interpretation of the data.  
** It is just copied onto the P2 register exactly as 
** it is found in the database file.
**
** If the P1 cursor must be pointing to a valid row (not a NULL row)
** of a real table, not a pseudo-table.
*/
/* Opcode: RowKey P1 P2 * * *
** Synopsis: r[P2]=key
**
** Write into register P2 the complete row key for cursor P1.
** There is no interpretation of the data.  
** The key is copied onto the P2 register exactly as 
** it is found in the database file.
**
** If the P1 cursor must be pointing to a valid row (not a NULL row)
** of a real table, not a pseudo-table.
*/
case OP_RowKey:
case OP_RowData: {
  VdbeCursor *pC;
  BtCursor *pCrsr;
  u32 n;
  i64 n64;

  pOut = &aMem[pOp->p2];
  memAboutToChange(p, pOut);

  /* Note that RowKey and RowData are really exactly the same instruction */
  assert( pOp->p1>=0 && pOp->p1<p->nCursor );
  pC = p->apCsr[pOp->p1];
  assert( pC!=0 );
  assert( pC->eCurType==CURTYPE_BTREE );
  assert( isSorter(pC)==0 );
  assert( pC->isTable || pOp->opcode!=OP_RowData );
  assert( pC->isTable==0 || pOp->opcode==OP_RowData );
  assert( pC->nullRow==0 );
  assert( pC->uc.pCursor!=0 );
  pCrsr = pC->uc.pCursor;

  /* The OP_RowKey and OP_RowData opcodes always follow OP_NotExists or
  ** OP_Rewind/Op_Next with no intervening instructions that might invalidate
  ** the cursor.  If this where not the case, on of the following assert()s
  ** would fail.  Should this ever change (because of changes in the code
  ** generator) then the fix would be to insert a call to
  ** sqlite3VdbeCursorMoveto().
  */
  assert( pC->deferredMoveto==0 );
  assert( sqlite3BtreeCursorIsValid(pCrsr) );
#if 0  /* Not required due to the previous to assert() statements */
  rc = sqlite3VdbeCursorMoveto(pC);
  if( rc!=SQLITE_OK ) goto abort_due_to_error;
#endif

  if( pC->isTable==0 ){
    assert( !pC->isTable );
    VVA_ONLY(rc =) sqlite3BtreeKeySize(pCrsr, &n64);
    assert( rc==SQLITE_OK );    /* True because of CursorMoveto() call above */
    if( n64>db->aLimit[SQLITE_LIMIT_LENGTH] ){
      goto too_big;
    }
    n = (u32)n64;
  }else{
    VVA_ONLY(rc =) sqlite3BtreeDataSize(pCrsr, &n);
    assert( rc==SQLITE_OK );    /* DataSize() cannot fail */
    if( n>(u32)db->aLimit[SQLITE_LIMIT_LENGTH] ){
      goto too_big;
    }
  }
  testcase( n==0 );
  if( sqlite3VdbeMemClearAndResize(pOut, MAX(n,32)) ){
    goto no_mem;
  }
  pOut->n = n;
  MemSetTypeFlag(pOut, MEM_Blob);
  if( pC->isTable==0 ){
    rc = sqlite3BtreeKey(pCrsr, 0, n, pOut->z);
  }else{
    rc = sqlite3BtreeData(pCrsr, 0, n, pOut->z);
  }
  pOut->enc = SQLITE_UTF8;  /* In case the blob is ever cast to text */
  UPDATE_MAX_BLOBSIZE(pOut);
  REGISTER_TRACE(pOp->p2, pOut);
  break;
}

/* Opcode: Rowid P1 P2 * * *
** Synopsis: r[P2]=rowid
**
** Store in register P2 an integer which is the key of the table entry that
** P1 is currently point to.
**
** P1 can be either an ordinary table or a virtual table.  There used to
** be a separate OP_VRowid opcode for use with virtual tables, but this
** one opcode now works for both table types.
*/
case OP_Rowid: {                 /* out2 */
  VdbeCursor *pC;
  i64 v;
  sqlite3_vtab *pVtab;
  const sqlite3_module *pModule;

  pOut = out2Prerelease(p, pOp);
  assert( pOp->p1>=0 && pOp->p1<p->nCursor );
  pC = p->apCsr[pOp->p1];
  assert( pC!=0 );
  assert( pC->eCurType!=CURTYPE_PSEUDO || pC->nullRow );
  if( pC->nullRow ){
    pOut->flags = MEM_Null;
    break;
  }else if( pC->deferredMoveto ){
    v = pC->movetoTarget;
#ifndef SQLITE_OMIT_VIRTUALTABLE
  }else if( pC->eCurType==CURTYPE_VTAB ){
    assert( pC->uc.pVCur!=0 );
    pVtab = pC->uc.pVCur->pVtab;
    pModule = pVtab->pModule;
    assert( pModule->xRowid );
    rc = pModule->xRowid(pC->uc.pVCur, &v);
    sqlite3VtabImportErrmsg(p, pVtab);
#endif /* SQLITE_OMIT_VIRTUALTABLE */
  }else{
    assert( pC->eCurType==CURTYPE_BTREE );
    assert( pC->uc.pCursor!=0 );
    rc = sqlite3VdbeCursorRestore(pC);
    if( rc ) goto abort_due_to_error;
    if( pC->nullRow ){
      pOut->flags = MEM_Null;
      break;
    }
    rc = sqlite3BtreeKeySize(pC->uc.pCursor, &v);
    assert( rc==SQLITE_OK );  /* Always so because of CursorRestore() above */
  }
  pOut->u.i = v;
  break;
}

/* Opcode: NullRow P1 * * * *
**
** Move the cursor P1 to a null row.  Any OP_Column operations
** that occur while the cursor is on the null row will always
** write a NULL.
*/
case OP_NullRow: {
  VdbeCursor *pC;

  assert( pOp->p1>=0 && pOp->p1<p->nCursor );
  pC = p->apCsr[pOp->p1];
  assert( pC!=0 );
  pC->nullRow = 1;
  pC->cacheStatus = CACHE_STALE;
  if( pC->eCurType==CURTYPE_BTREE ){
    assert( pC->uc.pCursor!=0 );
    sqlite3BtreeClearCursor(pC->uc.pCursor);
  }
  break;
}

/* Opcode: Last P1 P2 P3 * *
**
** The next use of the Rowid or Column or Prev instruction for P1 
** will refer to the last entry in the database table or index.
** If the table or index is empty and P2>0, then jump immediately to P2.
** If P2 is 0 or if the table or index is not empty, fall through
** to the following instruction.
**
** This opcode leaves the cursor configured to move in reverse order,
** from the end toward the beginning.  In other words, the cursor is
** configured to use Prev, not Next.
*/
case OP_Last: {        /* jump */
  VdbeCursor *pC;
  BtCursor *pCrsr;
  int res;

  assert( pOp->p1>=0 && pOp->p1<p->nCursor );
  pC = p->apCsr[pOp->p1];
  assert( pC!=0 );
  assert( pC->eCurType==CURTYPE_BTREE );
  pCrsr = pC->uc.pCursor;
  res = 0;
  assert( pCrsr!=0 );
  rc = sqlite3BtreeLast(pCrsr, &res);
  pC->nullRow = (u8)res;
  pC->deferredMoveto = 0;
  pC->cacheStatus = CACHE_STALE;
  pC->seekResult = pOp->p3;
#ifdef SQLITE_DEBUG
  pC->seekOp = OP_Last;
#endif
  if( pOp->p2>0 ){
    VdbeBranchTaken(res!=0,2);
    if( res ) goto jump_to_p2;
  }
  break;
}


/* Opcode: Sort P1 P2 * * *
**
** This opcode does exactly the same thing as OP_Rewind except that
** it increments an undocumented global variable used for testing.
**
** Sorting is accomplished by writing records into a sorting index,
** then rewinding that index and playing it back from beginning to
** end.  We use the OP_Sort opcode instead of OP_Rewind to do the
** rewinding so that the global variable will be incremented and
** regression tests can determine whether or not the optimizer is
** correctly optimizing out sorts.
*/
case OP_SorterSort:    /* jump */
case OP_Sort: {        /* jump */
#ifdef SQLITE_TEST
  sqlite3_sort_count++;
  sqlite3_search_count--;
#endif
  p->aCounter[SQLITE_STMTSTATUS_SORT]++;
  /* Fall through into OP_Rewind */
}
/* Opcode: Rewind P1 P2 * * *
**
** The next use of the Rowid or Column or Next instruction for P1 
** will refer to the first entry in the database table or index.
** If the table or index is empty, jump immediately to P2.
** If the table or index is not empty, fall through to the following 
** instruction.
**
** This opcode leaves the cursor configured to move in forward order,
** from the beginning toward the end.  In other words, the cursor is
** configured to use Next, not Prev.
*/
case OP_Rewind: {        /* jump */
  VdbeCursor *pC;
  BtCursor *pCrsr;
  int res;

  assert( pOp->p1>=0 && pOp->p1<p->nCursor );
  pC = p->apCsr[pOp->p1];
  assert( pC!=0 );
  assert( isSorter(pC)==(pOp->opcode==OP_SorterSort) );
  res = 1;
#ifdef SQLITE_DEBUG
  pC->seekOp = OP_Rewind;
#endif
  if( isSorter(pC) ){
    rc = sqlite3VdbeSorterRewind(pC, &res);
  }else{
    assert( pC->eCurType==CURTYPE_BTREE );
    pCrsr = pC->uc.pCursor;
    assert( pCrsr );
    rc = sqlite3BtreeFirst(pCrsr, &res);
    pC->deferredMoveto = 0;
    pC->cacheStatus = CACHE_STALE;
  }
  pC->nullRow = (u8)res;
  assert( pOp->p2>0 && pOp->p2<p->nOp );
  VdbeBranchTaken(res!=0,2);
  if( res ) goto jump_to_p2;
  break;
}

/* Opcode: Next P1 P2 P3 P4 P5
**
** Advance cursor P1 so that it points to the next key/data pair in its
** table or index.  If there are no more key/value pairs then fall through
** to the following instruction.  But if the cursor advance was successful,
** jump immediately to P2.
**
** The Next opcode is only valid following an SeekGT, SeekGE, or
** OP_Rewind opcode used to position the cursor.  Next is not allowed
** to follow SeekLT, SeekLE, or OP_Last.
**
** The P1 cursor must be for a real table, not a pseudo-table.  P1 must have
** been opened prior to this opcode or the program will segfault.
**
** The P3 value is a hint to the btree implementation. If P3==1, that
** means P1 is an SQL index and that this instruction could have been
** omitted if that index had been unique.  P3 is usually 0.  P3 is
** always either 0 or 1.
**
** P4 is always of type P4_ADVANCE. The function pointer points to
** sqlite3BtreeNext().
**
** If P5 is positive and the jump is taken, then event counter
** number P5-1 in the prepared statement is incremented.
**
** See also: Prev, NextIfOpen
*/
/* Opcode: NextIfOpen P1 P2 P3 P4 P5
**
** This opcode works just like Next except that if cursor P1 is not
** open it behaves a no-op.
*/
/* Opcode: Prev P1 P2 P3 P4 P5
**
** Back up cursor P1 so that it points to the previous key/data pair in its
** table or index.  If there is no previous key/value pairs then fall through
** to the following instruction.  But if the cursor backup was successful,
** jump immediately to P2.
**
**
** The Prev opcode is only valid following an SeekLT, SeekLE, or
** OP_Last opcode used to position the cursor.  Prev is not allowed
** to follow SeekGT, SeekGE, or OP_Rewind.
**
** The P1 cursor must be for a real table, not a pseudo-table.  If P1 is
** not open then the behavior is undefined.
**
** The P3 value is a hint to the btree implementation. If P3==1, that
** means P1 is an SQL index and that this instruction could have been
** omitted if that index had been unique.  P3 is usually 0.  P3 is
** always either 0 or 1.
**
** P4 is always of type P4_ADVANCE. The function pointer points to
** sqlite3BtreePrevious().
**
** If P5 is positive and the jump is taken, then event counter
** number P5-1 in the prepared statement is incremented.
*/
/* Opcode: PrevIfOpen P1 P2 P3 P4 P5
**
** This opcode works just like Prev except that if cursor P1 is not
** open it behaves a no-op.
*/
case OP_SorterNext: {  /* jump */
  VdbeCursor *pC;
  int res;

  pC = p->apCsr[pOp->p1];
  assert( isSorter(pC) );
  res = 0;
  rc = sqlite3VdbeSorterNext(db, pC, &res);
  goto next_tail;
case OP_PrevIfOpen:    /* jump */
case OP_NextIfOpen:    /* jump */
  if( p->apCsr[pOp->p1]==0 ) break;
  /* Fall through */
case OP_Prev:          /* jump */
case OP_Next:          /* jump */
  assert( pOp->p1>=0 && pOp->p1<p->nCursor );
  assert( pOp->p5<ArraySize(p->aCounter) );
  pC = p->apCsr[pOp->p1];
  res = pOp->p3;
  assert( pC!=0 );
  assert( pC->deferredMoveto==0 );
  assert( pC->eCurType==CURTYPE_BTREE );
  assert( res==0 || (res==1 && pC->isTable==0) );
  testcase( res==1 );
  assert( pOp->opcode!=OP_Next || pOp->p4.xAdvance==sqlite3BtreeNext );
  assert( pOp->opcode!=OP_Prev || pOp->p4.xAdvance==sqlite3BtreePrevious );
  assert( pOp->opcode!=OP_NextIfOpen || pOp->p4.xAdvance==sqlite3BtreeNext );
  assert( pOp->opcode!=OP_PrevIfOpen || pOp->p4.xAdvance==sqlite3BtreePrevious);

  /* The Next opcode is only used after SeekGT, SeekGE, and Rewind.
  ** The Prev opcode is only used after SeekLT, SeekLE, and Last. */
  assert( pOp->opcode!=OP_Next || pOp->opcode!=OP_NextIfOpen
       || pC->seekOp==OP_SeekGT || pC->seekOp==OP_SeekGE
       || pC->seekOp==OP_Rewind || pC->seekOp==OP_Found);
  assert( pOp->opcode!=OP_Prev || pOp->opcode!=OP_PrevIfOpen
       || pC->seekOp==OP_SeekLT || pC->seekOp==OP_SeekLE
       || pC->seekOp==OP_Last );

  rc = pOp->p4.xAdvance(pC->uc.pCursor, &res);
next_tail:
  pC->cacheStatus = CACHE_STALE;
  VdbeBranchTaken(res==0,2);
  if( res==0 ){
    pC->nullRow = 0;
    p->aCounter[pOp->p5]++;
#ifdef SQLITE_TEST
    sqlite3_search_count++;
#endif
    goto jump_to_p2_and_check_for_interrupt;
  }else{
    pC->nullRow = 1;
  }
  goto check_for_interrupt;
}

/* Opcode: IdxInsert P1 P2 P3 * P5
** Synopsis: key=r[P2]
**
** Register P2 holds an SQL index key made using the
** MakeRecord instructions.  This opcode writes that key
** into the index P1.  Data for the entry is nil.
**
** P3 is a flag that provides a hint to the b-tree layer that this
** insert is likely to be an append.
**
** If P5 has the OPFLAG_NCHANGE bit set, then the change counter is
** incremented by this instruction.  If the OPFLAG_NCHANGE bit is clear,
** then the change counter is unchanged.
**
** If P5 has the OPFLAG_USESEEKRESULT bit set, then the cursor must have
** just done a seek to the spot where the new entry is to be inserted.
** This flag avoids doing an extra seek.
**
** This instruction only works for indices.  The equivalent instruction
** for tables is OP_Insert.
*/
case OP_SorterInsert:       /* in2 */
case OP_IdxInsert: {        /* in2 */
  VdbeCursor *pC;
  int nKey;
  const char *zKey;

  assert( pOp->p1>=0 && pOp->p1<p->nCursor );
  pC = p->apCsr[pOp->p1];
  assert( pC!=0 );
  assert( isSorter(pC)==(pOp->opcode==OP_SorterInsert) );
  pIn2 = &aMem[pOp->p2];
  assert( pIn2->flags & MEM_Blob );
  if( pOp->p5 & OPFLAG_NCHANGE ) p->nChange++;
  assert( pC->eCurType==CURTYPE_BTREE || pOp->opcode==OP_SorterInsert );
  assert( pC->isTable==0 );
  rc = ExpandBlob(pIn2);
  if( rc==SQLITE_OK ){
    if( pOp->opcode==OP_SorterInsert ){
      rc = sqlite3VdbeSorterWrite(pC, pIn2);
    }else{
      nKey = pIn2->n;
      zKey = pIn2->z;
      rc = sqlite3BtreeInsert(pC->uc.pCursor, zKey, nKey, "", 0, 0, pOp->p3, 
          ((pOp->p5 & OPFLAG_USESEEKRESULT) ? pC->seekResult : 0)
          );
      assert( pC->deferredMoveto==0 );
      pC->cacheStatus = CACHE_STALE;
    }
  }
  break;
}

/* Opcode: IdxDelete P1 P2 P3 * *
** Synopsis: key=r[P2@P3]
**
** The content of P3 registers starting at register P2 form
** an unpacked index key. This opcode removes that entry from the 
** index opened by cursor P1.
*/
case OP_IdxDelete: {
  VdbeCursor *pC;
  BtCursor *pCrsr;
  int res;
  UnpackedRecord r;

  assert( pOp->p3>0 );
  assert( pOp->p2>0 && pOp->p2+pOp->p3<=(p->nMem-p->nCursor)+1 );
  assert( pOp->p1>=0 && pOp->p1<p->nCursor );
  pC = p->apCsr[pOp->p1];
  assert( pC!=0 );
  assert( pC->eCurType==CURTYPE_BTREE );
  pCrsr = pC->uc.pCursor;
  assert( pCrsr!=0 );
  assert( pOp->p5==0 );
  r.pKeyInfo = pC->pKeyInfo;
  r.nField = (u16)pOp->p3;
  r.default_rc = 0;
  r.aMem = &aMem[pOp->p2];
  rc = sqlite3BtreeMovetoUnpacked(pCrsr, &r, 0, 0, &res);
  if( rc==SQLITE_OK && res==0 ){
    rc = sqlite3BtreeDelete(pCrsr, BTREE_AUXDELETE);
  }
  assert( pC->deferredMoveto==0 );
  pC->cacheStatus = CACHE_STALE;
  break;
}

/* Opcode: Seek P1 * P3 P4 *
** Synopsis:  Move P3 to P1.rowid
**
** P1 is an open index cursor and P3 is a cursor on the corresponding
** table.  This opcode does a deferred seek of the P3 table cursor
** to the row that corresponds to the current row of P1.
**
** This is a deferred seek.  Nothing actually happens until
** the cursor is used to read a record.  That way, if no reads
** occur, no unnecessary I/O happens.
**
** P4 may be an array of integers (type P4_INTARRAY) containing
** one entry for each column in the P3 table.  If array entry a[i]
** is non-zero, then reading column (a[i]-1) from cursor P3 is 
** equivalent to performing the deferred seek and then reading column i 
** from P1.  This information is stored in P3 and used to redirect
** reads against P3 over to P1, thus possibly avoiding the need to
** seek and read cursor P3.
*/
/* Opcode: IdxRowid P1 P2 * * *
** Synopsis: r[P2]=rowid
**
** Write into register P2 an integer which is the last entry in the record at
** the end of the index key pointed to by cursor P1.  This integer should be
** the rowid of the table entry to which this index entry points.
**
** See also: Rowid, MakeRecord.
*/
case OP_Seek:
case OP_IdxRowid: {              /* out2 */
  VdbeCursor *pC;                /* The P1 index cursor */
  VdbeCursor *pTabCur;           /* The P2 table cursor (OP_Seek only) */
  i64 rowid;                     /* Rowid that P1 current points to */

  assert( pOp->p1>=0 && pOp->p1<p->nCursor );
  pC = p->apCsr[pOp->p1];
  assert( pC!=0 );
  assert( pC->eCurType==CURTYPE_BTREE );
  assert( pC->uc.pCursor!=0 );
  assert( pC->isTable==0 );
  assert( pC->deferredMoveto==0 );
  assert( !pC->nullRow || pOp->opcode==OP_IdxRowid );

  /* The IdxRowid and Seek opcodes are combined because of the commonality
  ** of sqlite3VdbeCursorRestore() and sqlite3VdbeIdxRowid(). */
  rc = sqlite3VdbeCursorRestore(pC);

  /* sqlite3VbeCursorRestore() can only fail if the record has been deleted
  ** out from under the cursor.  That will never happens for an IdxRowid
  ** or Seek opcode */
  if( NEVER(rc!=SQLITE_OK) ) goto abort_due_to_error;

  if( !pC->nullRow ){
    rowid = 0;  /* Not needed.  Only used to silence a warning. */
    rc = sqlite3VdbeIdxRowid(db, pC->uc.pCursor, &rowid);
    if( rc!=SQLITE_OK ){
      goto abort_due_to_error;
    }
    if( pOp->opcode==OP_Seek ){
      assert( pOp->p3>=0 && pOp->p3<p->nCursor );
      pTabCur = p->apCsr[pOp->p3];
      assert( pTabCur!=0 );
      assert( pTabCur->eCurType==CURTYPE_BTREE );
      assert( pTabCur->uc.pCursor!=0 );
      assert( pTabCur->isTable );
      pTabCur->nullRow = 0;
      pTabCur->movetoTarget = rowid;
      pTabCur->deferredMoveto = 1;
      assert( pOp->p4type==P4_INTARRAY || pOp->p4.ai==0 );
      pTabCur->aAltMap = pOp->p4.ai;
      pTabCur->pAltCursor = pC;
    }else{
      pOut = out2Prerelease(p, pOp);
      pOut->u.i = rowid;
      pOut->flags = MEM_Int;
    }
  }else{
    assert( pOp->opcode==OP_IdxRowid );
    sqlite3VdbeMemSetNull(&aMem[pOp->p2]);
  }
  break;
}

/* Opcode: IdxGE P1 P2 P3 P4 P5
** Synopsis: key=r[P3@P4]
**
** The P4 register values beginning with P3 form an unpacked index 
** key that omits the PRIMARY KEY.  Compare this key value against the index 
** that P1 is currently pointing to, ignoring the PRIMARY KEY or ROWID 
** fields at the end.
**
** If the P1 index entry is greater than or equal to the key value
** then jump to P2.  Otherwise fall through to the next instruction.
*/
/* Opcode: IdxGT P1 P2 P3 P4 P5
** Synopsis: key=r[P3@P4]
**
** The P4 register values beginning with P3 form an unpacked index 
** key that omits the PRIMARY KEY.  Compare this key value against the index 
** that P1 is currently pointing to, ignoring the PRIMARY KEY or ROWID 
** fields at the end.
**
** If the P1 index entry is greater than the key value
** then jump to P2.  Otherwise fall through to the next instruction.
*/
/* Opcode: IdxLT P1 P2 P3 P4 P5
** Synopsis: key=r[P3@P4]
**
** The P4 register values beginning with P3 form an unpacked index 
** key that omits the PRIMARY KEY or ROWID.  Compare this key value against
** the index that P1 is currently pointing to, ignoring the PRIMARY KEY or
** ROWID on the P1 index.
**
** If the P1 index entry is less than the key value then jump to P2.
** Otherwise fall through to the next instruction.
*/
/* Opcode: IdxLE P1 P2 P3 P4 P5
** Synopsis: key=r[P3@P4]
**
** The P4 register values beginning with P3 form an unpacked index 
** key that omits the PRIMARY KEY or ROWID.  Compare this key value against
** the index that P1 is currently pointing to, ignoring the PRIMARY KEY or
** ROWID on the P1 index.
**
** If the P1 index entry is less than or equal to the key value then jump
** to P2. Otherwise fall through to the next instruction.
*/
case OP_IdxLE:          /* jump */
case OP_IdxGT:          /* jump */
case OP_IdxLT:          /* jump */
case OP_IdxGE:  {       /* jump */
  VdbeCursor *pC;
  int res;
  UnpackedRecord r;

  assert( pOp->p1>=0 && pOp->p1<p->nCursor );
  pC = p->apCsr[pOp->p1];
  assert( pC!=0 );
  assert( pC->isOrdered );
  assert( pC->eCurType==CURTYPE_BTREE );
  assert( pC->uc.pCursor!=0);
  assert( pC->deferredMoveto==0 );
  assert( pOp->p5==0 || pOp->p5==1 );
  assert( pOp->p4type==P4_INT32 );
  r.pKeyInfo = pC->pKeyInfo;
  r.nField = (u16)pOp->p4.i;
  if( pOp->opcode<OP_IdxLT ){
    assert( pOp->opcode==OP_IdxLE || pOp->opcode==OP_IdxGT );
    r.default_rc = -1;
  }else{
    assert( pOp->opcode==OP_IdxGE || pOp->opcode==OP_IdxLT );
    r.default_rc = 0;
  }
  r.aMem = &aMem[pOp->p3];
#ifdef SQLITE_DEBUG
  { int i; for(i=0; i<r.nField; i++) assert( memIsValid(&r.aMem[i]) ); }
#endif
  res = 0;  /* Not needed.  Only used to silence a warning. */
  rc = sqlite3VdbeIdxKeyCompare(db, pC, &r, &res);
  assert( (OP_IdxLE&1)==(OP_IdxLT&1) && (OP_IdxGE&1)==(OP_IdxGT&1) );
  if( (pOp->opcode&1)==(OP_IdxLT&1) ){
    assert( pOp->opcode==OP_IdxLE || pOp->opcode==OP_IdxLT );
    res = -res;
  }else{
    assert( pOp->opcode==OP_IdxGE || pOp->opcode==OP_IdxGT );
    res++;
  }
  VdbeBranchTaken(res>0,2);
  if( res>0 ) goto jump_to_p2;
  break;
}

/* Opcode: Destroy P1 P2 P3 * *
**
** Delete an entire database table or index whose root page in the database
** file is given by P1.
**
** The table being destroyed is in the main database file if P3==0.  If
** P3==1 then the table to be clear is in the auxiliary database file
** that is used to store tables create using CREATE TEMPORARY TABLE.
**
** If AUTOVACUUM is enabled then it is possible that another root page
** might be moved into the newly deleted root page in order to keep all
** root pages contiguous at the beginning of the database.  The former
** value of the root page that moved - its value before the move occurred -
** is stored in register P2.  If no page 
** movement was required (because the table being dropped was already 
** the last one in the database) then a zero is stored in register P2.
** If AUTOVACUUM is disabled then a zero is stored in register P2.
**
** See also: Clear
*/
case OP_Destroy: {     /* out2 */
  int iMoved;
  int iDb;

  assert( p->readOnly==0 );
  assert( pOp->p1>1 );
  pOut = out2Prerelease(p, pOp);
  pOut->flags = MEM_Null;
  if( db->nVdbeRead > db->nVDestroy+1 ){
    rc = SQLITE_LOCKED;
    p->errorAction = OE_Abort;
  }else{
    iDb = pOp->p3;
    assert( DbMaskTest(p->btreeMask, iDb) );
    iMoved = 0;  /* Not needed.  Only to silence a warning. */
    rc = sqlite3BtreeDropTable(db->aDb[iDb].pBt, pOp->p1, &iMoved);
    pOut->flags = MEM_Int;
    pOut->u.i = iMoved;
#ifndef SQLITE_OMIT_AUTOVACUUM
    if( rc==SQLITE_OK && iMoved!=0 ){
      sqlite3RootPageMoved(db, iDb, iMoved, pOp->p1);
      /* All OP_Destroy operations occur on the same btree */
      assert( resetSchemaOnFault==0 || resetSchemaOnFault==iDb+1 );
      resetSchemaOnFault = iDb+1;
    }
#endif
  }
  break;
}

/* Opcode: Clear P1 P2 P3
**
** Delete all contents of the database table or index whose root page
** in the database file is given by P1.  But, unlike Destroy, do not
** remove the table or index from the database file.
**
** The table being clear is in the main database file if P2==0.  If
** P2==1 then the table to be clear is in the auxiliary database file
** that is used to store tables create using CREATE TEMPORARY TABLE.
**
** If the P3 value is non-zero, then the table referred to must be an
** intkey table (an SQL table, not an index). In this case the row change 
** count is incremented by the number of rows in the table being cleared. 
** If P3 is greater than zero, then the value stored in register P3 is
** also incremented by the number of rows in the table being cleared.
**
** See also: Destroy
*/
case OP_Clear: {
  int nChange;
 
  nChange = 0;
  assert( p->readOnly==0 );
  assert( DbMaskTest(p->btreeMask, pOp->p2) );
  rc = sqlite3BtreeClearTable(
      db->aDb[pOp->p2].pBt, pOp->p1, (pOp->p3 ? &nChange : 0)
  );
  if( pOp->p3 ){
    p->nChange += nChange;
    if( pOp->p3>0 ){
      assert( memIsValid(&aMem[pOp->p3]) );
      memAboutToChange(p, &aMem[pOp->p3]);
      aMem[pOp->p3].u.i += nChange;
    }
  }
  break;
}

/* Opcode: ResetSorter P1 * * * *
**
** Delete all contents from the ephemeral table or sorter
** that is open on cursor P1.
**
** This opcode only works for cursors used for sorting and
** opened with OP_OpenEphemeral or OP_SorterOpen.
*/
case OP_ResetSorter: {
  VdbeCursor *pC;
 
  assert( pOp->p1>=0 && pOp->p1<p->nCursor );
  pC = p->apCsr[pOp->p1];
  assert( pC!=0 );
  if( isSorter(pC) ){
    sqlite3VdbeSorterReset(db, pC->uc.pSorter);
  }else{
    assert( pC->eCurType==CURTYPE_BTREE );
    assert( pC->isEphemeral );
    rc = sqlite3BtreeClearTableOfCursor(pC->uc.pCursor);
  }
  break;
}

/* Opcode: CreateTable P1 P2 * * *
** Synopsis: r[P2]=root iDb=P1
**
** Allocate a new table in the main database file if P1==0 or in the
** auxiliary database file if P1==1 or in an attached database if
** P1>1.  Write the root page number of the new table into
** register P2
**
** The difference between a table and an index is this:  A table must
** have a 4-byte integer key and can have arbitrary data.  An index
** has an arbitrary key but no data.
**
** See also: CreateIndex
*/
/* Opcode: CreateIndex P1 P2 * * *
** Synopsis: r[P2]=root iDb=P1
**
** Allocate a new index in the main database file if P1==0 or in the
** auxiliary database file if P1==1 or in an attached database if
** P1>1.  Write the root page number of the new table into
** register P2.
**
** See documentation on OP_CreateTable for additional information.
*/
case OP_CreateIndex:            /* out2 */
case OP_CreateTable: {          /* out2 */
  int pgno;
  int flags;
  Db *pDb;

  pOut = out2Prerelease(p, pOp);
  pgno = 0;
  assert( pOp->p1>=0 && pOp->p1<db->nDb );
  assert( DbMaskTest(p->btreeMask, pOp->p1) );
  assert( p->readOnly==0 );
  pDb = &db->aDb[pOp->p1];
  assert( pDb->pBt!=0 );
  if( pOp->opcode==OP_CreateTable ){
    /* flags = BTREE_INTKEY; */
    flags = BTREE_INTKEY;
  }else{
    flags = BTREE_BLOBKEY;
  }
  rc = sqlite3BtreeCreateTable(pDb->pBt, &pgno, flags);
  pOut->u.i = pgno;
  break;
}

/* Opcode: ParseSchema P1 * * P4 *
**
** Read and parse all entries from the SQLITE_MASTER table of database P1
** that match the WHERE clause P4. 
**
** This opcode invokes the parser to create a new virtual machine,
** then runs the new virtual machine.  It is thus a re-entrant opcode.
*/
case OP_ParseSchema: {
  int iDb;
  const char *zMaster;
  char *zSql;
  InitData initData;

  /* Any prepared statement that invokes this opcode will hold mutexes
  ** on every btree.  This is a prerequisite for invoking 
  ** sqlite3InitCallback().
  */
#ifdef SQLITE_DEBUG
  for(iDb=0; iDb<db->nDb; iDb++){
    assert( iDb==1 || sqlite3BtreeHoldsMutex(db->aDb[iDb].pBt) );
  }
#endif

  iDb = pOp->p1;
  assert( iDb>=0 && iDb<db->nDb );
  assert( DbHasProperty(db, iDb, DB_SchemaLoaded) );
  /* Used to be a conditional */ {
    zMaster = SCHEMA_TABLE(iDb);
    initData.db = db;
    initData.iDb = pOp->p1;
    initData.pzErrMsg = &p->zErrMsg;
    zSql = sqlite3MPrintf(db,
       "SELECT name, rootpage, sql FROM '%q'.%s WHERE %s ORDER BY rowid",
       db->aDb[iDb].zName, zMaster, pOp->p4.z);
    if( zSql==0 ){
      rc = SQLITE_NOMEM;
    }else{
      assert( db->init.busy==0 );
      db->init.busy = 1;
      initData.rc = SQLITE_OK;
      assert( !db->mallocFailed );
      rc = sqlite3_exec(db, zSql, sqlite3InitCallback, &initData, 0);
      if( rc==SQLITE_OK ) rc = initData.rc;
      sqlite3DbFree(db, zSql);
      db->init.busy = 0;
    }
  }
  if( rc ) sqlite3ResetAllSchemasOfConnection(db);
  if( rc==SQLITE_NOMEM ){
    goto no_mem;
  }
  break;  
}

#if !defined(SQLITE_OMIT_ANALYZE)
/* Opcode: LoadAnalysis P1 * * * *
**
** Read the sqlite_stat1 table for database P1 and load the content
** of that table into the internal index hash table.  This will cause
** the analysis to be used when preparing all subsequent queries.
*/
case OP_LoadAnalysis: {
  assert( pOp->p1>=0 && pOp->p1<db->nDb );
  rc = sqlite3AnalysisLoad(db, pOp->p1);
  break;  
}
#endif /* !defined(SQLITE_OMIT_ANALYZE) */

/* Opcode: DropTable P1 * * P4 *
**
** Remove the internal (in-memory) data structures that describe
** the table named P4 in database P1.  This is called after a table
** is dropped from disk (using the Destroy opcode) in order to keep 
** the internal representation of the
** schema consistent with what is on disk.
*/
case OP_DropTable: {
  sqlite3UnlinkAndDeleteTable(db, pOp->p1, pOp->p4.z);
  break;
}

/* Opcode: DropIndex P1 * * P4 *
**
** Remove the internal (in-memory) data structures that describe
** the index named P4 in database P1.  This is called after an index
** is dropped from disk (using the Destroy opcode)
** in order to keep the internal representation of the
** schema consistent with what is on disk.
*/
case OP_DropIndex: {
  sqlite3UnlinkAndDeleteIndex(db, pOp->p1, pOp->p4.z);
  break;
}

/* Opcode: DropTrigger P1 * * P4 *
**
** Remove the internal (in-memory) data structures that describe
** the trigger named P4 in database P1.  This is called after a trigger
** is dropped from disk (using the Destroy opcode) in order to keep 
** the internal representation of the
** schema consistent with what is on disk.
*/
case OP_DropTrigger: {
  sqlite3UnlinkAndDeleteTrigger(db, pOp->p1, pOp->p4.z);
  break;
}


#ifndef SQLITE_OMIT_INTEGRITY_CHECK
/* Opcode: IntegrityCk P1 P2 P3 * P5
**
** Do an analysis of the currently open database.  Store in
** register P1 the text of an error message describing any problems.
** If no problems are found, store a NULL in register P1.
**
** The register P3 contains the maximum number of allowed errors.
** At most reg(P3) errors will be reported.
** In other words, the analysis stops as soon as reg(P1) errors are 
** seen.  Reg(P1) is updated with the number of errors remaining.
**
** The root page numbers of all tables in the database are integer
** stored in reg(P1), reg(P1+1), reg(P1+2), ....  There are P2 tables
** total.
**
** If P5 is not zero, the check is done on the auxiliary database
** file, not the main database file.
**
** This opcode is used to implement the integrity_check pragma.
*/
case OP_IntegrityCk: {
  int nRoot;      /* Number of tables to check.  (Number of root pages.) */
  int *aRoot;     /* Array of rootpage numbers for tables to be checked */
  int j;          /* Loop counter */
  int nErr;       /* Number of errors reported */
  char *z;        /* Text of the error report */
  Mem *pnErr;     /* Register keeping track of errors remaining */

  assert( p->bIsReader );
  nRoot = pOp->p2;
  assert( nRoot>0 );
  aRoot = sqlite3DbMallocRaw(db, sizeof(int)*(nRoot+1) );
  if( aRoot==0 ) goto no_mem;
  assert( pOp->p3>0 && pOp->p3<=(p->nMem-p->nCursor) );
  pnErr = &aMem[pOp->p3];
  assert( (pnErr->flags & MEM_Int)!=0 );
  assert( (pnErr->flags & (MEM_Str|MEM_Blob))==0 );
  pIn1 = &aMem[pOp->p1];
  for(j=0; j<nRoot; j++){
    aRoot[j] = (int)sqlite3VdbeIntValue(&pIn1[j]);
  }
  aRoot[j] = 0;
  assert( pOp->p5<db->nDb );
  assert( DbMaskTest(p->btreeMask, pOp->p5) );
  z = sqlite3BtreeIntegrityCheck(db->aDb[pOp->p5].pBt, aRoot, nRoot,
                                 (int)pnErr->u.i, &nErr);
  sqlite3DbFree(db, aRoot);
  pnErr->u.i -= nErr;
  sqlite3VdbeMemSetNull(pIn1);
  if( nErr==0 ){
    assert( z==0 );
  }else if( z==0 ){
    goto no_mem;
  }else{
    sqlite3VdbeMemSetStr(pIn1, z, -1, SQLITE_UTF8, sqlite3_free);
  }
  UPDATE_MAX_BLOBSIZE(pIn1);
  sqlite3VdbeChangeEncoding(pIn1, encoding);
  break;
}
#endif /* SQLITE_OMIT_INTEGRITY_CHECK */

/* Opcode: RowSetAdd P1 P2 * * *
** Synopsis:  rowset(P1)=r[P2]
**
** Insert the integer value held by register P2 into a boolean index
** held in register P1.
**
** An assertion fails if P2 is not an integer.
*/
case OP_RowSetAdd: {       /* in1, in2 */
  pIn1 = &aMem[pOp->p1];
  pIn2 = &aMem[pOp->p2];
  assert( (pIn2->flags & MEM_Int)!=0 );
  if( (pIn1->flags & MEM_RowSet)==0 ){
    sqlite3VdbeMemSetRowSet(pIn1);
    if( (pIn1->flags & MEM_RowSet)==0 ) goto no_mem;
  }
  sqlite3RowSetInsert(pIn1->u.pRowSet, pIn2->u.i);
  break;
}

/* Opcode: RowSetRead P1 P2 P3 * *
** Synopsis:  r[P3]=rowset(P1)
**
** Extract the smallest value from boolean index P1 and put that value into
** register P3.  Or, if boolean index P1 is initially empty, leave P3
** unchanged and jump to instruction P2.
*/
case OP_RowSetRead: {       /* jump, in1, out3 */
  i64 val;

  pIn1 = &aMem[pOp->p1];
  if( (pIn1->flags & MEM_RowSet)==0 
   || sqlite3RowSetNext(pIn1->u.pRowSet, &val)==0
  ){
    /* The boolean index is empty */
    sqlite3VdbeMemSetNull(pIn1);
    VdbeBranchTaken(1,2);
    goto jump_to_p2_and_check_for_interrupt;
  }else{
    /* A value was pulled from the index */
    VdbeBranchTaken(0,2);
    sqlite3VdbeMemSetInt64(&aMem[pOp->p3], val);
  }
  goto check_for_interrupt;
}

/* Opcode: RowSetTest P1 P2 P3 P4
** Synopsis: if r[P3] in rowset(P1) goto P2
**
** Register P3 is assumed to hold a 64-bit integer value. If register P1
** contains a RowSet object and that RowSet object contains
** the value held in P3, jump to register P2. Otherwise, insert the
** integer in P3 into the RowSet and continue on to the
** next opcode.
**
** The RowSet object is optimized for the case where successive sets
** of integers, where each set contains no duplicates. Each set
** of values is identified by a unique P4 value. The first set
** must have P4==0, the final set P4=-1.  P4 must be either -1 or
** non-negative.  For non-negative values of P4 only the lower 4
** bits are significant.
**
** This allows optimizations: (a) when P4==0 there is no need to test
** the rowset object for P3, as it is guaranteed not to contain it,
** (b) when P4==-1 there is no need to insert the value, as it will
** never be tested for, and (c) when a value that is part of set X is
** inserted, there is no need to search to see if the same value was
** previously inserted as part of set X (only if it was previously
** inserted as part of some other set).
*/
case OP_RowSetTest: {                     /* jump, in1, in3 */
  int iSet;
  int exists;

  pIn1 = &aMem[pOp->p1];
  pIn3 = &aMem[pOp->p3];
  iSet = pOp->p4.i;
  assert( pIn3->flags&MEM_Int );

  /* If there is anything other than a rowset object in memory cell P1,
  ** delete it now and initialize P1 with an empty rowset
  */
  if( (pIn1->flags & MEM_RowSet)==0 ){
    sqlite3VdbeMemSetRowSet(pIn1);
    if( (pIn1->flags & MEM_RowSet)==0 ) goto no_mem;
  }

  assert( pOp->p4type==P4_INT32 );
  assert( iSet==-1 || iSet>=0 );
  if( iSet ){
    exists = sqlite3RowSetTest(pIn1->u.pRowSet, iSet, pIn3->u.i);
    VdbeBranchTaken(exists!=0,2);
    if( exists ) goto jump_to_p2;
  }
  if( iSet>=0 ){
    sqlite3RowSetInsert(pIn1->u.pRowSet, pIn3->u.i);
  }
  break;
}


#ifndef SQLITE_OMIT_TRIGGER

/* Opcode: Program P1 P2 P3 P4 P5
**
** Execute the trigger program passed as P4 (type P4_SUBPROGRAM). 
**
** P1 contains the address of the memory cell that contains the first memory 
** cell in an array of values used as arguments to the sub-program. P2 
** contains the address to jump to if the sub-program throws an IGNORE 
** exception using the RAISE() function. Register P3 contains the address 
** of a memory cell in this (the parent) VM that is used to allocate the 
** memory required by the sub-vdbe at runtime.
**
** P4 is a pointer to the VM containing the trigger program.
**
** If P5 is non-zero, then recursive program invocation is enabled.
*/
case OP_Program: {        /* jump */
  int nMem;               /* Number of memory registers for sub-program */
  int nByte;              /* Bytes of runtime space required for sub-program */
  Mem *pRt;               /* Register to allocate runtime space */
  Mem *pMem;              /* Used to iterate through memory cells */
  Mem *pEnd;              /* Last memory cell in new array */
  VdbeFrame *pFrame;      /* New vdbe frame to execute in */
  SubProgram *pProgram;   /* Sub-program to execute */
  void *t;                /* Token identifying trigger */

  pProgram = pOp->p4.pProgram;
  pRt = &aMem[pOp->p3];
  assert( pProgram->nOp>0 );
  
  /* If the p5 flag is clear, then recursive invocation of triggers is 
  ** disabled for backwards compatibility (p5 is set if this sub-program
  ** is really a trigger, not a foreign key action, and the flag set
  ** and cleared by the "PRAGMA recursive_triggers" command is clear).
  ** 
  ** It is recursive invocation of triggers, at the SQL level, that is 
  ** disabled. In some cases a single trigger may generate more than one 
  ** SubProgram (if the trigger may be executed with more than one different 
  ** ON CONFLICT algorithm). SubProgram structures associated with a
  ** single trigger all have the same value for the SubProgram.token 
  ** variable.  */
  if( pOp->p5 ){
    t = pProgram->token;
    for(pFrame=p->pFrame; pFrame && pFrame->token!=t; pFrame=pFrame->pParent);
    if( pFrame ) break;
  }

  if( p->nFrame>=db->aLimit[SQLITE_LIMIT_TRIGGER_DEPTH] ){
    rc = SQLITE_ERROR;
    sqlite3VdbeError(p, "too many levels of trigger recursion");
    break;
  }

  /* Register pRt is used to store the memory required to save the state
  ** of the current program, and the memory required at runtime to execute
  ** the trigger program. If this trigger has been fired before, then pRt 
  ** is already allocated. Otherwise, it must be initialized.  */
  if( (pRt->flags&MEM_Frame)==0 ){
    /* SubProgram.nMem is set to the number of memory cells used by the 
    ** program stored in SubProgram.aOp. As well as these, one memory
    ** cell is required for each cursor used by the program. Set local
    ** variable nMem (and later, VdbeFrame.nChildMem) to this value.
    */
    nMem = pProgram->nMem + pProgram->nCsr;
    nByte = ROUND8(sizeof(VdbeFrame))
              + nMem * sizeof(Mem)
              + pProgram->nCsr * sizeof(VdbeCursor *)
              + pProgram->nOnce * sizeof(u8);
    pFrame = sqlite3DbMallocZero(db, nByte);
    if( !pFrame ){
      goto no_mem;
    }
    sqlite3VdbeMemRelease(pRt);
    pRt->flags = MEM_Frame;
    pRt->u.pFrame = pFrame;

    pFrame->v = p;
    pFrame->nChildMem = nMem;
    pFrame->nChildCsr = pProgram->nCsr;
    pFrame->pc = (int)(pOp - aOp);
    pFrame->aMem = p->aMem;
    pFrame->nMem = p->nMem;
    pFrame->apCsr = p->apCsr;
    pFrame->nCursor = p->nCursor;
    pFrame->aOp = p->aOp;
    pFrame->nOp = p->nOp;
    pFrame->token = pProgram->token;
    pFrame->aOnceFlag = p->aOnceFlag;
    pFrame->nOnceFlag = p->nOnceFlag;
#ifdef SQLITE_ENABLE_STMT_SCANSTATUS
    pFrame->anExec = p->anExec;
#endif

    pEnd = &VdbeFrameMem(pFrame)[pFrame->nChildMem];
    for(pMem=VdbeFrameMem(pFrame); pMem!=pEnd; pMem++){
      pMem->flags = MEM_Undefined;
      pMem->db = db;
    }
  }else{
    pFrame = pRt->u.pFrame;
    assert( pProgram->nMem+pProgram->nCsr==pFrame->nChildMem );
    assert( pProgram->nCsr==pFrame->nChildCsr );
    assert( (int)(pOp - aOp)==pFrame->pc );
  }

  p->nFrame++;
  pFrame->pParent = p->pFrame;
  pFrame->lastRowid = lastRowid;
  pFrame->nChange = p->nChange;
  pFrame->nDbChange = p->db->nChange;
  p->nChange = 0;
  p->pFrame = pFrame;
  p->aMem = aMem = &VdbeFrameMem(pFrame)[-1];
  p->nMem = pFrame->nChildMem;
  p->nCursor = (u16)pFrame->nChildCsr;
  p->apCsr = (VdbeCursor **)&aMem[p->nMem+1];
  p->aOp = aOp = pProgram->aOp;
  p->nOp = pProgram->nOp;
  p->aOnceFlag = (u8 *)&p->apCsr[p->nCursor];
  p->nOnceFlag = pProgram->nOnce;
#ifdef SQLITE_ENABLE_STMT_SCANSTATUS
  p->anExec = 0;
#endif
  pOp = &aOp[-1];
  memset(p->aOnceFlag, 0, p->nOnceFlag);

  break;
}

/* Opcode: Param P1 P2 * * *
**
** This opcode is only ever present in sub-programs called via the 
** OP_Program instruction. Copy a value currently stored in a memory 
** cell of the calling (parent) frame to cell P2 in the current frames 
** address space. This is used by trigger programs to access the new.* 
** and old.* values.
**
** The address of the cell in the parent frame is determined by adding
** the value of the P1 argument to the value of the P1 argument to the
** calling OP_Program instruction.
*/
case OP_Param: {           /* out2 */
  VdbeFrame *pFrame;
  Mem *pIn;
  pOut = out2Prerelease(p, pOp);
  pFrame = p->pFrame;
  pIn = &pFrame->aMem[pOp->p1 + pFrame->aOp[pFrame->pc].p1];   
  sqlite3VdbeMemShallowCopy(pOut, pIn, MEM_Ephem);
  break;
}

#endif /* #ifndef SQLITE_OMIT_TRIGGER */

#ifndef SQLITE_OMIT_FOREIGN_KEY
/* Opcode: FkCounter P1 P2 * * *
** Synopsis: fkctr[P1]+=P2
**
** Increment a "constraint counter" by P2 (P2 may be negative or positive).
** If P1 is non-zero, the database constraint counter is incremented 
** (deferred foreign key constraints). Otherwise, if P1 is zero, the 
** statement counter is incremented (immediate foreign key constraints).
*/
case OP_FkCounter: {
  if( db->flags & SQLITE_DeferFKs ){
    db->nDeferredImmCons += pOp->p2;
  }else if( pOp->p1 ){
    db->nDeferredCons += pOp->p2;
  }else{
    p->nFkConstraint += pOp->p2;
  }
  break;
}

/* Opcode: FkIfZero P1 P2 * * *
** Synopsis: if fkctr[P1]==0 goto P2
**
** This opcode tests if a foreign key constraint-counter is currently zero.
** If so, jump to instruction P2. Otherwise, fall through to the next 
** instruction.
**
** If P1 is non-zero, then the jump is taken if the database constraint-counter
** is zero (the one that counts deferred constraint violations). If P1 is
** zero, the jump is taken if the statement constraint-counter is zero
** (immediate foreign key constraint violations).
*/
case OP_FkIfZero: {         /* jump */
  if( pOp->p1 ){
    VdbeBranchTaken(db->nDeferredCons==0 && db->nDeferredImmCons==0, 2);
    if( db->nDeferredCons==0 && db->nDeferredImmCons==0 ) goto jump_to_p2;
  }else{
    VdbeBranchTaken(p->nFkConstraint==0 && db->nDeferredImmCons==0, 2);
    if( p->nFkConstraint==0 && db->nDeferredImmCons==0 ) goto jump_to_p2;
  }
  break;
}
#endif /* #ifndef SQLITE_OMIT_FOREIGN_KEY */

#ifndef SQLITE_OMIT_AUTOINCREMENT
/* Opcode: MemMax P1 P2 * * *
** Synopsis: r[P1]=max(r[P1],r[P2])
**
** P1 is a register in the root frame of this VM (the root frame is
** different from the current frame if this instruction is being executed
** within a sub-program). Set the value of register P1 to the maximum of 
** its current value and the value in register P2.
**
** This instruction throws an error if the memory cell is not initially
** an integer.
*/
case OP_MemMax: {        /* in2 */
  VdbeFrame *pFrame;
  if( p->pFrame ){
    for(pFrame=p->pFrame; pFrame->pParent; pFrame=pFrame->pParent);
    pIn1 = &pFrame->aMem[pOp->p1];
  }else{
    pIn1 = &aMem[pOp->p1];
  }
  assert( memIsValid(pIn1) );
  sqlite3VdbeMemIntegerify(pIn1);
  pIn2 = &aMem[pOp->p2];
  sqlite3VdbeMemIntegerify(pIn2);
  if( pIn1->u.i<pIn2->u.i){
    pIn1->u.i = pIn2->u.i;
  }
  break;
}
#endif /* SQLITE_OMIT_AUTOINCREMENT */

/* Opcode: IfPos P1 P2 P3 * *
** Synopsis: if r[P1]>0 then r[P1]-=P3, goto P2
**
** Register P1 must contain an integer.
** If the value of register P1 is 1 or greater, subtract P3 from the
** value in P1 and jump to P2.
**
** If the initial value of register P1 is less than 1, then the
** value is unchanged and control passes through to the next instruction.
*/
case OP_IfPos: {        /* jump, in1 */
  pIn1 = &aMem[pOp->p1];
  assert( pIn1->flags&MEM_Int );
  VdbeBranchTaken( pIn1->u.i>0, 2);
  if( pIn1->u.i>0 ){
    pIn1->u.i -= pOp->p3;
    goto jump_to_p2;
  }
  break;
}

/* Opcode: OffsetLimit P1 P2 P3 * *
** Synopsis: if r[P1]>0 then r[P2]=r[P1]+max(0,r[P3]) else r[P2]=(-1)
**
** This opcode performs a commonly used computation associated with
** LIMIT and OFFSET process.  r[P1] holds the limit counter.  r[P3]
** holds the offset counter.  The opcode computes the combined value
** of the LIMIT and OFFSET and stores that value in r[P2].  The r[P2]
** value computed is the total number of rows that will need to be
** visited in order to complete the query.
**
** If r[P3] is zero or negative, that means there is no OFFSET
** and r[P2] is set to be the value of the LIMIT, r[P1].
**
** if r[P1] is zero or negative, that means there is no LIMIT
** and r[P2] is set to -1. 
**
** Otherwise, r[P2] is set to the sum of r[P1] and r[P3].
*/
case OP_OffsetLimit: {    /* in1, out2, in3 */
  pIn1 = &aMem[pOp->p1];
  pIn3 = &aMem[pOp->p3];
  pOut = out2Prerelease(p, pOp);
  assert( pIn1->flags & MEM_Int );
  assert( pIn3->flags & MEM_Int );
  pOut->u.i = pIn1->u.i<=0 ? -1 : pIn1->u.i+(pIn3->u.i>0?pIn3->u.i:0);
  break;
}

/* Opcode: IfNotZero P1 P2 P3 * *
** Synopsis: if r[P1]!=0 then r[P1]-=P3, goto P2
**
** Register P1 must contain an integer.  If the content of register P1 is
** initially nonzero, then subtract P3 from the value in register P1 and
** jump to P2.  If register P1 is initially zero, leave it unchanged
** and fall through.
*/
case OP_IfNotZero: {        /* jump, in1 */
  pIn1 = &aMem[pOp->p1];
  assert( pIn1->flags&MEM_Int );
  VdbeBranchTaken(pIn1->u.i<0, 2);
  if( pIn1->u.i ){
     pIn1->u.i -= pOp->p3;
     goto jump_to_p2;
  }
  break;
}

/* Opcode: DecrJumpZero P1 P2 * * *
** Synopsis: if (--r[P1])==0 goto P2
**
** Register P1 must hold an integer.  Decrement the value in register P1
** then jump to P2 if the new value is exactly zero.
*/
case OP_DecrJumpZero: {      /* jump, in1 */
  pIn1 = &aMem[pOp->p1];
  assert( pIn1->flags&MEM_Int );
  pIn1->u.i--;
  VdbeBranchTaken(pIn1->u.i==0, 2);
  if( pIn1->u.i==0 ) goto jump_to_p2;
  break;
}


/* Opcode: JumpZeroIncr P1 P2 * * *
** Synopsis: if (r[P1]++)==0 ) goto P2
**
** The register P1 must contain an integer.  If register P1 is initially
** zero, then jump to P2.  Increment register P1 regardless of whether or
** not the jump is taken.
*/
case OP_JumpZeroIncr: {        /* jump, in1 */
  pIn1 = &aMem[pOp->p1];
  assert( pIn1->flags&MEM_Int );
  VdbeBranchTaken(pIn1->u.i==0, 2);
  if( (pIn1->u.i++)==0 ) goto jump_to_p2;
  break;
}

/* Opcode: AggStep0 * P2 P3 P4 P5
** Synopsis: accum=r[P3] step(r[P2@P5])
**
** Execute the step function for an aggregate.  The
** function has P5 arguments.   P4 is a pointer to the FuncDef
** structure that specifies the function.  Register P3 is the
** accumulator.
**
** The P5 arguments are taken from register P2 and its
** successors.
*/
/* Opcode: AggStep * P2 P3 P4 P5
** Synopsis: accum=r[P3] step(r[P2@P5])
**
** Execute the step function for an aggregate.  The
** function has P5 arguments.   P4 is a pointer to an sqlite3_context
** object that is used to run the function.  Register P3 is
** as the accumulator.
**
** The P5 arguments are taken from register P2 and its
** successors.
**
** This opcode is initially coded as OP_AggStep0.  On first evaluation,
** the FuncDef stored in P4 is converted into an sqlite3_context and
** the opcode is changed.  In this way, the initialization of the
** sqlite3_context only happens once, instead of on each call to the
** step function.
*/
case OP_AggStep0: {
  int n;
  sqlite3_context *pCtx;

  assert( pOp->p4type==P4_FUNCDEF );
  n = pOp->p5;
  assert( pOp->p3>0 && pOp->p3<=(p->nMem-p->nCursor) );
  assert( n==0 || (pOp->p2>0 && pOp->p2+n<=(p->nMem-p->nCursor)+1) );
  assert( pOp->p3<pOp->p2 || pOp->p3>=pOp->p2+n );
  pCtx = sqlite3DbMallocRaw(db, sizeof(*pCtx) + (n-1)*sizeof(sqlite3_value*));
  if( pCtx==0 ) goto no_mem;
  pCtx->pMem = 0;
  pCtx->pFunc = pOp->p4.pFunc;
  pCtx->iOp = (int)(pOp - aOp);
  pCtx->pVdbe = p;
  pCtx->argc = n;
  pOp->p4type = P4_FUNCCTX;
  pOp->p4.pCtx = pCtx;
  pOp->opcode = OP_AggStep;
  /* Fall through into OP_AggStep */
}
case OP_AggStep: {
  int i;
  sqlite3_context *pCtx;
  Mem *pMem;
  Mem t;

  assert( pOp->p4type==P4_FUNCCTX );
  pCtx = pOp->p4.pCtx;
  pMem = &aMem[pOp->p3];

  /* If this function is inside of a trigger, the register array in aMem[]
  ** might change from one evaluation to the next.  The next block of code
  ** checks to see if the register array has changed, and if so it
  ** reinitializes the relavant parts of the sqlite3_context object */
  if( pCtx->pMem != pMem ){
    pCtx->pMem = pMem;
    for(i=pCtx->argc-1; i>=0; i--) pCtx->argv[i] = &aMem[pOp->p2+i];
  }

#ifdef SQLITE_DEBUG
  for(i=0; i<pCtx->argc; i++){
    assert( memIsValid(pCtx->argv[i]) );
    REGISTER_TRACE(pOp->p2+i, pCtx->argv[i]);
  }
#endif

  pMem->n++;
  sqlite3VdbeMemInit(&t, db, MEM_Null);
  pCtx->pOut = &t;
  pCtx->fErrorOrAux = 0;
  pCtx->skipFlag = 0;
  (pCtx->pFunc->xSFunc)(pCtx,pCtx->argc,pCtx->argv); /* IMP: R-24505-23230 */
  if( pCtx->fErrorOrAux ){
    if( pCtx->isError ){
      sqlite3VdbeError(p, "%s", sqlite3_value_text(&t));
      rc = pCtx->isError;
    }
    sqlite3VdbeMemRelease(&t);
  }else{
    assert( t.flags==MEM_Null );
  }
  if( pCtx->skipFlag ){
    assert( pOp[-1].opcode==OP_CollSeq );
    i = pOp[-1].p1;
    if( i ) sqlite3VdbeMemSetInt64(&aMem[i], 1);
  }
  break;
}

/* Opcode: AggFinal P1 P2 * P4 *
** Synopsis: accum=r[P1] N=P2
**
** Execute the finalizer function for an aggregate.  P1 is
** the memory location that is the accumulator for the aggregate.
**
** P2 is the number of arguments that the step function takes and
** P4 is a pointer to the FuncDef for this function.  The P2
** argument is not used by this opcode.  It is only there to disambiguate
** functions that can take varying numbers of arguments.  The
** P4 argument is only needed for the degenerate case where
** the step function was not previously called.
*/
case OP_AggFinal: {
  Mem *pMem;
  assert( pOp->p1>0 && pOp->p1<=(p->nMem-p->nCursor) );
  pMem = &aMem[pOp->p1];
  assert( (pMem->flags & ~(MEM_Null|MEM_Agg))==0 );
  rc = sqlite3VdbeMemFinalize(pMem, pOp->p4.pFunc);
  if( rc ){
    sqlite3VdbeError(p, "%s", sqlite3_value_text(pMem));
  }
  sqlite3VdbeChangeEncoding(pMem, encoding);
  UPDATE_MAX_BLOBSIZE(pMem);
  if( sqlite3VdbeMemTooBig(pMem) ){
    goto too_big;
  }
  break;
}

#ifndef SQLITE_OMIT_WAL
/* Opcode: Checkpoint P1 P2 P3 * *
**
** Checkpoint database P1. This is a no-op if P1 is not currently in
** WAL mode. Parameter P2 is one of SQLITE_CHECKPOINT_PASSIVE, FULL,
** RESTART, or TRUNCATE.  Write 1 or 0 into mem[P3] if the checkpoint returns
** SQLITE_BUSY or not, respectively.  Write the number of pages in the
** WAL after the checkpoint into mem[P3+1] and the number of pages
** in the WAL that have been checkpointed after the checkpoint
** completes into mem[P3+2].  However on an error, mem[P3+1] and
** mem[P3+2] are initialized to -1.
*/
case OP_Checkpoint: {
  int i;                          /* Loop counter */
  int aRes[3];                    /* Results */
  Mem *pMem;                      /* Write results here */

  assert( p->readOnly==0 );
  aRes[0] = 0;
  aRes[1] = aRes[2] = -1;
  assert( pOp->p2==SQLITE_CHECKPOINT_PASSIVE
       || pOp->p2==SQLITE_CHECKPOINT_FULL
       || pOp->p2==SQLITE_CHECKPOINT_RESTART
       || pOp->p2==SQLITE_CHECKPOINT_TRUNCATE
  );
  rc = sqlite3Checkpoint(db, pOp->p1, pOp->p2, &aRes[1], &aRes[2]);
  if( rc==SQLITE_BUSY ){
    rc = SQLITE_OK;
    aRes[0] = 1;
  }
  for(i=0, pMem = &aMem[pOp->p3]; i<3; i++, pMem++){
    sqlite3VdbeMemSetInt64(pMem, (i64)aRes[i]);
  }    
  break;
};  
#endif

#ifndef SQLITE_OMIT_PRAGMA
/* Opcode: JournalMode P1 P2 P3 * *
**
** Change the journal mode of database P1 to P3. P3 must be one of the
** PAGER_JOURNALMODE_XXX values. If changing between the various rollback
** modes (delete, truncate, persist, off and memory), this is a simple
** operation. No IO is required.
**
** If changing into or out of WAL mode the procedure is more complicated.
**
** Write a string containing the final journal-mode to register P2.
*/
case OP_JournalMode: {    /* out2 */
  Btree *pBt;                     /* Btree to change journal mode of */
  Pager *pPager;                  /* Pager associated with pBt */
  int eNew;                       /* New journal mode */
  int eOld;                       /* The old journal mode */
#ifndef SQLITE_OMIT_WAL
  const char *zFilename;          /* Name of database file for pPager */
#endif

  pOut = out2Prerelease(p, pOp);
  eNew = pOp->p3;
  assert( eNew==PAGER_JOURNALMODE_DELETE 
       || eNew==PAGER_JOURNALMODE_TRUNCATE 
       || eNew==PAGER_JOURNALMODE_PERSIST 
       || eNew==PAGER_JOURNALMODE_OFF
       || eNew==PAGER_JOURNALMODE_MEMORY
       || eNew==PAGER_JOURNALMODE_WAL
       || eNew==PAGER_JOURNALMODE_QUERY
  );
  assert( pOp->p1>=0 && pOp->p1<db->nDb );
  assert( p->readOnly==0 );

  pBt = db->aDb[pOp->p1].pBt;
  pPager = sqlite3BtreePager(pBt);
  eOld = sqlite3PagerGetJournalMode(pPager);
  if( eNew==PAGER_JOURNALMODE_QUERY ) eNew = eOld;
  if( !sqlite3PagerOkToChangeJournalMode(pPager) ) eNew = eOld;

#ifndef SQLITE_OMIT_WAL
  zFilename = sqlite3PagerFilename(pPager, 1);

  /* Do not allow a transition to journal_mode=WAL for a database
  ** in temporary storage or if the VFS does not support shared memory 
  */
  if( eNew==PAGER_JOURNALMODE_WAL
   && (sqlite3Strlen30(zFilename)==0           /* Temp file */
       || !sqlite3PagerWalSupported(pPager))   /* No shared-memory support */
  ){
    eNew = eOld;
  }

  if( (eNew!=eOld)
   && (eOld==PAGER_JOURNALMODE_WAL || eNew==PAGER_JOURNALMODE_WAL)
  ){
    if( !db->autoCommit || db->nVdbeRead>1 ){
      rc = SQLITE_ERROR;
      sqlite3VdbeError(p,
          "cannot change %s wal mode from within a transaction",
          (eNew==PAGER_JOURNALMODE_WAL ? "into" : "out of")
      );
      break;
    }else{
 
      if( eOld==PAGER_JOURNALMODE_WAL ){
        /* If leaving WAL mode, close the log file. If successful, the call
        ** to PagerCloseWal() checkpoints and deletes the write-ahead-log 
        ** file. An EXCLUSIVE lock may still be held on the database file 
        ** after a successful return. 
        */
        rc = sqlite3PagerCloseWal(pPager);
        if( rc==SQLITE_OK ){
          sqlite3PagerSetJournalMode(pPager, eNew);
        }
      }else if( eOld==PAGER_JOURNALMODE_MEMORY ){
        /* Cannot transition directly from MEMORY to WAL.  Use mode OFF
        ** as an intermediate */
        sqlite3PagerSetJournalMode(pPager, PAGER_JOURNALMODE_OFF);
      }
  
      /* Open a transaction on the database file. Regardless of the journal
      ** mode, this transaction always uses a rollback journal.
      */
      assert( sqlite3BtreeIsInTrans(pBt)==0 );
      if( rc==SQLITE_OK ){
        rc = sqlite3BtreeSetVersion(pBt, (eNew==PAGER_JOURNALMODE_WAL ? 2 : 1));
      }
    }
  }
#endif /* ifndef SQLITE_OMIT_WAL */

  if( rc ){
    eNew = eOld;
  }
  eNew = sqlite3PagerSetJournalMode(pPager, eNew);

  pOut->flags = MEM_Str|MEM_Static|MEM_Term;
  pOut->z = (char *)sqlite3JournalModename(eNew);
  pOut->n = sqlite3Strlen30(pOut->z);
  pOut->enc = SQLITE_UTF8;
  sqlite3VdbeChangeEncoding(pOut, encoding);
  break;
};
#endif /* SQLITE_OMIT_PRAGMA */

#if !defined(SQLITE_OMIT_VACUUM) && !defined(SQLITE_OMIT_ATTACH)
/* Opcode: Vacuum * * * * *
**
** Vacuum the entire database.  This opcode will cause other virtual
** machines to be created and run.  It may not be called from within
** a transaction.
*/
case OP_Vacuum: {
  assert( p->readOnly==0 );
  rc = sqlite3RunVacuum(&p->zErrMsg, db);
  break;
}
#endif

#if !defined(SQLITE_OMIT_AUTOVACUUM)
/* Opcode: IncrVacuum P1 P2 * * *
**
** Perform a single step of the incremental vacuum procedure on
** the P1 database. If the vacuum has finished, jump to instruction
** P2. Otherwise, fall through to the next instruction.
*/
case OP_IncrVacuum: {        /* jump */
  Btree *pBt;

  assert( pOp->p1>=0 && pOp->p1<db->nDb );
  assert( DbMaskTest(p->btreeMask, pOp->p1) );
  assert( p->readOnly==0 );
  pBt = db->aDb[pOp->p1].pBt;
  rc = sqlite3BtreeIncrVacuum(pBt);
  VdbeBranchTaken(rc==SQLITE_DONE,2);
  if( rc==SQLITE_DONE ){
    rc = SQLITE_OK;
    goto jump_to_p2;
  }
  break;
}
#endif

/* Opcode: Expire P1 * * * *
**
** Cause precompiled statements to expire.  When an expired statement
** is executed using sqlite3_step() it will either automatically
** reprepare itself (if it was originally created using sqlite3_prepare_v2())
** or it will fail with SQLITE_SCHEMA.
** 
** If P1 is 0, then all SQL statements become expired. If P1 is non-zero,
** then only the currently executing statement is expired.
*/
case OP_Expire: {
  if( !pOp->p1 ){
    sqlite3ExpirePreparedStatements(db);
  }else{
    p->expired = 1;
  }
  break;
}

#ifndef SQLITE_OMIT_SHARED_CACHE
/* Opcode: TableLock P1 P2 P3 P4 *
** Synopsis: iDb=P1 root=P2 write=P3
**
** Obtain a lock on a particular table. This instruction is only used when
** the shared-cache feature is enabled. 
**
** P1 is the index of the database in sqlite3.aDb[] of the database
** on which the lock is acquired.  A readlock is obtained if P3==0 or
** a write lock if P3==1.
**
** P2 contains the root-page of the table to lock.
**
** P4 contains a pointer to the name of the table being locked. This is only
** used to generate an error message if the lock cannot be obtained.
*/
case OP_TableLock: {
  u8 isWriteLock = (u8)pOp->p3;
  if( isWriteLock || 0==(db->flags&SQLITE_ReadUncommitted) ){
    int p1 = pOp->p1; 
    assert( p1>=0 && p1<db->nDb );
    assert( DbMaskTest(p->btreeMask, p1) );
    assert( isWriteLock==0 || isWriteLock==1 );
    rc = sqlite3BtreeLockTable(db->aDb[p1].pBt, pOp->p2, isWriteLock);
    if( (rc&0xFF)==SQLITE_LOCKED ){
      const char *z = pOp->p4.z;
      sqlite3VdbeError(p, "database table is locked: %s", z);
    }
  }
  break;
}
#endif /* SQLITE_OMIT_SHARED_CACHE */

#ifndef SQLITE_OMIT_VIRTUALTABLE
/* Opcode: VBegin * * * P4 *
**
** P4 may be a pointer to an sqlite3_vtab structure. If so, call the 
** xBegin method for that table.
**
** Also, whether or not P4 is set, check that this is not being called from
** within a callback to a virtual table xSync() method. If it is, the error
** code will be set to SQLITE_LOCKED.
*/
case OP_VBegin: {
  VTable *pVTab;
  pVTab = pOp->p4.pVtab;
  rc = sqlite3VtabBegin(db, pVTab);
  if( pVTab ) sqlite3VtabImportErrmsg(p, pVTab->pVtab);
  break;
}
#endif /* SQLITE_OMIT_VIRTUALTABLE */

#ifndef SQLITE_OMIT_VIRTUALTABLE
/* Opcode: VCreate P1 P2 * * *
**
** P2 is a register that holds the name of a virtual table in database 
** P1. Call the xCreate method for that table.
*/
case OP_VCreate: {
  Mem sMem;          /* For storing the record being decoded */
  const char *zTab;  /* Name of the virtual table */

  memset(&sMem, 0, sizeof(sMem));
  sMem.db = db;
  /* Because P2 is always a static string, it is impossible for the
  ** sqlite3VdbeMemCopy() to fail */
  assert( (aMem[pOp->p2].flags & MEM_Str)!=0 );
  assert( (aMem[pOp->p2].flags & MEM_Static)!=0 );
  rc = sqlite3VdbeMemCopy(&sMem, &aMem[pOp->p2]);
  assert( rc==SQLITE_OK );
  zTab = (const char*)sqlite3_value_text(&sMem);
  assert( zTab || db->mallocFailed );
  if( zTab ){
    rc = sqlite3VtabCallCreate(db, pOp->p1, zTab, &p->zErrMsg);
  }
  sqlite3VdbeMemRelease(&sMem);
  break;
}
#endif /* SQLITE_OMIT_VIRTUALTABLE */

#ifndef SQLITE_OMIT_VIRTUALTABLE
/* Opcode: VDestroy P1 * * P4 *
**
** P4 is the name of a virtual table in database P1.  Call the xDestroy method
** of that table.
*/
case OP_VDestroy: {
  db->nVDestroy++;
  rc = sqlite3VtabCallDestroy(db, pOp->p1, pOp->p4.z);
  db->nVDestroy--;
  break;
}
#endif /* SQLITE_OMIT_VIRTUALTABLE */

#ifndef SQLITE_OMIT_VIRTUALTABLE
/* Opcode: VOpen P1 * * P4 *
**
** P4 is a pointer to a virtual table object, an sqlite3_vtab structure.
** P1 is a cursor number.  This opcode opens a cursor to the virtual
** table and stores that cursor in P1.
*/
case OP_VOpen: {
  VdbeCursor *pCur;
  sqlite3_vtab_cursor *pVCur;
  sqlite3_vtab *pVtab;
  const sqlite3_module *pModule;

  assert( p->bIsReader );
  pCur = 0;
  pVCur = 0;
  pVtab = pOp->p4.pVtab->pVtab;
  if( pVtab==0 || NEVER(pVtab->pModule==0) ){
    rc = SQLITE_LOCKED;
    break;
  }
  pModule = pVtab->pModule;
  rc = pModule->xOpen(pVtab, &pVCur);
  sqlite3VtabImportErrmsg(p, pVtab);
  if( SQLITE_OK==rc ){
    /* Initialize sqlite3_vtab_cursor base class */
    pVCur->pVtab = pVtab;

    /* Initialize vdbe cursor object */
    pCur = allocateCursor(p, pOp->p1, 0, -1, CURTYPE_VTAB);
    if( pCur ){
      pCur->uc.pVCur = pVCur;
      pVtab->nRef++;
    }else{
      assert( db->mallocFailed );
      pModule->xClose(pVCur);
      goto no_mem;
    }
  }
  break;
}
#endif /* SQLITE_OMIT_VIRTUALTABLE */

#ifndef SQLITE_OMIT_VIRTUALTABLE
/* Opcode: VFilter P1 P2 P3 P4 *
** Synopsis: iplan=r[P3] zplan='P4'
**
** P1 is a cursor opened using VOpen.  P2 is an address to jump to if
** the filtered result set is empty.
**
** P4 is either NULL or a string that was generated by the xBestIndex
** method of the module.  The interpretation of the P4 string is left
** to the module implementation.
**
** This opcode invokes the xFilter method on the virtual table specified
** by P1.  The integer query plan parameter to xFilter is stored in register
** P3. Register P3+1 stores the argc parameter to be passed to the
** xFilter method. Registers P3+2..P3+1+argc are the argc
** additional parameters which are passed to
** xFilter as argv. Register P3+2 becomes argv[0] when passed to xFilter.
**
** A jump is made to P2 if the result set after filtering would be empty.
*/
case OP_VFilter: {   /* jump */
  int nArg;
  int iQuery;
  const sqlite3_module *pModule;
  Mem *pQuery;
  Mem *pArgc;
  sqlite3_vtab_cursor *pVCur;
  sqlite3_vtab *pVtab;
  VdbeCursor *pCur;
  int res;
  int i;
  Mem **apArg;

  pQuery = &aMem[pOp->p3];
  pArgc = &pQuery[1];
  pCur = p->apCsr[pOp->p1];
  assert( memIsValid(pQuery) );
  REGISTER_TRACE(pOp->p3, pQuery);
  assert( pCur->eCurType==CURTYPE_VTAB );
  pVCur = pCur->uc.pVCur;
  pVtab = pVCur->pVtab;
  pModule = pVtab->pModule;

  /* Grab the index number and argc parameters */
  assert( (pQuery->flags&MEM_Int)!=0 && pArgc->flags==MEM_Int );
  nArg = (int)pArgc->u.i;
  iQuery = (int)pQuery->u.i;

  /* Invoke the xFilter method */
  res = 0;
  apArg = p->apArg;
  for(i = 0; i<nArg; i++){
    apArg[i] = &pArgc[i+1];
  }
  rc = pModule->xFilter(pVCur, iQuery, pOp->p4.z, nArg, apArg);
  sqlite3VtabImportErrmsg(p, pVtab);
  if( rc==SQLITE_OK ){
    res = pModule->xEof(pVCur);
  }
  pCur->nullRow = 0;
  VdbeBranchTaken(res!=0,2);
  if( res ) goto jump_to_p2;
  break;
}
#endif /* SQLITE_OMIT_VIRTUALTABLE */

#ifndef SQLITE_OMIT_VIRTUALTABLE
/* Opcode: VColumn P1 P2 P3 * *
** Synopsis: r[P3]=vcolumn(P2)
**
** Store the value of the P2-th column of
** the row of the virtual-table that the 
** P1 cursor is pointing to into register P3.
*/
case OP_VColumn: {
  sqlite3_vtab *pVtab;
  const sqlite3_module *pModule;
  Mem *pDest;
  sqlite3_context sContext;

  VdbeCursor *pCur = p->apCsr[pOp->p1];
  assert( pCur->eCurType==CURTYPE_VTAB );
  assert( pOp->p3>0 && pOp->p3<=(p->nMem-p->nCursor) );
  pDest = &aMem[pOp->p3];
  memAboutToChange(p, pDest);
  if( pCur->nullRow ){
    sqlite3VdbeMemSetNull(pDest);
    break;
  }
  pVtab = pCur->uc.pVCur->pVtab;
  pModule = pVtab->pModule;
  assert( pModule->xColumn );
  memset(&sContext, 0, sizeof(sContext));
  sContext.pOut = pDest;
  MemSetTypeFlag(pDest, MEM_Null);
  rc = pModule->xColumn(pCur->uc.pVCur, &sContext, pOp->p2);
  sqlite3VtabImportErrmsg(p, pVtab);
  if( sContext.isError ){
    rc = sContext.isError;
  }
  sqlite3VdbeChangeEncoding(pDest, encoding);
  REGISTER_TRACE(pOp->p3, pDest);
  UPDATE_MAX_BLOBSIZE(pDest);

  if( sqlite3VdbeMemTooBig(pDest) ){
    goto too_big;
  }
  break;
}
#endif /* SQLITE_OMIT_VIRTUALTABLE */

#ifndef SQLITE_OMIT_VIRTUALTABLE
/* Opcode: VNext P1 P2 * * *
**
** Advance virtual table P1 to the next row in its result set and
** jump to instruction P2.  Or, if the virtual table has reached
** the end of its result set, then fall through to the next instruction.
*/
case OP_VNext: {   /* jump */
  sqlite3_vtab *pVtab;
  const sqlite3_module *pModule;
  int res;
  VdbeCursor *pCur;

  res = 0;
  pCur = p->apCsr[pOp->p1];
  assert( pCur->eCurType==CURTYPE_VTAB );
  if( pCur->nullRow ){
    break;
  }
  pVtab = pCur->uc.pVCur->pVtab;
  pModule = pVtab->pModule;
  assert( pModule->xNext );

  /* Invoke the xNext() method of the module. There is no way for the
  ** underlying implementation to return an error if one occurs during
  ** xNext(). Instead, if an error occurs, true is returned (indicating that 
  ** data is available) and the error code returned when xColumn or
  ** some other method is next invoked on the save virtual table cursor.
  */
  rc = pModule->xNext(pCur->uc.pVCur);
  sqlite3VtabImportErrmsg(p, pVtab);
  if( rc==SQLITE_OK ){
    res = pModule->xEof(pCur->uc.pVCur);
  }
  VdbeBranchTaken(!res,2);
  if( !res ){
    /* If there is data, jump to P2 */
    goto jump_to_p2_and_check_for_interrupt;
  }
  goto check_for_interrupt;
}
#endif /* SQLITE_OMIT_VIRTUALTABLE */

#ifndef SQLITE_OMIT_VIRTUALTABLE
/* Opcode: VRename P1 * * P4 *
**
** P4 is a pointer to a virtual table object, an sqlite3_vtab structure.
** This opcode invokes the corresponding xRename method. The value
** in register P1 is passed as the zName argument to the xRename method.
*/
case OP_VRename: {
  sqlite3_vtab *pVtab;
  Mem *pName;

  pVtab = pOp->p4.pVtab->pVtab;
  pName = &aMem[pOp->p1];
  assert( pVtab->pModule->xRename );
  assert( memIsValid(pName) );
  assert( p->readOnly==0 );
  REGISTER_TRACE(pOp->p1, pName);
  assert( pName->flags & MEM_Str );
  testcase( pName->enc==SQLITE_UTF8 );
  testcase( pName->enc==SQLITE_UTF16BE );
  testcase( pName->enc==SQLITE_UTF16LE );
  rc = sqlite3VdbeChangeEncoding(pName, SQLITE_UTF8);
  if( rc==SQLITE_OK ){
    rc = pVtab->pModule->xRename(pVtab, pName->z);
    sqlite3VtabImportErrmsg(p, pVtab);
    p->expired = 0;
  }
  break;
}
#endif

#ifndef SQLITE_OMIT_VIRTUALTABLE
/* Opcode: VUpdate P1 P2 P3 P4 P5
** Synopsis: data=r[P3@P2]
**
** P4 is a pointer to a virtual table object, an sqlite3_vtab structure.
** This opcode invokes the corresponding xUpdate method. P2 values
** are contiguous memory cells starting at P3 to pass to the xUpdate 
** invocation. The value in register (P3+P2-1) corresponds to the 
** p2th element of the argv array passed to xUpdate.
**
** The xUpdate method will do a DELETE or an INSERT or both.
** The argv[0] element (which corresponds to memory cell P3)
** is the rowid of a row to delete.  If argv[0] is NULL then no 
** deletion occurs.  The argv[1] element is the rowid of the new 
** row.  This can be NULL to have the virtual table select the new 
** rowid for itself.  The subsequent elements in the array are 
** the values of columns in the new row.
**
** If P2==1 then no insert is performed.  argv[0] is the rowid of
** a row to delete.
**
** P1 is a boolean flag. If it is set to true and the xUpdate call
** is successful, then the value returned by sqlite3_last_insert_rowid() 
** is set to the value of the rowid for the row just inserted.
**
** P5 is the error actions (OE_Replace, OE_Fail, OE_Ignore, etc) to
** apply in the case of a constraint failure on an insert or update.
*/
case OP_VUpdate: {
  sqlite3_vtab *pVtab;
  const sqlite3_module *pModule;
  int nArg;
  int i;
  sqlite_int64 rowid;
  Mem **apArg;
  Mem *pX;

  assert( pOp->p2==1        || pOp->p5==OE_Fail   || pOp->p5==OE_Rollback 
       || pOp->p5==OE_Abort || pOp->p5==OE_Ignore || pOp->p5==OE_Replace
  );
  assert( p->readOnly==0 );
  pVtab = pOp->p4.pVtab->pVtab;
  if( pVtab==0 || NEVER(pVtab->pModule==0) ){
    rc = SQLITE_LOCKED;
    break;
  }
  pModule = pVtab->pModule;
  nArg = pOp->p2;
  assert( pOp->p4type==P4_VTAB );
  if( ALWAYS(pModule->xUpdate) ){
    u8 vtabOnConflict = db->vtabOnConflict;
    apArg = p->apArg;
    pX = &aMem[pOp->p3];
    for(i=0; i<nArg; i++){
      assert( memIsValid(pX) );
      memAboutToChange(p, pX);
      apArg[i] = pX;
      pX++;
    }
    db->vtabOnConflict = pOp->p5;
    rc = pModule->xUpdate(pVtab, nArg, apArg, &rowid);
    db->vtabOnConflict = vtabOnConflict;
    sqlite3VtabImportErrmsg(p, pVtab);
    if( rc==SQLITE_OK && pOp->p1 ){
      assert( nArg>1 && apArg[0] && (apArg[0]->flags&MEM_Null) );
      db->lastRowid = lastRowid = rowid;
    }
    if( (rc&0xff)==SQLITE_CONSTRAINT && pOp->p4.pVtab->bConstraint ){
      if( pOp->p5==OE_Ignore ){
        rc = SQLITE_OK;
      }else{
        p->errorAction = ((pOp->p5==OE_Replace) ? OE_Abort : pOp->p5);
      }
    }else{
      p->nChange++;
    }
  }
  break;
}
#endif /* SQLITE_OMIT_VIRTUALTABLE */

#ifndef  SQLITE_OMIT_PAGER_PRAGMAS
/* Opcode: Pagecount P1 P2 * * *
**
** Write the current number of pages in database P1 to memory cell P2.
*/
case OP_Pagecount: {            /* out2 */
  pOut = out2Prerelease(p, pOp);
  pOut->u.i = sqlite3BtreeLastPage(db->aDb[pOp->p1].pBt);
  break;
}
#endif


#ifndef  SQLITE_OMIT_PAGER_PRAGMAS
/* Opcode: MaxPgcnt P1 P2 P3 * *
**
** Try to set the maximum page count for database P1 to the value in P3.
** Do not let the maximum page count fall below the current page count and
** do not change the maximum page count value if P3==0.
**
** Store the maximum page count after the change in register P2.
*/
case OP_MaxPgcnt: {            /* out2 */
  unsigned int newMax;
  Btree *pBt;

  pOut = out2Prerelease(p, pOp);
  pBt = db->aDb[pOp->p1].pBt;
  newMax = 0;
  if( pOp->p3 ){
    newMax = sqlite3BtreeLastPage(pBt);
    if( newMax < (unsigned)pOp->p3 ) newMax = (unsigned)pOp->p3;
  }
  pOut->u.i = sqlite3BtreeMaxPageCount(pBt, newMax);
  break;
}
#endif


/* Opcode: Init * P2 * P4 *
** Synopsis:  Start at P2
**
** Programs contain a single instance of this opcode as the very first
** opcode.
**
** If tracing is enabled (by the sqlite3_trace()) interface, then
** the UTF-8 string contained in P4 is emitted on the trace callback.
** Or if P4 is blank, use the string returned by sqlite3_sql().
**
** If P2 is not zero, jump to instruction P2.
*/
case OP_Init: {          /* jump */
  char *zTrace;
  char *z;

#ifndef SQLITE_OMIT_TRACE
  if( db->xTrace
   && !p->doingRerun
   && (zTrace = (pOp->p4.z ? pOp->p4.z : p->zSql))!=0
  ){
    z = sqlite3VdbeExpandSql(p, zTrace);
    db->xTrace(db->pTraceArg, z);
    sqlite3DbFree(db, z);
  }
#ifdef SQLITE_USE_FCNTL_TRACE
  zTrace = (pOp->p4.z ? pOp->p4.z : p->zSql);
  if( zTrace ){
    int i;
    for(i=0; i<db->nDb; i++){
      if( DbMaskTest(p->btreeMask, i)==0 ) continue;
      sqlite3_file_control(db, db->aDb[i].zName, SQLITE_FCNTL_TRACE, zTrace);
    }
  }
#endif /* SQLITE_USE_FCNTL_TRACE */
#ifdef SQLITE_DEBUG
  if( (db->flags & SQLITE_SqlTrace)!=0
   && (zTrace = (pOp->p4.z ? pOp->p4.z : p->zSql))!=0
  ){
    sqlite3DebugPrintf("SQL-trace: %s\n", zTrace);
  }
#endif /* SQLITE_DEBUG */
#endif /* SQLITE_OMIT_TRACE */
  if( pOp->p2 ) goto jump_to_p2;
  break;
}

#ifdef SQLITE_ENABLE_CURSOR_HINTS
/* Opcode: CursorHint P1 * * P4 *
**
** Provide a hint to cursor P1 that it only needs to return rows that
** satisfy the Expr in P4.  TK_REGISTER terms in the P4 expression refer
** to values currently held in registers.  TK_COLUMN terms in the P4
** expression refer to columns in the b-tree to which cursor P1 is pointing.
*/
case OP_CursorHint: {
  VdbeCursor *pC;

  assert( pOp->p1>=0 && pOp->p1<p->nCursor );
  assert( pOp->p4type==P4_EXPR );
  pC = p->apCsr[pOp->p1];
  if( pC ){
    assert( pC->eCurType==CURTYPE_BTREE );
    sqlite3BtreeCursorHint(pC->uc.pCursor, BTREE_HINT_RANGE,
                           pOp->p4.pExpr, aMem);
  }
  break;
}
#endif /* SQLITE_ENABLE_CURSOR_HINTS */

/* Opcode: Noop * * * * *
**
** Do nothing.  This instruction is often useful as a jump
** destination.
*/
/*
** The magic Explain opcode are only inserted when explain==2 (which
** is to say when the EXPLAIN QUERY PLAN syntax is used.)
** This opcode records information from the optimizer.  It is the
** the same as a no-op.  This opcodesnever appears in a real VM program.
*/
default: {          /* This is really OP_Noop and OP_Explain */
  assert( pOp->opcode==OP_Noop || pOp->opcode==OP_Explain );
  break;
}

/*****************************************************************************
** The cases of the switch statement above this line should all be indented
** by 6 spaces.  But the left-most 6 spaces have been removed to improve the
** readability.  From this point on down, the normal indentation rules are
** restored.
*****************************************************************************/
    }

#ifdef VDBE_PROFILE
    {
      u64 endTime = sqlite3Hwtime();
      if( endTime>start ) pOrigOp->cycles += endTime - start;
      pOrigOp->cnt++;
    }
#endif

    /* The following code adds nothing to the actual functionality
    ** of the program.  It is only here for testing and debugging.
    ** On the other hand, it does burn CPU cycles every time through
    ** the evaluator loop.  So we can leave it out when NDEBUG is defined.
    */
#ifndef NDEBUG
    assert( pOp>=&aOp[-1] && pOp<&aOp[p->nOp-1] );

#ifdef SQLITE_DEBUG
    if( db->flags & SQLITE_VdbeTrace ){
      if( rc!=0 ) printf("rc=%d\n",rc);
      if( pOrigOp->opflags & (OPFLG_OUT2) ){
        registerTrace(pOrigOp->p2, &aMem[pOrigOp->p2]);
      }
      if( pOrigOp->opflags & OPFLG_OUT3 ){
        registerTrace(pOrigOp->p3, &aMem[pOrigOp->p3]);
      }
    }
#endif  /* SQLITE_DEBUG */
#endif  /* NDEBUG */
  }  /* The end of the for(;;) loop the loops through opcodes */

  /* If we reach this point, it means that execution is finished with
  ** an error of some kind.
  */
vdbe_error_halt:
  assert( rc );
  p->rc = rc;
  testcase( sqlite3GlobalConfig.xLog!=0 );
  sqlite3_log(rc, "statement aborts at %d: [%s] %s", 
                   (int)(pOp - aOp), p->zSql, p->zErrMsg);
  sqlite3VdbeHalt(p);
  if( rc==SQLITE_IOERR_NOMEM ) db->mallocFailed = 1;
  rc = SQLITE_ERROR;
  if( resetSchemaOnFault>0 ){
    sqlite3ResetOneSchema(db, resetSchemaOnFault-1);
  }

  /* This is the only way out of this procedure.  We have to
  ** release the mutexes on btrees that were acquired at the
  ** top. */
vdbe_return:
  db->lastRowid = lastRowid;
  testcase( nVmStep>0 );
  p->aCounter[SQLITE_STMTSTATUS_VM_STEP] += (int)nVmStep;
  sqlite3VdbeLeave(p);
  assert( rc!=SQLITE_OK || nExtraDelete==0 
       || sqlite3_strlike("DELETE%",p->zSql,0)!=0 
  );
  return rc;

  /* Jump to here if a string or blob larger than SQLITE_MAX_LENGTH
  ** is encountered.
  */
too_big:
  sqlite3VdbeError(p, "string or blob too big");
  rc = SQLITE_TOOBIG;
  goto vdbe_error_halt;

  /* Jump to here if a malloc() fails.
  */
no_mem:
  db->mallocFailed = 1;
  sqlite3VdbeError(p, "out of memory");
  rc = SQLITE_NOMEM;
  goto vdbe_error_halt;

  /* Jump to here for any other kind of fatal error.  The "rc" variable
  ** should hold the error number.
  */
abort_due_to_error:
  assert( p->zErrMsg==0 );
  if( db->mallocFailed ) rc = SQLITE_NOMEM;
  if( rc!=SQLITE_IOERR_NOMEM ){
    sqlite3VdbeError(p, "%s", sqlite3ErrStr(rc));
  }
  goto vdbe_error_halt;

  /* Jump to here if the sqlite3_interrupt() API sets the interrupt
  ** flag.
  */
abort_due_to_interrupt:
  assert( db->u1.isInterrupted );
  rc = SQLITE_INTERRUPT;
  p->rc = rc;
  sqlite3VdbeError(p, "%s", sqlite3ErrStr(rc));
  goto vdbe_error_halt;
}<|MERGE_RESOLUTION|>--- conflicted
+++ resolved
@@ -4431,10 +4431,8 @@
   }
 #endif
 
-<<<<<<< HEAD
   if( opflags & OPFLAG_ISNOOP ) break;
  
-=======
   /* Only flags that can be set are SAVEPOISTION and AUXDELETE */ 
   assert( (pOp->p5 & ~(OPFLAG_SAVEPOSITION|OPFLAG_AUXDELETE))==0 );
   assert( OPFLAG_SAVEPOSITION==BTREE_SAVEPOSITION );
@@ -4454,7 +4452,6 @@
   }
 #endif
 
->>>>>>> b8db5498
   rc = sqlite3BtreeDelete(pC->uc.pCursor, pOp->p5);
   pC->cacheStatus = CACHE_STALE;
 
