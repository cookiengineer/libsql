--- conflicted
+++ resolved
@@ -6413,10 +6413,9 @@
     ** the entire-list will be searched for that page.
     */
     if( eMode==BTALLOC_EXACT ){
-<<<<<<< HEAD
       assert( ISAUTOVACUUM!=ISCONCURRENT );
       if( ISAUTOVACUUM ){
-        if( ALWAYS(nearby<=mxPage) ){
+        if( nearby<=mxPage ){
           u8 eType;
           assert( nearby>0 );
           assert( pBt->autoVacuum );
@@ -6425,16 +6424,6 @@
           if( eType==PTRMAP_FREEPAGE ){
             searchList = 1;
           }
-=======
-      if( nearby<=mxPage ){
-        u8 eType;
-        assert( nearby>0 );
-        assert( pBt->autoVacuum );
-        rc = ptrmapGet(pBt, nearby, &eType, 0);
-        if( rc ) return rc;
-        if( eType==PTRMAP_FREEPAGE ){
-          searchList = 1;
->>>>>>> 47eb561c
         }
       }else{
         searchList = 1;
