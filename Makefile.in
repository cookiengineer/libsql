--- conflicted
+++ resolved
@@ -1507,11 +1507,7 @@
 	rm -f threadtest5
 
 distclean:	clean
-<<<<<<< HEAD
-	rm -f config.h config.log config.status libtool Makefile sqlite3.pc sqlite3session.h \
-=======
-	rm -f sqlite_cfg.h config.log config.status libtool Makefile sqlite3.pc \
->>>>>>> e493f8f0
+	rm -f sqlite_cfg.h config.log config.status libtool Makefile sqlite3.pc sqlite3session.h \
 		$(TESTPROGS)
 
 #
