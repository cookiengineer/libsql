# 2010 July 09
#
# The author disclaims copyright to this source code.  In place of
# a legal notice, here is a blessing:
#
#    May you do good and not evil.
#    May you find forgiveness for yourself and forgive others.
#    May you share freely, never taking more than you give.
#
#***********************************************************************
# This file implements regression tests for SQLite library.  The
# focus of this file is testing the SELECT statement.
#

set testdir [file dirname $argv0]
source $testdir/tester.tcl

ifcapable !vtab {
  finish_test
  return
}


set ::asc 1
proc a_string {n} { string range [string repeat [incr ::asc]. $n] 1 $n }
db func a_string a_string

register_dbstat_vtab db
do_execsql_test stat-0.0 {
  PRAGMA auto_vacuum = OFF;
  CREATE VIRTUAL TABLE temp.stat USING dbstat;
  SELECT * FROM stat;
} {}
<<<<<<< HEAD
if {[wal_is_ok]} {
=======

ifcapable wal {
>>>>>>> 11f273fc
  do_execsql_test stat-0.1 {
    PRAGMA journal_mode = WAL;
    PRAGMA journal_mode = delete;
    SELECT * FROM stat;
  } {wal delete sqlite_master / 1 leaf 0 0 916 0}
}
<<<<<<< HEAD
=======

>>>>>>> 11f273fc
do_test stat-1.0 {
  execsql {
    CREATE TABLE t1(a, b);
    CREATE INDEX i1 ON t1(b);
    INSERT INTO t1(rowid, a, b) VALUES(2, 2, 3);
    INSERT INTO t1(rowid, a, b) VALUES(3, 4, 5);
  }
} {}
do_test stat-1.1 {
  execsql {
    SELECT * FROM stat WHERE name = 't1';
  }
} {t1 / 2 leaf 2 10 998 5}
do_test stat-1.2 {
  execsql {
    SELECT * FROM stat WHERE name = 'i1';
  }
} {i1 / 3 leaf 2 10 1000 5}
do_test stat-1.3 {
  execsql {
    SELECT * FROM stat WHERE name = 'sqlite_master';
  }
} {sqlite_master / 1 leaf 2 77 831 40}
do_test stat-1.4 {
  execsql {
    DROP TABLE t1;
  }
} {}

do_execsql_test stat-2.1 {
  CREATE TABLE t3(a PRIMARY KEY, b);
  INSERT INTO t3(rowid, a, b) VALUES(2, a_string(111), a_string(222));
  INSERT INTO t3 SELECT a_string(110+rowid), a_string(221+rowid) FROM t3;
  INSERT INTO t3 SELECT a_string(110+rowid), a_string(221+rowid) FROM t3;
  INSERT INTO t3 SELECT a_string(110+rowid), a_string(221+rowid) FROM t3;
  INSERT INTO t3 SELECT a_string(110+rowid), a_string(221+rowid) FROM t3;
  INSERT INTO t3 SELECT a_string(110+rowid), a_string(221+rowid) FROM t3;
  SELECT * FROM stat WHERE name != 'sqlite_master';
} [list \
  sqlite_autoindex_t3_1 / 3 internal 3 368 623 125       \
  sqlite_autoindex_t3_1 /000/ 8 leaf 8 946 46 123        \
  sqlite_autoindex_t3_1 /001/ 9 leaf 8 988 2 131         \
  sqlite_autoindex_t3_1 /002/ 15 leaf 7 857 137 132      \
  sqlite_autoindex_t3_1 /003/ 20 leaf 6 739 257 129      \
  t3 / 2 internal 15 0 907 0                             \
  t3 /000/ 4 leaf 2 678 328 340                          \
  t3 /001/ 5 leaf 2 682 324 342                          \
  t3 /002/ 6 leaf 2 682 324 342                          \
  t3 /003/ 7 leaf 2 690 316 346                          \
  t3 /004/ 10 leaf 2 682 324 342                         \
  t3 /005/ 11 leaf 2 690 316 346                         \
  t3 /006/ 12 leaf 2 698 308 350                         \
  t3 /007/ 13 leaf 2 706 300 354                         \
  t3 /008/ 14 leaf 2 682 324 342                         \
  t3 /009/ 16 leaf 2 690 316 346                         \
  t3 /00a/ 17 leaf 2 698 308 350                         \
  t3 /00b/ 18 leaf 2 706 300 354                         \
  t3 /00c/ 19 leaf 2 714 292 358                         \
  t3 /00d/ 21 leaf 2 722 284 362                         \
  t3 /00e/ 22 leaf 2 730 276 366                         \
  t3 /00f/ 23 leaf 2 738 268 370                         \
]
do_execsql_test stat-2.2 { DROP TABLE t3 } {}

do_execsql_test stat-3.1 {
  CREATE TABLE t4(x);
  CREATE INDEX i4 ON t4(x);
  INSERT INTO t4(rowid, x) VALUES(2, a_string(7777));
  SELECT * FROM stat WHERE name != 'sqlite_master';
} [list \
  i4 / 3 leaf 1 103 905 7782                 \
  i4 /000+000000 9 overflow 0 1020 0 0       \
  i4 /000+000001 10 overflow 0 1020 0 0      \
  i4 /000+000002 11 overflow 0 1020 0 0      \
  i4 /000+000003 12 overflow 0 1020 0 0      \
  i4 /000+000004 13 overflow 0 1020 0 0      \
  i4 /000+000005 14 overflow 0 1020 0 0      \
  i4 /000+000006 15 overflow 0 1020 0 0      \
  i4 /000+000007 16 overflow 0 539 481 0     \
  t4 / 2 leaf 1 640 367 7780                 \
  t4 /000+000000 22 overflow 0 1020 0 0      \
  t4 /000+000001 23 overflow 0 1020 0 0      \
  t4 /000+000002 21 overflow 0 1020 0 0      \
  t4 /000+000003 20 overflow 0 1020 0 0      \
  t4 /000+000004 19 overflow 0 1020 0 0      \
  t4 /000+000005 18 overflow 0 1020 0 0      \
  t4 /000+000006 17 overflow 0 1020 0 0      \
]

do_execsql_test stat-4.1 {
  CREATE TABLE t5(x);
  CREATE INDEX i5 ON t5(x);
  SELECT * FROM stat WHERE name = 't5' OR name = 'i5';
} [list  \
  i5 / 5 leaf 0 0 1016 0 \
  t5 / 4 leaf 0 0 1016 0 \
]

db close
file delete -force test.db
sqlite3 db test.db
register_dbstat_vtab db
breakpoint
do_execsql_test stat-5.1 {
  PRAGMA auto_vacuum = OFF;
  CREATE VIRTUAL TABLE temp.stat USING dbstat;
  CREATE TABLE t1(x);
  INSERT INTO t1 VALUES(zeroblob(1513));
  INSERT INTO t1 VALUES(zeroblob(1514));
  SELECT * FROM stat WHERE name = 't1';
} [list \
  t1 / 2 leaf 2 993 5 1517                \
  t1 /000+000000 3 overflow 0 1020 0 0    \
  t1 /001+000000 4 overflow 0 1020 0 0    \
]

finish_test<|MERGE_RESOLUTION|>--- conflicted
+++ resolved
@@ -31,22 +31,15 @@
   CREATE VIRTUAL TABLE temp.stat USING dbstat;
   SELECT * FROM stat;
 } {}
-<<<<<<< HEAD
-if {[wal_is_ok]} {
-=======
 
 ifcapable wal {
->>>>>>> 11f273fc
   do_execsql_test stat-0.1 {
     PRAGMA journal_mode = WAL;
     PRAGMA journal_mode = delete;
     SELECT * FROM stat;
   } {wal delete sqlite_master / 1 leaf 0 0 916 0}
 }
-<<<<<<< HEAD
-=======
 
->>>>>>> 11f273fc
 do_test stat-1.0 {
   execsql {
     CREATE TABLE t1(a, b);
