
#
# Parameter $zName must be a path to the file UnicodeData.txt. This command
# reads the file and returns a list of mappings required to remove all
# diacritical marks from a unicode string. Each mapping is itself a list
# consisting of two elements - the unicode codepoint and the single ASCII
# character that it should be replaced with, or an empty string if the 
# codepoint should simply be removed from the input. Examples:
#
#   { 224 a  }     (replace codepoint 224 to "a")
#   { 769 "" }     (remove codepoint 769 from input)
#
# Mappings are only returned for non-upper case codepoints. It is assumed
# that the input has already been folded to lower case.
#
proc rd_load_unicodedata_text {zName} {
  global tl_lookup_table

  set fd [open $zName]
  set lField {
    code
    character_name
    general_category
    canonical_combining_classes
    bidirectional_category
    character_decomposition_mapping
    decimal_digit_value
    digit_value
    numeric_value
    mirrored
    unicode_1_name
    iso10646_comment_field
    uppercase_mapping
    lowercase_mapping
    titlecase_mapping
  }
  set lRet [list]

  while { ![eof $fd] } {
    set line [gets $fd]
    if {$line == ""} continue

    set fields [split $line ";"]
    if {[llength $fields] != [llength $lField]} { error "parse error: $line" }
    foreach $lField $fields {}
    if { [llength $character_decomposition_mapping]!=2
      || [string is xdigit [lindex $character_decomposition_mapping 0]]==0
    } {
      continue
    }

    set iCode  [expr "0x$code"]
    set iAscii [expr "0x[lindex $character_decomposition_mapping 0]"]
    set iDia   [expr "0x[lindex $character_decomposition_mapping 1]"]

    if {[info exists tl_lookup_table($iCode)]} continue

    if { ($iAscii >= 97 && $iAscii <= 122)
      || ($iAscii >= 65 && $iAscii <= 90)
    } {
      lappend lRet [list $iCode [string tolower [format %c $iAscii]]]
      set dia($iDia) 1
    }
  }

  foreach d [array names dia] {
    lappend lRet [list $d ""]
  }
  set lRet [lsort -integer -index 0 $lRet]

  close $fd
  set lRet
}


proc print_rd {map} {
  global tl_lookup_table
  set aChar [list]
  set lRange [list]

  set nRange 1
  set iFirst  [lindex $map 0 0]
  set cPrev   [lindex $map 0 1]

  foreach m [lrange $map 1 end] {
    foreach {i c} $m {}

    if {$cPrev == $c} {
      for {set j [expr $iFirst+$nRange]} {$j<$i} {incr j} {
        if {[info exists tl_lookup_table($j)]==0} break
      }

      if {$j==$i} {
        set nNew [expr {(1 + $i - $iFirst)}]
        if {$nNew<=8} {
          set nRange $nNew
          continue
        }
      }
    }

    lappend lRange [list $iFirst $nRange]
    lappend aChar  $cPrev

    set iFirst $i
    set cPrev  $c
    set nRange 1
  }
  lappend lRange [list $iFirst $nRange]
  lappend aChar $cPrev

  puts "/*"
  puts "** If the argument is a codepoint corresponding to a lowercase letter"
  puts "** in the ASCII range with a diacritic added, return the codepoint"
  puts "** of the ASCII letter only. For example, if passed 235 - \"LATIN"
  puts "** SMALL LETTER E WITH DIAERESIS\" - return 65 (\"LATIN SMALL LETTER"
  puts "** E\"). The resuls of passing a codepoint that corresponds to an"
  puts "** uppercase letter are undefined."
  puts "*/"
  puts "static int remove_diacritic(int c)\{"
  puts "  unsigned short aDia\[\] = \{"
  puts -nonewline "        0, "
  set i 1
  foreach r $lRange {
    foreach {iCode nRange} $r {}
    if {($i % 8)==0} {puts "" ; puts -nonewline "    " }
    incr i

    puts -nonewline [format "%5d" [expr ($iCode<<3) + $nRange-1]]
    puts -nonewline ", "
  }
  puts ""
  puts "  \};"
  puts "  char aChar\[\] = \{"
  puts -nonewline "    '\\0', "
  set i 1
  foreach c $aChar {
    set str "'$c',  "
    if {$c == ""} { set str "'\\0', " }

    if {($i % 12)==0} {puts "" ; puts -nonewline "    " }
    incr i
    puts -nonewline "$str"
  }
  puts ""
  puts "  \};"
  puts {
  unsigned int key = (((unsigned int)c)<<3) | 0x00000007;
  int iRes = 0;
  int iHi = sizeof(aDia)/sizeof(aDia[0]) - 1;
  int iLo = 0;
  while( iHi>=iLo ){
    int iTest = (iHi + iLo) / 2;
    if( key >= aDia[iTest] ){
      iRes = iTest;
      iLo = iTest+1;
    }else{
      iHi = iTest-1;
    }
  }
  assert( key>=aDia[iRes] );
  return ((c > (aDia[iRes]>>3) + (aDia[iRes]&0x07)) ? c : (int)aChar[iRes]);}
  puts "\}"
}

proc print_isdiacritic {zFunc map} {

  set lCode [list]
  foreach m $map {
    foreach {code char} $m {}
    if {$code && $char == ""} { lappend lCode $code }
  }
  set lCode [lsort -integer $lCode]
  set iFirst [lindex $lCode 0]
  set iLast [lindex $lCode end]

  set i1 0
  set i2 0

  foreach c $lCode {
    set i [expr $c - $iFirst]
    if {$i < 32} {
      set i1 [expr {$i1 | (1<<$i)}]
    } else {
      set i2 [expr {$i2 | (1<<($i-32))}]
    }
  }

  puts "/*"
  puts "** Return true if the argument interpreted as a unicode codepoint" 
  puts "** is a diacritical modifier character."
  puts "*/"
  puts "int ${zFunc}\(int c)\{"
  puts "  unsigned int mask0 = [format "0x%08X" $i1];"
  puts "  unsigned int mask1 = [format "0x%08X" $i2];"

  puts "  if( c<$iFirst || c>$iLast ) return 0;"
  puts "  return (c < $iFirst+32) ?"
  puts "      (mask0 & (1 << (c-$iFirst))) :"
  puts "      (mask1 & (1 << (c-$iFirst-32)));"
  puts "\}"
}


#-------------------------------------------------------------------------

# Parameter $zName must be a path to the file UnicodeData.txt. This command
# reads the file and returns a list of codepoints (integers). The list
# contains all codepoints in the UnicodeData.txt assigned to any "General
# Category" that is not a "Letter" or "Number".
#
proc an_load_unicodedata_text {zName} {
  set fd [open $zName]
  set lField {
    code
    character_name
    general_category
    canonical_combining_classes
    bidirectional_category
    character_decomposition_mapping
    decimal_digit_value
    digit_value
    numeric_value
    mirrored
    unicode_1_name
    iso10646_comment_field
    uppercase_mapping
    lowercase_mapping
    titlecase_mapping
  }
  set lRet [list]

  while { ![eof $fd] } {
    set line [gets $fd]
    if {$line == ""} continue

    set fields [split $line ";"]
    if {[llength $fields] != [llength $lField]} { error "parse error: $line" }
    foreach $lField $fields {}

    set iCode [expr "0x$code"]
    set bAlnum [expr {
         [lsearch {L N} [string range $general_category 0 0]] >= 0
      || $general_category=="Co"
    }]

    if { !$bAlnum } { lappend lRet $iCode }
  }

  close $fd
  set lRet
}

proc an_load_separator_ranges {} {
  global unicodedata.txt
  set lSep [an_load_unicodedata_text ${unicodedata.txt}]
  unset -nocomplain iFirst 
  unset -nocomplain nRange 
  set lRange [list]
  foreach sep $lSep {
    if {0==[info exists iFirst]} {
      set iFirst $sep
      set nRange 1
    } elseif { $sep == ($iFirst+$nRange) } {
      incr nRange
    } else {
      lappend lRange [list $iFirst $nRange]
      set iFirst $sep
      set nRange 1
    }
  } 
  lappend lRange [list $iFirst $nRange]
  set lRange
}

proc an_print_range_array {lRange} {
  set iFirstMax 0
  set nRangeMax 0
  foreach range $lRange {
    foreach {iFirst nRange} $range {}
    if {$iFirst > $iFirstMax} {set iFirstMax $iFirst}
    if {$nRange > $nRangeMax} {set nRangeMax $nRange}
  }
  if {$iFirstMax >= (1<<22)} {error "first-max is too large for format"}
  if {$nRangeMax >= (1<<10)} {error "range-max is too large for format"}

  puts -nonewline "  "
  puts [string trim {
  /* Each unsigned integer in the following array corresponds to a contiguous
  ** range of unicode codepoints that are not either letters or numbers (i.e.
  ** codepoints for which this function should return 0).
  **
  ** The most significant 22 bits in each 32-bit value contain the first 
  ** codepoint in the range. The least significant 10 bits are used to store
  ** the size of the range (always at least 1). In other words, the value 
  ** ((C<<22) + N) represents a range of N codepoints starting with codepoint 
  ** C. It is not possible to represent a range larger than 1023 codepoints 
  ** using this format.
  */
  }]
  puts -nonewline "  static const unsigned int aEntry\[\] = \{"
  set i 0
  foreach range $lRange {
    foreach {iFirst nRange} $range {}
    set u32 [format "0x%08X" [expr ($iFirst<<10) + $nRange]]

    if {($i % 5)==0} {puts "" ; puts -nonewline "   "}
    puts -nonewline " $u32,"
    incr i
  }
  puts ""
  puts "  \};"
}

proc an_print_ascii_bitmap {lRange} {
  foreach range $lRange {
    foreach {iFirst nRange} $range {}
    for {set i $iFirst} {$i < ($iFirst+$nRange)} {incr i} {
      if {$i<=127} { set a($i) 1 }
    }
  }

  set aAscii [list 0 0 0 0]
  foreach key [array names a] {
    set idx [expr $key >> 5]
    lset aAscii $idx [expr [lindex $aAscii $idx] | (1 << ($key&0x001F))]
  }

  puts "  static const unsigned int aAscii\[4\] = \{"
  puts -nonewline "   "
  foreach v $aAscii { puts -nonewline [format " 0x%08X," $v] }
  puts ""
  puts "  \};"
}

proc print_isalnum {zFunc lRange} {
  puts "/*"
  puts "** Return true if the argument corresponds to a unicode codepoint"
  puts "** classified as either a letter or a number. Otherwise false."
  puts "**"
  puts "** The results are undefined if the value passed to this function"
  puts "** is less than zero."
  puts "*/"
  puts "int ${zFunc}\(int c)\{"
  an_print_range_array $lRange
  an_print_ascii_bitmap $lRange
  puts {
  if( c<128 ){
    return ( (aAscii[c >> 5] & (1 << (c & 0x001F)))==0 );
  }else if( c<(1<<22) ){
    unsigned int key = (((unsigned int)c)<<10) | 0x000003FF;
    int iRes = 0;
    int iHi = sizeof(aEntry)/sizeof(aEntry[0]) - 1;
    int iLo = 0;
    while( iHi>=iLo ){
      int iTest = (iHi + iLo) / 2;
      if( key >= aEntry[iTest] ){
        iRes = iTest;
        iLo = iTest+1;
      }else{
        iHi = iTest-1;
      }
    }
    assert( aEntry[0]<key );
    assert( key>=aEntry[iRes] );
    return (((unsigned int)c) >= ((aEntry[iRes]>>10) + (aEntry[iRes]&0x3FF)));
  }
  return 1;}
  puts "\}"
}

proc print_test_isalnum {zFunc lRange} {
  foreach range $lRange {
    foreach {iFirst nRange} $range {}
    for {set i $iFirst} {$i < ($iFirst+$nRange)} {incr i} { set a($i) 1 }
  }

  puts "static int isalnum_test(int *piCode)\{"
  puts -nonewline "  unsigned char aAlnum\[\] = \{"
  for {set i 0} {$i < 70000} {incr i} {
    if {($i % 32)==0} { puts "" ; puts -nonewline "    " }
    set bFlag [expr ![info exists a($i)]]
    puts -nonewline "${bFlag},"
  }
  puts ""
  puts "  \};"

  puts -nonewline "  int aLargeSep\[\] = \{"
  set i 0
  foreach iSep [lsort -integer [array names a]] {
    if {$iSep<70000} continue
    if {($i % 8)==0} { puts "" ; puts -nonewline "   " }
    puts -nonewline " $iSep,"
    incr i
  }
  puts ""
  puts "  \};"
  puts -nonewline "  int aLargeOther\[\] = \{"
  set i 0
  foreach iSep [lsort -integer [array names a]] {
    if {$iSep<70000} continue
    if {[info exists a([expr $iSep-1])]==0} {
      if {($i % 8)==0} { puts "" ; puts -nonewline "   " }
      puts -nonewline " [expr $iSep-1],"
      incr i
    }
    if {[info exists a([expr $iSep+1])]==0} {
      if {($i % 8)==0} { puts "" ; puts -nonewline "   " }
      puts -nonewline " [expr $iSep+1],"
      incr i
    }
  }
  puts ""
  puts "  \};"

  puts [subst -nocommands {
  int i;
  for(i=0; i<sizeof(aAlnum)/sizeof(aAlnum[0]); i++){
    if( ${zFunc}(i)!=aAlnum[i] ){
      *piCode = i;
      return 1;
    }
  }
  for(i=0; i<sizeof(aLargeSep)/sizeof(aLargeSep[0]); i++){
    if( ${zFunc}(aLargeSep[i])!=0 ){
      *piCode = aLargeSep[i];
      return 1;
    }
  }
  for(i=0; i<sizeof(aLargeOther)/sizeof(aLargeOther[0]); i++){
    if( ${zFunc}(aLargeOther[i])!=1 ){
      *piCode = aLargeOther[i];
      return 1;
    }
  }
  }]
  puts "  return 0;"
  puts "\}"
}

#-------------------------------------------------------------------------

proc tl_load_casefolding_txt {zName} {
  global tl_lookup_table

  set fd [open $zName]
  while { ![eof $fd] } {
    set line [gets $fd]
    if {[string range $line 0 0] == "#"} continue
    if {$line == ""} continue

    foreach x {a b c d} {unset -nocomplain $x}
    foreach {a b c d} [split $line ";"] {}

    set a2 [list]
    set c2 [list]
    foreach elem $a { lappend a2 [expr "0x[string trim $elem]"] }
    foreach elem $c { lappend c2 [expr "0x[string trim $elem]"] }
    set b [string trim $b]
    set d [string trim $d]

    if {$b=="C" || $b=="S"} { set tl_lookup_table($a2) $c2 }
  }
}

proc tl_create_records {} {
  global tl_lookup_table

  set iFirst ""
  set nOff 0
  set nRange 0
  set nIncr 0

  set lRecord [list]
  foreach code [lsort -integer [array names tl_lookup_table]] {
    set mapping $tl_lookup_table($code)
    if {$iFirst == ""} {
      set iFirst $code
      set nOff   [expr $mapping - $code]
      set nRange 1
      set nIncr 1
    } else {
      set diff [expr $code - ($iFirst + ($nIncr * ($nRange - 1)))]
      if { $nRange==1 && ($diff==1 || $diff==2) } {
        set nIncr $diff
      }

      if {$diff != $nIncr || ($mapping - $code)!=$nOff} {
        if { $nRange==1 } {set nIncr 1}
        lappend lRecord [list $iFirst $nIncr $nRange $nOff]
        set iFirst $code
        set nOff   [expr $mapping - $code]
        set nRange 1
        set nIncr 1
      } else {
        incr nRange
      }
    }
  }

  lappend lRecord [list $iFirst $nIncr $nRange $nOff]

  set lRecord
}

proc tl_print_table_header {} {
  puts -nonewline "  "
  puts [string trim {
  /* Each entry in the following array defines a rule for folding a range
  ** of codepoints to lower case. The rule applies to a range of nRange
  ** codepoints starting at codepoint iCode.
  **
  ** If the least significant bit in flags is clear, then the rule applies
  ** to all nRange codepoints (i.e. all nRange codepoints are upper case and
  ** need to be folded). Or, if it is set, then the rule only applies to
  ** every second codepoint in the range, starting with codepoint C.
  **
  ** The 7 most significant bits in flags are an index into the aiOff[]
  ** array. If a specific codepoint C does require folding, then its lower
  ** case equivalent is ((C + aiOff[flags>>1]) & 0xFFFF).
  **
  ** The contents of this array are generated by parsing the CaseFolding.txt
  ** file distributed as part of the "Unicode Character Database". See
  ** http://www.unicode.org for details.
  */
  }]
  puts "  static const struct TableEntry \{"
  puts "    unsigned short iCode;"
  puts "    unsigned char flags;"
  puts "    unsigned char nRange;"
  puts "  \} aEntry\[\] = \{"
}

proc tl_print_table_entry {togglevar entry liOff} {
  upvar $togglevar t
  foreach {iFirst nIncr nRange nOff} $entry {}

  if {$iFirst > (1<<16)} { return 1 }

  if {[info exists t]==0} {set t 0}
  if {$t==0} { puts -nonewline "    " }

  set flags 0
  if {$nIncr==2} { set flags 1 ; set nRange [expr $nRange * 2]}
  if {$nOff<0}   { incr nOff [expr (1<<16)] }

  set idx [lsearch $liOff $nOff]
  if {$idx<0} {error "malfunction generating aiOff"}
  set flags [expr $flags + $idx*2]

  set txt "{$iFirst, $flags, $nRange},"
  if {$t==2} {
    puts $txt
  } else {
    puts -nonewline [format "% -23s" $txt]
  }
  set t [expr ($t+1)%3]

  return 0
}

proc tl_print_table_footer {togglevar} {
  upvar $togglevar t
  if {$t!=0} {puts ""}
  puts "  \};"
}

proc tl_print_if_entry {entry} {
  foreach {iFirst nIncr nRange nOff} $entry {}
  if {$nIncr==2} {error "tl_print_if_entry needs improvement!"}

  puts "  else if( c>=$iFirst && c<[expr $iFirst+$nRange] )\{"
  puts "    ret = c + $nOff;"
  puts "  \}"
}

proc tl_generate_ioff_table {lRecord} {
  foreach entry $lRecord {
    foreach {iFirst nIncr nRange iOff} $entry {}
    if {$iOff<0}   { incr iOff [expr (1<<16)] }
    if {[info exists a($iOff)]} continue
    set a($iOff) 1
  }

  set liOff [lsort -integer [array names a]]
  if {[llength $liOff]>128} { error "Too many distinct ioffs" }
  return $liOff
}

proc tl_print_ioff_table {liOff} {
  puts -nonewline "  static const unsigned short aiOff\[\] = \{"
  set i 0
  foreach off $liOff {
    if {($i % 8)==0} {puts "" ; puts -nonewline "   "}
    puts -nonewline [format "% -7s" "$off,"]
    incr i
  }
  puts ""
  puts "  \};"

}

proc print_fold {zFunc} {

  set lRecord [tl_create_records]

  set lHigh [list]
  puts "/*"
  puts "** Interpret the argument as a unicode codepoint. If the codepoint"
  puts "** is an upper case character that has a lower case equivalent,"
  puts "** return the codepoint corresponding to the lower case version."
  puts "** Otherwise, return a copy of the argument."
  puts "**"
  puts "** The results are undefined if the value passed to this function"
  puts "** is less than zero."
  puts "*/"
  puts "int ${zFunc}\(int c, int bRemoveDiacritic)\{"

  set liOff [tl_generate_ioff_table $lRecord]
  tl_print_table_header
  foreach entry $lRecord { 
    if {[tl_print_table_entry toggle $entry $liOff]} { 
      lappend lHigh $entry 
    } 
  }
  tl_print_table_footer toggle
  tl_print_ioff_table $liOff

  puts {
  int ret = c;

  assert( c>=0 );
  assert( sizeof(unsigned short)==2 && sizeof(unsigned char)==1 );

  if( c<128 ){
    if( c>='A' && c<='Z' ) ret = c + ('a' - 'A');
  }else if( c<65536 ){
    int iHi = sizeof(aEntry)/sizeof(aEntry[0]) - 1;
    int iLo = 0;
    int iRes = -1;

    while( iHi>=iLo ){
      int iTest = (iHi + iLo) / 2;
      int cmp = (c - aEntry[iTest].iCode);
      if( cmp>=0 ){
        iRes = iTest;
        iLo = iTest+1;
      }else{
        iHi = iTest-1;
      }
    }
    assert( iRes<0 || c>=aEntry[iRes].iCode );

    if( iRes>=0 ){
      const struct TableEntry *p = &aEntry[iRes];
      if( c<(p->iCode + p->nRange) && 0==(0x01 & p->flags & (p->iCode ^ c)) ){
        ret = (c + (aiOff[p->flags>>1])) & 0x0000FFFF;
        assert( ret>0 );
      }
    }

    if( bRemoveDiacritic ) ret = remove_diacritic(ret);
  }
  }

  foreach entry $lHigh {
    tl_print_if_entry $entry
  }

  puts ""
  puts "  return ret;"
  puts "\}"
}

proc print_fold_test {zFunc mappings} {
  global tl_lookup_table

  foreach m $mappings {
    set c [lindex $m 1]
    if {$c == ""} {
      set extra([lindex $m 0]) 0
    } else {
      scan $c %c i
      set extra([lindex $m 0]) $i
    }
  }

  puts "static int fold_test(int *piCode)\{"
  puts -nonewline "  static int aLookup\[\] = \{"
  for {set i 0} {$i < 70000} {incr i} {

    set expected $i
    catch { set expected $tl_lookup_table($i) }
    set expected2 $expected
    catch { set expected2 $extra($expected2) }

    if {($i % 4)==0}  { puts "" ; puts -nonewline "    " }
    puts -nonewline "$expected, $expected2, "
  }
  puts "  \};"
  puts "  int i;"
  puts "  for(i=0; i<sizeof(aLookup)/sizeof(aLookup\[0\]); i++)\{"
  puts "    int iCode = (i/2);"
  puts "    int bFlag = i & 0x0001;"
  puts "    if( ${zFunc}\(iCode, bFlag)!=aLookup\[i\] )\{"
  puts "      *piCode = iCode;"
  puts "      return 1;"
  puts "    \}"
  puts "  \}"
  puts "  return 0;"
  puts "\}"
}


proc print_fileheader {} {
  puts [string trim {
/*
** 2012 May 25
**
** The author disclaims copyright to this source code.  In place of
** a legal notice, here is a blessing:
**
**    May you do good and not evil.
**    May you find forgiveness for yourself and forgive others.
**    May you share freely, never taking more than you give.
**
******************************************************************************
*/

/*
** DO NOT EDIT THIS MACHINE GENERATED FILE.
*/
  }]
  puts ""
<<<<<<< HEAD
  if {$::generate_fts5_code} {
    puts "#if defined(SQLITE_ENABLE_FTS5)"
  } else {
    puts "#if defined(SQLITE_ENABLE_FTS4_UNICODE61)"
    puts "#if defined(SQLITE_ENABLE_FTS3) || defined(SQLITE_ENABLE_FTS4)"
  }
=======
  puts "#ifndef SQLITE_DISABLE_FTS3_UNICODE"
  puts "#if defined(SQLITE_ENABLE_FTS3) || defined(SQLITE_ENABLE_FTS4)"
>>>>>>> a0de826c
  puts ""
  puts "#include <assert.h>"
  puts ""
}

proc print_test_main {} {
  puts ""
  puts "#include <stdio.h>"
  puts ""
  puts "int main(int argc, char **argv)\{"
  puts "  int r1, r2;"
  puts "  int code;"
  puts "  r1 = isalnum_test(&code);"
  puts "  if( r1 ) printf(\"isalnum(): Problem with code %d\\n\",code);"
  puts "  else printf(\"isalnum(): test passed\\n\");"
  puts "  r2 = fold_test(&code);"
  puts "  if( r2 ) printf(\"fold(): Problem with code %d\\n\",code);"
  puts "  else printf(\"fold(): test passed\\n\");"
  puts "  return (r1 || r2);"
  puts "\}"
}

# Proces the command line arguments. Exit early if they are not to
# our liking.
#
proc usage {} {
  puts -nonewline stderr "Usage: $::argv0 ?-test? ?-fts5? "
  puts            stderr "<CaseFolding.txt file> <UnicodeData.txt file>"
  exit 1
}
if {[llength $argv]<2} usage
set unicodedata.txt [lindex $argv end]
set casefolding.txt [lindex $argv end-1]

set generate_test_code 0
set generate_fts5_code 0
set function_prefix "sqlite3Fts"
for {set i 0} {$i < [llength $argv]-2} {incr i} {
  switch -- [lindex $argv $i] {
    -test {
      set generate_test_code 1
    }
    -fts5 {
      set function_prefix sqlite3Fts5
      set generate_fts5_code 1
    }
    default {
      usage
    }
  }
}

print_fileheader

# Print the isalnum() function to stdout.
#
set lRange [an_load_separator_ranges]
print_isalnum ${function_prefix}UnicodeIsalnum $lRange

# Leave a gap between the two generated C functions.
#
puts ""
puts ""

# Load the fold data. This is used by the [rd_XXX] commands
# as well as [print_fold].
tl_load_casefolding_txt ${casefolding.txt}

set mappings [rd_load_unicodedata_text ${unicodedata.txt}]
print_rd $mappings
puts ""
puts ""
print_isdiacritic ${function_prefix}UnicodeIsdiacritic $mappings
puts ""
puts ""

# Print the fold() function to stdout.
#
print_fold ${function_prefix}UnicodeFold

# Print the test routines and main() function to stdout, if -test 
# was specified.
#
if {$::generate_test_code} {
  print_test_isalnum ${function_prefix}UnicodeIsalnum $lRange
  print_fold_test ${function_prefix}UnicodeFold $mappings
  print_test_main 
}

<<<<<<< HEAD
if {$generate_fts5_code} {
  puts "#endif /* defined(SQLITE_ENABLE_FTS5) */"
} else {
  puts "#endif /* defined(SQLITE_ENABLE_FTS3) || defined(SQLITE_ENABLE_FTS4) */"
  puts "#endif /* !defined(SQLITE_ENABLE_FTS4_UNICODE61) */"
}
=======
puts "#endif /* defined(SQLITE_ENABLE_FTS3) || defined(SQLITE_ENABLE_FTS4) */"
puts "#endif /* !defined(SQLITE_DISABLE_FTS3_UNICODE) */"
>>>>>>> a0de826c
<|MERGE_RESOLUTION|>--- conflicted
+++ resolved
@@ -732,17 +732,12 @@
 */
   }]
   puts ""
-<<<<<<< HEAD
   if {$::generate_fts5_code} {
     puts "#if defined(SQLITE_ENABLE_FTS5)"
   } else {
-    puts "#if defined(SQLITE_ENABLE_FTS4_UNICODE61)"
+    puts "#ifndef SQLITE_DISABLE_FTS3_UNICODE"
     puts "#if defined(SQLITE_ENABLE_FTS3) || defined(SQLITE_ENABLE_FTS4)"
   }
-=======
-  puts "#ifndef SQLITE_DISABLE_FTS3_UNICODE"
-  puts "#if defined(SQLITE_ENABLE_FTS3) || defined(SQLITE_ENABLE_FTS4)"
->>>>>>> a0de826c
   puts ""
   puts "#include <assert.h>"
   puts ""
@@ -832,14 +827,9 @@
   print_test_main 
 }
 
-<<<<<<< HEAD
 if {$generate_fts5_code} {
   puts "#endif /* defined(SQLITE_ENABLE_FTS5) */"
 } else {
   puts "#endif /* defined(SQLITE_ENABLE_FTS3) || defined(SQLITE_ENABLE_FTS4) */"
-  puts "#endif /* !defined(SQLITE_ENABLE_FTS4_UNICODE61) */"
-}
-=======
-puts "#endif /* defined(SQLITE_ENABLE_FTS3) || defined(SQLITE_ENABLE_FTS4) */"
-puts "#endif /* !defined(SQLITE_DISABLE_FTS3_UNICODE) */"
->>>>>>> a0de826c
+  puts "#endif /* !defined(SQLITE_DISABLE_FTS3_UNICODE) */"
+}